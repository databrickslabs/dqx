from typing import Any
import logging
import yaml
from pyspark.sql import SparkSession
from databricks.sdk import WorkspaceClient
from databricks.sdk.service.workspace import ImportFormat

from databricks.labs.dqx.checks_storage import is_table_location
from databricks.labs.dqx.config import (
    InputConfig,
    ProfilerConfig,
    BaseChecksStorageConfig,
    InstallationChecksStorageConfig,
)
from databricks.labs.dqx.engine import DQEngine
from databricks.labs.dqx.io import read_input_data
from databricks.labs.dqx.profiler.generator import DQGenerator
from databricks.labs.dqx.profiler.profiler import DQProfiler
from databricks.labs.blueprint.installation import Installation

from databricks.labs.dqx.utils import safe_strip_file_from_path

logger = logging.getLogger(__name__)


class ProfilerRunner:
    """Runs the DQX profiler on the input data and saves the generated checks and profile summary stats."""

    def __init__(
        self,
        ws: WorkspaceClient,
        spark: SparkSession,
        dq_engine: DQEngine,
        installation: Installation,
        profiler: DQProfiler,
        generator: DQGenerator,
    ):
        self.ws = ws
        self.spark = spark
        self.dq_engine = dq_engine
        self.installation = installation
        self.profiler = profiler
        self.generator = generator

    def run(
        self,
        run_config_name: str,
        input_config: InputConfig,
        profiler_config: ProfilerConfig,
        product: str,
        install_folder: str,
    ) -> None:
        """
        Run the DQX profiler for the given run configuration and save the generated checks and profile summary stats.

        Args:
            run_config_name: Name of the run configuration (used in storage config).
            input_config: Input data configuration.
            profiler_config: Profiler configuration.
            product: Product name for the installation (used in storage config).
            install_folder: Installation folder path (used in storage config).

        Returns:
            A tuple containing the generated checks and profile summary statistics.
        """
        # Build common profiling options
        options = {
            "sample_fraction": profiler_config.sample_fraction,
            "sample_seed": profiler_config.sample_seed,
            "limit": profiler_config.limit,
            "filter": profiler_config.filter,
            # LLM-based Primary Key Detection Options (available for both tables and DataFrames)
            "enable_llm_pk_detection": profiler_config.llm_config.enable_pk_detection,
            "llm_pk_detection_endpoint": profiler_config.llm_config.pk_detection_endpoint,
            "llm_pk_validate_duplicates": True,  # Always validate for duplicates
            "llm_pk_max_retries": 3,  # Fixed to 3 retries for optimal performance
        }

        df = read_input_data(self.spark, input_config)
        summary_stats, profiles = self.profiler.profile(df, options=options)

        checks = self.generator.generate_dq_rules(profiles)  # use default criticality level "error"
<<<<<<< HEAD
        logger.info(f"Generated checks: \n{checks}")
        logger.info(f"Generated summary statistics: \n{summary_stats}")
        return checks, summary_stats
=======
        logger.info(f"Using options: \n{profiler_config}")
        logger.info(f"Generated checks: \n{checks}")
        logger.info(f"Generated summary statistics: \n{summary_stats}")

        storage_config = InstallationChecksStorageConfig(
            run_config_name=run_config_name,
            assume_user=True,
            product_name=product,
            install_folder=install_folder,
        )
        self.save(checks, summary_stats, storage_config, profiler_config.summary_stats_file)

    def run_for_patterns(
        self,
        patterns: list[str],
        exclude_patterns: list[str],
        profiler_config: ProfilerConfig,
        checks_location: str,
        install_folder: str,
        product: str,
        max_parallelism: int,
    ) -> None:
        """
        Run the DQX profiler for the given table patterns and save the generated checks and profile summary stats.

        Args:
            patterns: List of table patterns to profile (e.g. ["catalog.schema.table*"]).
            exclude_patterns: List of table patterns to exclude from profiling (e.g. ["*output", "*quarantine"]).
            profiler_config: Profiler configuration.
            checks_location: Delta table to save the generated checks, otherwise an absolute directory.
            install_folder: Installation folder path.
            product: Product name for the installation.
            max_parallelism: Maximum number of parallel threads to use for profiling.
        """
        options = [
            {
                "table": "*",  # Matches all tables
                "options": {
                    "sample_fraction": profiler_config.sample_fraction,
                    "sample_seed": profiler_config.sample_seed,
                    "limit": profiler_config.limit,
                },
            }
        ]
        logger.info(f"Using options: \n{options}")

        # Include tables matching the patterns, but skip existing output and quarantine tables.
        results = self.profiler.profile_tables_for_patterns(
            patterns=patterns, exclude_patterns=exclude_patterns, options=options, max_parallelism=max_parallelism
        )

        for table, (summary_stats, profiles) in results.items():
            checks = self.generator.generate_dq_rules(profiles)  # use default criticality level "error"
            logger.info(f"Generated checks: \n{checks}")
            logger.info(f"Generated summary statistics: \n{summary_stats}")

            storage_config = InstallationChecksStorageConfig(
                location=(
                    checks_location
                    if is_table_location(checks_location)
                    else f"{safe_strip_file_from_path(checks_location)}/{table}.yml"
                ),
                overwrite_location=True,
                product_name=product,
                install_folder=install_folder,
                run_config_name=table,
            )
            self.save(checks, summary_stats, storage_config, profiler_config.summary_stats_file)
>>>>>>> 8541e95b

    def save(
        self,
        checks: list[dict],
        summary_stats: dict[str, Any],
        storage_config: BaseChecksStorageConfig,
        profile_summary_stats_file: str,
    ) -> None:
        """
        Save the generated checks and profile summary statistics to the specified files.

        Args:
            checks: The generated checks.
            summary_stats: The profile summary statistics.
            storage_config: Configuration for where to save the checks.
            profile_summary_stats_file: The file to save the profile summary statistics to.
        """
        self.dq_engine.save_checks(checks, storage_config)
        self._save_summary_stats(profile_summary_stats_file, summary_stats)

    def _save_summary_stats(self, profile_summary_stats_file: str, summary_stats: dict[str, Any]) -> None:
        install_folder = self.installation.install_folder()
        summary_stats_file = f"{install_folder}/{profile_summary_stats_file}"

        logger.info(f"Uploading profile summary stats to {summary_stats_file}")
        content = yaml.safe_dump(summary_stats).encode("utf-8")
        self.ws.workspace.upload(summary_stats_file, content, format=ImportFormat.AUTO, overwrite=True)<|MERGE_RESOLUTION|>--- conflicted
+++ resolved
@@ -80,11 +80,6 @@
         summary_stats, profiles = self.profiler.profile(df, options=options)
 
         checks = self.generator.generate_dq_rules(profiles)  # use default criticality level "error"
-<<<<<<< HEAD
-        logger.info(f"Generated checks: \n{checks}")
-        logger.info(f"Generated summary statistics: \n{summary_stats}")
-        return checks, summary_stats
-=======
         logger.info(f"Using options: \n{profiler_config}")
         logger.info(f"Generated checks: \n{checks}")
         logger.info(f"Generated summary statistics: \n{summary_stats}")
@@ -153,7 +148,6 @@
                 run_config_name=table,
             )
             self.save(checks, summary_stats, storage_config, profiler_config.summary_stats_file)
->>>>>>> 8541e95b
 
     def save(
         self,
