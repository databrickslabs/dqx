--- conflicted
+++ resolved
@@ -21,11 +21,7 @@
 from databricks.labs.dqx.io import read_input_data
 from databricks.labs.dqx.utils import list_tables
 from databricks.labs.dqx.telemetry import telemetry_logger
-<<<<<<< HEAD
-=======
-from databricks.labs.dqx.utils import read_input_data
 from databricks.labs.dqx.errors import MissingParameterError, InvalidParameterError
->>>>>>> ebdbb9ba
 
 logger = logging.getLogger(__name__)
 
@@ -164,65 +160,9 @@
 
         Returns:
             A dictionary mapping table names to tuples containing summary statistics and data quality profiles.
-
-        Raises:
-            MissingParameterError: If neither 'tables' nor 'patterns' are provided.
-        """
-<<<<<<< HEAD
+        """
         tables = list_tables(client=self.ws, patterns=patterns, exclude_matched=exclude_matched)
         return self._profile_tables(tables=tables, columns=columns, options=options, max_parallelism=max_parallelism)
-=======
-        if not tables:
-            if not patterns:
-                raise MissingParameterError("Either 'tables' or 'patterns' must be provided")
-            tables = self._get_tables(patterns=patterns, exclude_matched=exclude_matched)
-        return self._profile_tables(tables=tables, columns=columns, options=options)
-
-    @rate_limited(max_requests=100)
-    def _get_tables(self, patterns: list[str] | None, exclude_matched: bool = False) -> list[str]:
-        """
-        Gets a list table names from Unity Catalog given a list of wildcard patterns.
-
-        Args:
-            patterns: A list of wildcard patterns to match against the table name.
-            exclude_matched: Specifies whether to include tables matched by the pattern. If True, matched tables
-                are excluded. If False, matched tables are included.
-
-        Returns:
-            A list of table names.
-        """
-        tables = []
-        for catalog in self.ws.catalogs.list():
-            if not catalog.name:
-                continue
-            for schema in self.ws.schemas.list(catalog_name=catalog.name):
-                if not schema.name:
-                    continue
-                table_infos = self.ws.tables.list_summaries(catalog_name=catalog.name, schema_name_pattern=schema.name)
-                tables.extend([table_info.full_name for table_info in table_infos if table_info.full_name])
-
-        if patterns and exclude_matched:
-            tables = [table for table in tables if not DQProfiler._match_table_patterns(table, patterns)]
-        if patterns and not exclude_matched:
-            tables = [table for table in tables if DQProfiler._match_table_patterns(table, patterns)]
-        if len(tables) > 0:
-            return tables
-        raise ValueError("No tables found matching include or exclude criteria")
-
-    @staticmethod
-    def _match_table_patterns(table: str, patterns: list[str]) -> bool:
-        """
-        Checks if a table name matches any of the provided wildcard patterns.
-
-        Args:
-            table: The table name to check.
-            patterns: A list of wildcard patterns (e.g. 'catalog.schema.*') to match against the table name.
-
-        Returns:
-            True if the table name matches any of the patterns, False otherwise.
-        """
-        return any(fnmatch(table, pattern) for pattern in patterns)
->>>>>>> ebdbb9ba
 
     def _profile_tables(
         self,
