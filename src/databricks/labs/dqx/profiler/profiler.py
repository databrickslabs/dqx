--- conflicted
+++ resolved
@@ -18,15 +18,17 @@
 
 from databricks.labs.dqx.base import DQEngineBase
 from databricks.labs.dqx.config import InputConfig
-<<<<<<< HEAD
+
 from databricks.labs.dqx.utils import (
     read_input_data,
     STORAGE_PATH_PATTERN,
     generate_table_definition_from_dataframe,
 )
 from databricks.labs.dqx.telemetry import telemetry_logger
-from databricks.labs.dqx.utils import read_input_data
+from databricks.labs.dqx.io import read_input_data
+from databricks.labs.dqx.utils import list_tables
 from databricks.labs.dqx.errors import MissingParameterError, InvalidParameterError
+
 # Optional LLM imports
 try:
     from databricks.labs.dqx.llm.pk_identifier import DatabricksPrimaryKeyDetector
@@ -34,12 +36,6 @@
     HAS_LLM_DETECTOR = True
 except ImportError:
     HAS_LLM_DETECTOR = False
-=======
-from databricks.labs.dqx.io import read_input_data
-from databricks.labs.dqx.utils import list_tables
-from databricks.labs.dqx.telemetry import telemetry_logger
-from databricks.labs.dqx.errors import InvalidParameterError
->>>>>>> 8541e95b
 
 logger = logging.getLogger(__name__)
 
@@ -377,12 +373,9 @@
             logger.error(f"Unexpected error during LLM-based primary key detection for DataFrame: {e}")
             logger.debug("Full traceback:", exc_info=True)
 
-<<<<<<< HEAD
-    def profile_tables(
-=======
+
     @telemetry_logger("profiler", "profile_tables_for_patterns")
     def profile_tables_for_patterns(
->>>>>>> 8541e95b
         self,
         patterns: list[str] | None = None,
         exclude_patterns: list[str] | None = None,
