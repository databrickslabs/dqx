--- conflicted
+++ resolved
@@ -1,14 +1,10 @@
 import logging
-<<<<<<< HEAD
 import datetime
-=======
 import json
 from collections.abc import Callable
->>>>>>> 35409de0
-
 from pyspark.sql import SparkSession
-
 from databricks.sdk import WorkspaceClient
+
 from databricks.labs.dqx.base import DQEngineBase
 from databricks.labs.dqx.config import LLMModelConfig
 from databricks.labs.dqx.engine import DQEngine
