import abc
from datetime import datetime, timezone
from dataclasses import dataclass, field

__all__ = [
    "WorkspaceConfig",
    "RunConfig",
    "InputConfig",
    "OutputConfig",
    "ExtraParams",
    "ProfilerConfig",
    "BaseChecksStorageConfig",
    "FileChecksStorageConfig",
    "WorkspaceFileChecksStorageConfig",
    "TableChecksStorageConfig",
    "LakebaseChecksStorageConfig",
    "InstallationChecksStorageConfig",
    "VolumeFileChecksStorageConfig",
]


@dataclass
class InputConfig:
    """Configuration class for input data sources (e.g. tables or files)."""

    location: str
    format: str = "delta"
    is_streaming: bool = False
    schema: str | None = None
    options: dict[str, str] = field(default_factory=dict)


@dataclass
class OutputConfig:
    """Configuration class for output data sinks (e.g. tables or files)."""

    location: str
    format: str = "delta"
    mode: str = "append"
    options: dict[str, str] = field(default_factory=dict)
    trigger: dict[str, bool | str] = field(default_factory=dict)


@dataclass
class ProfilerConfig:
    """Configuration class for profiler."""

    summary_stats_file: str = "profile_summary_stats.yml"  # file containing profile summary statistics
    sample_fraction: float = 0.3  # fraction of data to sample (30%)
    sample_seed: int | None = None  # seed for sampling
    limit: int = 1000  # limit the number of records to profile


@dataclass
class RunConfig:
    """Configuration class for the data quality checks"""

    name: str = "default"  # name of the run configuration
    input_config: InputConfig | None = None
    output_config: OutputConfig | None = None
    quarantine_config: OutputConfig | None = None  # quarantined data table
    checks_location: str = (
        "checks.yml"  # absolute or relative workspace file path or table containing quality rules / checks
    )
    warehouse_id: str | None = None  # warehouse id to use in the dashboard
    profiler_config: ProfilerConfig = field(default_factory=ProfilerConfig)
    reference_tables: dict[str, InputConfig] = field(default_factory=dict)  # reference tables to use in the checks
    # mapping of fully qualified custom check function (e.g. my_func) to the module location in the workspace
    # (e.g. {"my_func": "/Workspace/my_repo/my_module.py"})
    custom_check_functions: dict[str, str] = field(default_factory=dict)


def _default_run_time() -> str:
    return datetime.now(timezone.utc).isoformat()


@dataclass(frozen=True)
class ExtraParams:
    """Class to represent extra parameters for DQEngine."""

    result_column_names: dict[str, str] = field(default_factory=dict)
    run_time: str = field(default_factory=_default_run_time)
    user_metadata: dict[str, str] = field(default_factory=dict)


@dataclass
class WorkspaceConfig:
    """Configuration class for the workspace"""

    __file__ = "config.yml"
    __version__ = 1

    run_configs: list[RunConfig]
    log_level: str | None = "INFO"

    # whether to use serverless clusters for the jobs, only used during workspace installation
    serverless_clusters: bool = True
    extra_params: ExtraParams | None = None  # extra parameters to pass to the jobs, e.g. run_time

    # cluster configuration for the jobs (applicable for non-serverless clusters only)
    profiler_override_clusters: dict[str, str] | None = field(default_factory=dict)
    quality_checker_override_clusters: dict[str, str] | None = field(default_factory=dict)
    e2e_override_clusters: dict[str, str] | None = field(default_factory=dict)

    # extra spark config for jobs (applicable for non-serverless clusters only)
    profiler_spark_conf: dict[str, str] | None = field(default_factory=dict)
    quality_checker_spark_conf: dict[str, str] | None = field(default_factory=dict)
    e2e_spark_conf: dict[str, str] | None = field(default_factory=dict)

    def get_run_config(self, run_config_name: str | None = "default") -> RunConfig:
        """Get the run configuration for a given run name, or the default configuration if no run name is provided.

        Args:
            run_config_name: The name of the run configuration to get.

        Returns:
            The run configuration.

        Raises:
            ValueError: If no run configurations are available or if the specified run configuration name is
            not found.
        """
        if not self.run_configs:
            raise ValueError("No run configurations available")

        if not run_config_name:
            return self.run_configs[0]

        for run in self.run_configs:
            if run.name == run_config_name:
                return run

        raise ValueError("No run configurations available")


@dataclass
class BaseChecksStorageConfig(abc.ABC):
    """Marker base class for storage configuration."""


@dataclass
class FileChecksStorageConfig(BaseChecksStorageConfig):
    """
    Configuration class for storing checks in a file.

    Args:
        location: The file path where the checks are stored.
    """

    location: str

    def __post_init__(self):
        if not self.location:
            raise ValueError("The file path ('location' field) must not be empty or None.")


@dataclass
class WorkspaceFileChecksStorageConfig(BaseChecksStorageConfig):
    """
    Configuration class for storing checks in a workspace file.

    Args:
        location: The workspace file path where the checks are stored.
    """

    location: str

    def __post_init__(self):
        if not self.location:
            raise ValueError("The workspace file path ('location' field) must not be empty or None.")


@dataclass
class TableChecksStorageConfig(BaseChecksStorageConfig):
    """
    Configuration class for storing checks in a table.

    Args:
        location: The table name where the checks are stored.
        run_config_name: The name of the run configuration to use for checks (default is 'default').
        mode: The mode for writing checks to a table (e.g., 'append' or 'overwrite').
            The *overwrite* mode will only replace checks for the specific run config and not all checks in the table.
    """

    location: str
    run_config_name: str = "default"  # to filter checks by run config
    mode: str = "overwrite"

    def __post_init__(self):
        if not self.location:
            raise ValueError("The table name ('location' field) must not be empty or None.")


@dataclass
class LakebaseChecksStorageConfig(BaseChecksStorageConfig):
    """
    Configuration class for storing checks in a Lakebase table.

    Args:
        instance_name: Name of the Lakebase instance.
        database: Name of the database to use for checks.
        schema: Name of the schema to use for checks.
        table: Name of the table to use for checks.
        port: Port on which to connect to the Lakebase instance.
        run_config_name: Name of the run configuration to use for checks (default is 'default').
        mode: The mode for writing checks to a table (e.g., 'append' or 'overwrite'). The *overwrite* mode
              will only replace checks for the specific run config and not all checks in the table. Default is 'overwrite'.
    """

    instance_name: str
    database: str = "dqx"
    schema: str = "config"
    table: str = "checks"
    port: str = "5432"
    run_config_name: str = "default"  # to filter checks by run config
    mode: str = "overwrite"

    def __post_init__(self):
        if not self.instance_name:
            raise ValueError("The table name ('instance_name' field) must not be empty or None.")


@dataclass
class VolumeFileChecksStorageConfig(BaseChecksStorageConfig):
    """
    Configuration class for storing checks in a Unity Catalog volume file.

    Args:
        location: The Unity Catalog volume file path where the checks are stored.
    """

    location: str

    def __post_init__(self):
        if not self.location:
            raise ValueError("The Unity Catalog volume file path ('location' field) must not be empty or None.")


@dataclass
class InstallationChecksStorageConfig(
    WorkspaceFileChecksStorageConfig, TableChecksStorageConfig, VolumeFileChecksStorageConfig
):
    """
    Configuration class for storing checks in an installation.

    Args:
        location: The installation path where the checks are stored (e.g., table name, file path).
            Not used when using installation method, as it is retrieved from the installation config.
        run_config_name: The name of the run configuration to use for checks (default is 'default').
        product_name: The product name for retrieving checks from the installation (default is 'dqx').
        assume_user: Whether to assume the user is the owner of the checks (default is True).
        install_folder: The installation folder where DQX is installed.
        DQX will be installed in a default directory if no custom folder is provided:
        * User's home directory: "/Users/<your_user>/.dqx"
        * Global directory if `DQX_FORCE_INSTALL=global`: "/Applications/dqx"
    """

    location: str = "installation"  # retrieved from the installation config
    run_config_name: str = "default"  # to retrieve run config
    product_name: str = "dqx"
    assume_user: bool = True
<<<<<<< HEAD

@dataclass
class ConnectionInfo:
    """
    Configuration class for a PostgreSQL connection.

    Args:
        user: user name for the connection.
        password: password for the connection.
        host: host for the connection.
        port: port for the connection.
        database: database for the connection.
    """

    user: str
    password: str
    host: str
    port: str
    database: str

    def to_url(self) -> str:
        """Generate PostgreSQL connection URL.

        Returns:
            PostgreSQL connection URL.
        """
        return f"postgresql://{self.user}:{self.password}@{self.host}:{self.port}/{self.database}?sslmode=require"
=======
    install_folder: str | None = None
>>>>>>> 9faa77c1
<|MERGE_RESOLUTION|>--- conflicted
+++ resolved
@@ -259,7 +259,8 @@
     run_config_name: str = "default"  # to retrieve run config
     product_name: str = "dqx"
     assume_user: bool = True
-<<<<<<< HEAD
+    install_folder: str | None = None
+
 
 @dataclass
 class ConnectionInfo:
@@ -286,7 +287,4 @@
         Returns:
             PostgreSQL connection URL.
         """
-        return f"postgresql://{self.user}:{self.password}@{self.host}:{self.port}/{self.database}?sslmode=require"
-=======
-    install_folder: str | None = None
->>>>>>> 9faa77c1
+        return f"postgresql://{self.user}:{self.password}@{self.host}:{self.port}/{self.database}?sslmode=require"