--- conflicted
+++ resolved
@@ -1,11 +1,8 @@
 import abc
 from datetime import datetime, timezone
 from dataclasses import dataclass, field
-<<<<<<< HEAD
 from urllib.parse import urlparse, unquote
-=======
 from databricks.labs.dqx.errors import InvalidConfigError
->>>>>>> ebdbb9ba
 
 __all__ = [
     "WorkspaceConfig",
