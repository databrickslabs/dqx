--- conflicted
+++ resolved
@@ -1,11 +1,6 @@
 import abc
 from functools import cached_property
-<<<<<<< HEAD
-from datetime import datetime, timezone
-from dataclasses import dataclass, field
-=======
 from dataclasses import dataclass, field, asdict
->>>>>>> 4ed822d5
 
 from databricks.labs.dqx.checks_serializer import FILE_SERIALIZERS
 from databricks.labs.dqx.errors import InvalidConfigError, InvalidParameterError
@@ -16,7 +11,6 @@
     "InputConfig",
     "OutputConfig",
     "ExtraParams",
-    "LLMConfig",
     "ProfilerConfig",
     "LLMModelConfig",
     "LLMConfig",
@@ -49,17 +43,21 @@
     format: str = "delta"
     mode: str = "append"
     options: dict[str, str] = field(default_factory=dict)
-    trigger: dict[str, bool | str] = field(default_factory=dict)
-
-
-@dataclass
-class LLMConfig:
-    """Configuration class for LLM-assisted features."""
-
-    # Primary Key Detection Configuration
-    # Note: LLM-based PK detection requires: pip install databricks-labs-dqx[llm]
-    enable_pk_detection: bool = False
-    pk_detection_endpoint: str = "databricks-meta-llama-3-1-8b-instruct"
+    trigger: dict[str, str | bool] = field(default_factory=dict)
+
+    def __post_init__(self):
+        """
+        Normalize trigger configuration by converting string boolean representations to actual booleans.
+        This is required due to the limitation of the config deserializer.
+        """
+        # Convert string representations of booleans to actual booleans
+        for key, value in list(self.trigger.items()):
+            if isinstance(value, str):
+                if value.lower() == 'true':
+                    self.trigger[key] = True
+                elif value.lower() == 'false':
+                    self.trigger[key] = False
+                # Otherwise keep it as a string (e.g., "10 seconds" for processingTime)
 
 
 @dataclass
@@ -72,9 +70,6 @@
     limit: int = 1000  # limit the number of records to profile
     filter: str | None = None  # filter to apply to the data before profiling
 
-    # LLM-assisted features configuration
-    llm_config: LLMConfig = field(default_factory=LLMConfig)
-
 
 @dataclass
 class RunConfig:
@@ -84,6 +79,7 @@
     input_config: InputConfig | None = None
     output_config: OutputConfig | None = None
     quarantine_config: OutputConfig | None = None  # quarantined data table
+    metrics_config: OutputConfig | None = None  # summary metrics table
     profiler_config: ProfilerConfig = field(default_factory=ProfilerConfig)
     checks_user_requirements: str | None = None  # user input for AI-assisted rule generation
 
@@ -104,10 +100,6 @@
     lakebase_port: str | None = None
 
 
-<<<<<<< HEAD
-def _default_run_time() -> str:
-    return datetime.now(timezone.utc).isoformat()
-=======
 @dataclass
 class LLMModelConfig:
     """Configuration for LLM model"""
@@ -125,7 +117,6 @@
     """Configuration for LLM usage"""
 
     model: LLMModelConfig = field(default_factory=LLMModelConfig)
->>>>>>> 4ed822d5
 
 
 @dataclass(frozen=True)
@@ -133,8 +124,9 @@
     """Class to represent extra parameters for DQEngine."""
 
     result_column_names: dict[str, str] = field(default_factory=dict)
-    run_time: str = field(default_factory=_default_run_time)
     user_metadata: dict[str, str] = field(default_factory=dict)
+    run_time_overwrite: str | None = None
+    run_id_overwrite: str | None = None
 
 
 @dataclass
@@ -149,7 +141,7 @@
 
     # whether to use serverless clusters for the jobs, only used during workspace installation
     serverless_clusters: bool = True
-    extra_params: ExtraParams | None = None  # extra parameters to pass to the jobs, e.g. run_time
+    extra_params: ExtraParams | None = None  # extra parameters to pass to the jobs, e.g. result_column_names
 
     # cluster configuration for the jobs (applicable for non-serverless clusters only)
     profiler_override_clusters: dict[str, str] | None = field(default_factory=dict)
@@ -163,6 +155,7 @@
 
     profiler_max_parallelism: int = 4  # max parallelism for profiling multiple tables
     quality_checker_max_parallelism: int = 4  # max parallelism for quality checking multiple tables
+    custom_metrics: list[str] | None = None  # custom summary metrics tracked by the observer when applying checks
 
     llm_config: LLMConfig = field(default_factory=LLMConfig)
 
@@ -205,7 +198,13 @@
 
 @dataclass
 class BaseChecksStorageConfig(abc.ABC):
-    """Marker base class for storage configuration."""
+    """Marker base class for storage configuration.
+
+    Args:
+        location: The file path or table name where checks are stored.
+    """
+
+    location: str
 
 
 @dataclass
@@ -278,7 +277,7 @@
 
     instance_name: str | None = None
     user: str | None = None
-    location: str | None = None
+    location: str
     port: str = "5432"
     run_config_name: str = "default"
     mode: str = "overwrite"
