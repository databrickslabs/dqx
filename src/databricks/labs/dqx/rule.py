--- conflicted
+++ resolved
@@ -195,11 +195,7 @@
             object.__setattr__(self, "name", normalized_name)
 
     def _validate_attributes(self) -> None:
-<<<<<<< HEAD
-        """Verify Criticality of rule"""
-=======
         """Verify input attributes."""
->>>>>>> ef6e4d30
         criticality = self.criticality
         if criticality not in {Criticality.WARN.value, Criticality.ERROR.value}:
             raise ValueError(
@@ -208,10 +204,6 @@
                 f"Check details: {self.name}"
             )
 
-<<<<<<< HEAD
-        """Validate input attributes."""
-=======
->>>>>>> ef6e4d30
         if self.column is not None and self.columns is not None:
             raise ValueError("Both 'column' and 'columns' cannot be provided at the same time.")
 
@@ -222,10 +214,7 @@
 
         :return: The Spark Column representing the check condition.
         """
-<<<<<<< HEAD
-=======
-
->>>>>>> ef6e4d30
+
     @ft.cached_property
     def columns_as_string_expr(self) -> Column:
         """Spark Column expression representing the column(s) as a string (not normalized).
