--- conflicted
+++ resolved
@@ -45,11 +45,7 @@
 )
 
 from databricks.labs.dqx.__about__ import __version__
-<<<<<<< HEAD
-from databricks.labs.dqx.config import WorkspaceConfig, RunConfig, InputConfig, OutputConfig
-=======
 from databricks.labs.dqx.config import WorkspaceConfig, RunConfig, InputConfig, OutputConfig, ProfilerConfig
->>>>>>> 21301893
 from databricks.labs.dqx.contexts.workspace import WorkspaceContext
 
 
@@ -324,21 +320,7 @@
             trigger=output_trigger_options,
         )
 
-<<<<<<< HEAD
-        output_write_mode = self.prompts.question(
-            "Provide write mode for output table (e.g. 'append' or 'overwrite')",
-            default="append",
-            valid_regex=r"^\w.+",
-        )
-
-        output_write_options = json.loads(
-            self.prompts.question(
-                "Provide additional options to pass when writing the output data (e.g. {\"mergeSchema\": \"true\"})",
-                default="{}",
-                valid_regex=r"^.*$",
-            )
-        )
-
+    def _prompt_quarantine_config_for_new_installation(self, is_streaming: bool) -> OutputConfig | None:
         quarantine_table = self.prompts.question(
             "Provide quarantined table in the format `catalog.schema.table` or `schema.table` "
             "(use output table if skipped)",
@@ -346,36 +328,6 @@
             valid_regex=r"^([\w]+(?:\.[\w]+){1,2})$",
         )
 
-        quarantine_write_mode = self.prompts.question(
-            "Provide write mode for quarantine table (e.g. 'append' or 'overwrite')",
-            default="append",
-            valid_regex=r"^\w.+",
-        )
-
-        quarantine_write_options = json.loads(
-            self.prompts.question(
-                "Provide additional options to pass when writing the quarantine data (e.g. {\"mergeSchema\": \"true\"})",
-                default="{}",
-                valid_regex=r"^.*$",
-            )
-        )
-
-        checks_file = self.prompts.question(
-            "Provide filename for storing data quality rules (checks)", default="checks.yml", valid_regex=r"^\w.+$"
-        )
-
-        checks_table = self.prompts.question(
-            "Provide table for storing checks in the format `catalog.schema.table` or `schema.table`",
-=======
-    def _prompt_quarantine_config_for_new_installation(self, is_streaming: bool) -> OutputConfig | None:
-        quarantine_table = self.prompts.question(
-            "Provide quarantined table in the format `catalog.schema.table` or `schema.table` "
-            "(use output table if skipped)",
->>>>>>> 21301893
-            default="skipped",
-            valid_regex=r"^([\w]+(?:\.[\w]+){1,2})$",
-        )
-
         if quarantine_table != "skipped":
             quarantine_write_mode = self.prompts.question(
                 "Provide write mode for quarantine table (e.g. 'append' or 'overwrite')",
@@ -383,45 +335,6 @@
                 valid_regex=r"^\w.+",
             )
 
-<<<<<<< HEAD
-        warehouse_id = self.configure_warehouse()
-        input_config = None
-        if input_location != "skipped":
-            input_config = InputConfig(
-                location=input_location,
-                format=input_format,
-                schema=None if input_schema == "skipped" else input_schema,
-                options=None if input_read_options == {} else input_read_options,
-            )
-
-        output_config = None
-        if output_table != "skipped":
-            output_config = OutputConfig(
-                location=output_table,
-                mode=output_write_mode,
-                options=None if output_write_options == {} else output_write_options,
-            )
-
-        quarantine_config = None
-        if quarantine_table != "skipped":
-            quarantine_config = OutputConfig(
-                location=quarantine_table,
-                mode=quarantine_write_mode,
-                options=None if quarantine_write_options == {} else quarantine_write_options,
-            )
-
-        return WorkspaceConfig(
-            log_level=log_level,
-            run_configs=[
-                RunConfig(
-                    input_config=input_config,
-                    output_config=output_config,
-                    quarantine_config=quarantine_config,
-                    checks_file=checks_file,
-                    checks_table=checks_table,
-                    profile_summary_stats_file=profile_summary_stats_file,
-                    warehouse_id=warehouse_id,
-=======
             quarantine_format = self.prompts.question(
                 "Provide format for the quarantine data (e.g. delta, parquet)",
                 default="delta",
@@ -433,7 +346,6 @@
                     "Provide additional options for writing the quarantine data (e.g. {\"mergeSchema\": \"true\"})",
                     default="{}",
                     valid_regex=r"^.*$",
->>>>>>> 21301893
                 )
             )
 
@@ -755,18 +667,10 @@
         run_config = self.config.get_run_config()
         if run_config.quarantine_config:
             dq_table = run_config.quarantine_config.location.lower()
-<<<<<<< HEAD
-        elif run_config.output_config:
-            dq_table = run_config.output_config.location.lower()
-        else:
-            raise ValueError("No output table configured during installation")
-        logger.info(f"Using '{dq_table}' as default quarantine table for the dashboard...")
-=======
             logger.info(f"Using '{dq_table}' quarantine table as the source table for the dashboard...")
         else:
             dq_table = run_config.output_config.location.lower()
             logger.info(f"Using '{dq_table}' output table as the source table for the dashboard...")
->>>>>>> 21301893
 
         src_table_name = "$catalog.schema.table"
         if self._resolve_table_name_in_queries(src_tbl_name=src_table_name, replaced_tbl_name=dq_table, folder=folder):
