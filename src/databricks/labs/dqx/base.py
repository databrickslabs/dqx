import abc
from collections.abc import Callable
from functools import cached_property
from typing import final
from pyspark.sql import DataFrame, SparkSession

from databricks.labs.dqx.checks_validator import ChecksValidationStatus
from databricks.labs.dqx.rule import DQRule
from databricks.sdk import WorkspaceClient
from databricks.labs.dqx.__about__ import __version__


class DQEngineBase(abc.ABC):
    def __init__(self, workspace_client: WorkspaceClient):
        self._workspace_client = workspace_client
        self._spark = SparkSession.builder.getOrCreate()

    @cached_property
    def ws(self) -> WorkspaceClient:
        """Return a verified *WorkspaceClient* configured for DQX.

        Ensures workspace connectivity and sets the product info used for
        telemetry so that requests are attributed to *dqx*.
        """
        return self._verify_workspace_client(self._workspace_client)

    @cached_property
    def spark(self) -> SparkSession:
        """Return the *SparkSession* associated with this engine.

        The session is created during initialization using
        *SparkSession.builder.getOrCreate()*.
        """
        return self._spark

    @staticmethod
    @final
    def _verify_workspace_client(ws: WorkspaceClient) -> WorkspaceClient:
        """
        Verify the Databricks WorkspaceClient configuration and connectivity.
        """
        # Using reflection to set right value for _product_info as dqx for telemetry
        product_info = getattr(ws.config, '_product_info')
        if product_info[0] != "dqx":
            setattr(ws.config, '_product_info', ('dqx', __version__))

        # make sure Databricks workspace is accessible
        ws.current_user.me()
        return ws


class DQEngineCoreBase(DQEngineBase):
    @abc.abstractmethod
    def apply_checks(
        self, df: DataFrame, checks: list[DQRule], ref_dfs: dict[str, DataFrame] | None = None
    ) -> DataFrame:
        """Apply data quality checks to the given DataFrame.

        Args:
            df: Input DataFrame to check.
            checks: List of checks to apply to the DataFrame. Each check must be a *DQRule* instance.
            ref_dfs: Optional reference DataFrames to use in the checks.

        Returns:
            DataFrame that includes errors and warnings result columns.
        """

    @abc.abstractmethod
    def apply_checks_and_split(
        self, df: DataFrame, checks: list[DQRule], ref_dfs: dict[str, DataFrame] | None = None
    ) -> tuple[DataFrame, DataFrame]:
        """Apply data quality checks to the given DataFrame and split the results into two DataFrames
        ("good" and "bad").

        Args:
            df: Input DataFrame to check.
            checks: List of checks to apply to the DataFrame. Each check must be a *DQRule* instance.
            ref_dfs: Optional reference DataFrames to use in the checks.

        Returns:
            A tuple of two DataFrames: "good" (may include rows with warnings but no result columns) and
            "bad" (rows with errors or warnings and the corresponding result columns).
        """

    @abc.abstractmethod
    def apply_checks_by_metadata(
        self,
        df: DataFrame,
        checks: list[dict],
        custom_check_functions: dict[str, Callable] | None = None,
        ref_dfs: dict[str, DataFrame] | None = None,
    ) -> DataFrame:
        """
        Apply data quality checks defined as metadata to the given DataFrame.

        Args:
            df: Input DataFrame to check.
            checks: List of dictionaries describing checks. Each check dictionary must contain the following:
                - *check* - A check definition including check function and arguments to use.
                - *name* - Optional name for the resulting column. Auto-generated if not provided.
                - *criticality* - Optional; either *error* (rows go only to the "bad" DataFrame) or *warn*
                  (rows appear in both DataFrames).
            custom_check_functions: Optional dictionary with custom check functions (e.g., *globals()* of the calling module).
            ref_dfs: Optional reference DataFrames to use in the checks.

        Returns:
            DataFrame that includes errors and warnings result columns.
        """

    @abc.abstractmethod
    def apply_checks_by_metadata_and_split(
        self,
        df: DataFrame,
        checks: list[dict],
        custom_check_functions: dict[str, Callable] | None = None,
        ref_dfs: dict[str, DataFrame] | None = None,
    ) -> tuple[DataFrame, DataFrame]:
        """Apply data quality checks defined as metadata to the given DataFrame and split the results into
        two DataFrames ("good" and "bad").

        Args:
            df: Input DataFrame to check.
            checks: List of dictionaries describing checks. Each check dictionary must contain the following:
                - *check* - A check definition including check function and arguments to use.
                - *name* - Optional name for the resulting column. Auto-generated if not provided.
                - *criticality* - Optional; either *error* (rows go only to the "bad" DataFrame) or *warn*
                  (rows appear in both DataFrames).
            custom_check_functions: Optional dictionary with custom check functions (e.g., *globals()* of the calling module).
            ref_dfs: Optional reference DataFrames to use in the checks.

        Returns:
            A tuple of two DataFrames: "good" (may include rows with warnings but no result columns) and
            "bad" (rows with errors or warnings and the corresponding result columns).
        """

    @staticmethod
    @abc.abstractmethod
    def validate_checks(
<<<<<<< HEAD
        checks: list[dict], custom_check_functions: dict[str, Callable] | None = None
=======
        checks: list[dict],
        custom_check_functions: dict[str, Any] | None = None,
        validate_custom_check_functions: bool = True,
>>>>>>> b9254316
    ) -> ChecksValidationStatus:
        """
        Validate checks defined as metadata to ensure they conform to the expected structure and types.

        This method validates the presence of required keys, the existence and callability of functions,
        and the types of arguments passed to those functions.

        Args:
            checks: List of checks to apply to the DataFrame. Each check should be a dictionary.
            custom_check_functions: Optional dictionary with custom check functions (e.g., *globals()* of the calling module).
            validate_custom_check_functions: If True, validate custom check functions.

        Returns:
            ChecksValidationStatus indicating the validation result.
        """

    @abc.abstractmethod
    def get_invalid(self, df: DataFrame) -> DataFrame:
        """
        Return records that violate data quality checks (rows with warnings or errors).

        Args:
            df: Input DataFrame.

        Returns:
            DataFrame with rows that have errors or warnings and the corresponding result columns.
        """

    @abc.abstractmethod
    def get_valid(self, df: DataFrame) -> DataFrame:
        """
        Return records that do not violate data quality checks (rows with warnings but no errors).

        Args:
            df: Input DataFrame.

        Returns:
            DataFrame with warning rows but without the results columns.
        """

    @staticmethod
    @abc.abstractmethod
    def load_checks_from_local_file(filepath: str) -> list[dict]:
        """
        Load DQ rules (checks) from a local JSON or YAML file.

        The returned checks can be used as input to *apply_checks_by_metadata*.

        Args:
            filepath: Path to a file containing checks definitions.

        Returns:
            List of DQ rules (checks).
        """

    @staticmethod
    @abc.abstractmethod
    def save_checks_in_local_file(checks: list[dict], filepath: str):
        """
        Save DQ rules (checks) to a local YAML or JSON file.

        Args:
            checks: List of DQ rules (checks) to save.
            filepath: Path to a file where the checks definitions will be saved.
        """<|MERGE_RESOLUTION|>--- conflicted
+++ resolved
@@ -136,13 +136,9 @@
     @staticmethod
     @abc.abstractmethod
     def validate_checks(
-<<<<<<< HEAD
-        checks: list[dict], custom_check_functions: dict[str, Callable] | None = None
-=======
         checks: list[dict],
-        custom_check_functions: dict[str, Any] | None = None,
+        custom_check_functions: dict[str, Callable] | None = None,
         validate_custom_check_functions: bool = True,
->>>>>>> b9254316
     ) -> ChecksValidationStatus:
         """
         Validate checks defined as metadata to ensure they conform to the expected structure and types.
