import os
import json
import datetime
import logging
import re
from typing import Any
from fnmatch import fnmatch

from pyspark.sql import Column

# Import spark connect column if spark session is created using spark connect
try:
    from pyspark.sql.connect.column import Column as ConnectColumn
except ImportError:
    ConnectColumn = None  # type: ignore

from databricks.sdk import WorkspaceClient
from databricks.labs.blueprint.limiter import rate_limited
from databricks.labs.dqx.errors import InvalidParameterError
from databricks.sdk.errors import NotFound


logger = logging.getLogger(__name__)


COLUMN_NORMALIZE_EXPRESSION = re.compile("[^a-zA-Z0-9]+")
COLUMN_PATTERN = re.compile(r"Column<'(.*?)(?: AS (\w+))?'>$")
INVALID_COLUMN_NAME_PATTERN = re.compile(r"[\s,;{}\(\)\n\t=]+")


def get_column_name_or_alias(
    column: "str | Column | ConnectColumn", normalize: bool = False, allow_simple_expressions_only: bool = False
) -> str:
    """
    Extracts the column alias or name from a PySpark Column or ConnectColumn expression.

    PySpark does not provide direct access to the alias of an unbound column, so this function
    parses the alias from the column's string representation.

    - Supports columns with one or multiple aliases.
    - Ensures the extracted expression is truncated to 255 characters.
    - Provides an optional normalization step for consistent naming.
    - Supports ConnectColumn when PySpark Connect is available (falls back gracefully when not available).

    Args:
        column: Column, ConnectColumn (if PySpark Connect available), or string representing a column.
        normalize: If True, normalizes the column name (removes special characters, converts to lowercase).
        allow_simple_expressions_only: If True, raises an error if the column expression is not a simple expression.
            Complex PySpark expressions (e.g., conditionals, arithmetic, or nested transformations), cannot be fully
            reconstructed correctly when converting to string (e.g. F.col("a") + F.lit(1)).
            However, in certain situations this is acceptable, e.g. when using the output for reporting purposes.

    Returns:
        The extracted column alias or name.

    Raises:
        InvalidParameterError: If the column expression is invalid or unsupported.
    """
    if isinstance(column, str):
        col_str = column
    else:
        # Extract the last alias or column name from the PySpark Column string representation
        match = COLUMN_PATTERN.search(str(column))
        if not match:
            raise InvalidParameterError(f"Invalid column expression: {column}")
        col_expr, alias = match.groups()
        if alias:
            return alias
        col_str = col_expr

        if normalize:
            col_str = normalize_col_str(col_str)

    if allow_simple_expressions_only and not is_simple_column_expression(col_str):
        raise InvalidParameterError(
            "Unable to interpret column expression. Only simple references are allowed, e.g: F.col('name')"
        )
    return col_str


def get_columns_as_strings(columns: list[str | Column], allow_simple_expressions_only: bool = True) -> list[str]:
    """
    Extracts column names from a list of PySpark Column or ConnectColumn expressions.

    This function processes each column, ensuring that only valid column names are returned.
    Supports ConnectColumn when PySpark Connect is available (falls back gracefully when not available).

    Args:
        columns: List of columns, ConnectColumns (if PySpark Connect available), or strings representing columns.
        allow_simple_expressions_only: If True, raises an error if the column expression is not a simple expression.

    Returns:
        List of column names as strings.

    Raises:
        InvalidParameterError: If any column expression is invalid or unsupported.
    """
    columns_as_strings = []
    for col in columns:
        col_str = (
            get_column_name_or_alias(col, allow_simple_expressions_only=allow_simple_expressions_only)
            if not isinstance(col, str)
            else col
        )
        columns_as_strings.append(col_str)
    return columns_as_strings


def is_simple_column_expression(col_name: str) -> bool:
    """
    Returns True if the column name does not contain any disallowed characters:
    space, comma, semicolon, curly braces, parentheses, newline, tab, or equals sign.

    Args:
        col_name: Column name to validate.

    Returns:
        True if the column name is valid, False otherwise.
    """
    return not bool(INVALID_COLUMN_NAME_PATTERN.search(col_name))


def normalize_bound_args(val: Any) -> Any:
    """
    Normalize a value or collection of values for consistent processing.

    Handles primitives, dates, and column-like objects. Lists, tuples, and sets are
    recursively normalized with type preserved.

    Args:
        val: Value or collection of values to normalize.

    Returns:
        Normalized value or collection.

    Raises:
        TypeError: If a column type is unsupported.
    """
    if isinstance(val, (list, tuple, set)):
        normalized = [normalize_bound_args(v) for v in val]
        return normalized

    if isinstance(val, (str, int, float, bool)):
        return val

    if isinstance(val, (datetime.date, datetime.datetime)):
        return str(val)

    if ConnectColumn is not None:
        column_types: tuple[type[Any], ...] = (Column, ConnectColumn)
    else:
        column_types = (Column,)

    if isinstance(val, column_types):
        col_str = get_column_name_or_alias(val, allow_simple_expressions_only=True)
        return col_str
    raise TypeError(f"Unsupported type for normalization: {type(val).__name__}")


def normalize_col_str(col_str: str) -> str:
    """
    Normalizes string to be compatible with metastore column names by applying the following transformations:
    * remove special characters
    * convert to lowercase
    * limit the length to 255 characters to be compatible with metastore column names

    Args:
        col_str: Column or string representing a column.

    Returns:
        Normalized column name.
    """
    max_chars = 255
    return re.sub(COLUMN_NORMALIZE_EXPRESSION, "_", col_str[:max_chars].lower()).rstrip("_")


def is_sql_query_safe(query: str) -> bool:
    # Normalize the query by removing extra whitespace and converting to lowercase
    normalized_query = re.sub(r"\s+", " ", query).strip().lower()

    # Check for prohibited statements
    forbidden_statements = [
        "delete",
        "insert",
        "update",
        "drop",
        "truncate",
        "alter",
        "create",
        "replace",
        "grant",
        "revoke",
        "merge",
        "use",
        "refresh",
        "analyze",
        "optimize",
        "zorder",
    ]
    return not any(re.search(rf"\b{kw}\b", normalized_query) for kw in forbidden_statements)


def safe_json_load(value: str):
    """
    Safely load a JSON string, returning the original value if it fails to parse.
    This allows to specify string value without a need to escape the quotes.

    Args:
        value: The value to parse as JSON.
    """
    try:
        return json.loads(value)  # load as json if possible
    except json.JSONDecodeError:
        return value


def safe_strip_file_from_path(path: str) -> str:
    """
    Safely removes the file name from a given path, treating it as a directory if no file extension is present.
    - Hidden directories (e.g., .folder) are preserved.
    - Hidden files with extensions (e.g., .file.yml) are treated as files.

    Args:
        path: The input path from which to remove the file name.

    Returns:
        The path without the file name, or the original path if it is already a directory.
    """
    if not path:
        return ""

    # Remove trailing slash
    path = path.rstrip("/")

    head, tail = os.path.split(path)

    if not tail:
        return path  # it's already a directory

    # If it looks like a file:
    # - contains a dot and (doesn't start with '.' OR has another dot after the first char)
    if "." in tail and (not tail.startswith(".") or tail.count(".") > 1):
        return head

    # Otherwise, treat as directory
    return path


@rate_limited(max_requests=100)
def list_tables(
    workspace_client: WorkspaceClient,
    patterns: list[str] | None,
    exclude_matched: bool = False,
    exclude_patterns: list[str] | None = None,
) -> list[str]:
    """
    Gets a list of table names from Unity Catalog given a list of wildcard patterns.

    Args:
        workspace_client (WorkspaceClient): Databricks SDK WorkspaceClient.
        patterns (list[str] | None): A list of wildcard patterns to match against the table name.
        exclude_matched (bool): Specifies whether to include tables matched by the pattern.
            If True, matched tables are excluded. If False, matched tables are included.
        exclude_patterns (list[str] | None): A list of wildcard patterns to exclude from the table names.

    Returns:
        list[str]: A list of fully qualified table names.
        DataFrame with values read from the input data

    Raises:
        NotFound: If no tables are found matching the include or exclude criteria.
    """
    allowed_catalogs, allowed_schemas = _get_allowed_catalogs_and_schemas(patterns, exclude_matched)
    tables = _get_tables_from_catalogs(workspace_client, allowed_catalogs, allowed_schemas)

    if patterns:
        tables = _filter_tables_by_patterns(tables, patterns, exclude_matched)

    if exclude_patterns:
        tables = _filter_tables_by_patterns(tables, exclude_patterns, exclude_matched=True)

    if tables:
        return tables
    raise NotFound("No tables found matching include or exclude criteria")


def _split_pattern(pattern: str) -> tuple[str, str, str]:
    """
    Splits a wildcard pattern into its catalog, schema, and table components.

    Args:
        pattern (str): A wildcard pattern in the form 'catalog.schema.table'.

    Returns:
        tuple[str, str, str]: A tuple containing the catalog, schema, and table components.
        DataFrame with values read from the file data
    """
    parts = pattern.split(".")
    catalog = parts[0] if len(parts) > 0 else "*"
    schema = parts[1] if len(parts) > 1 else "*"
    table = ".".join(parts[2:]) if len(parts) > 2 else "*"
    return catalog, schema, table


def _build_include_scope_for_patterns(patterns: list[str]) -> tuple[set[str] | None, dict[str, set[str]] | None]:
    """
    Builds allowed catalogs and schemas from a list of wildcard patterns.

    Args:
        patterns (list[str]): A list of wildcard patterns to match against the table name.

    Returns:
        tuple[set[str] | None, dict[str, set[str]] | None]: A tuple containing:
            - A set of allowed catalogs or None if no specific catalogs are constrained.
            - A dictionary mapping allowed catalogs to their respective sets of allowed schemas or
              None if no specific schemas are constrained.
    """
    parts = [_split_pattern(p) for p in patterns]
    # If any pattern uses '*' at catalog → don’t constrain catalogs
    if any(cat == "*" for cat, _, _ in parts):
        return None, None
    allowed_catalogs: set[str] = set()
    allowed_schemas: dict[str, set[str]] = {}
    for catalog, schema, _ in parts:
        if catalog != "*":
            allowed_catalogs.add(catalog)
            if schema != "*":
                allowed_schemas.setdefault(catalog, set()).add(schema)
    return (allowed_catalogs or None), (allowed_schemas or None)


def _get_allowed_catalogs_and_schemas(
    patterns: list[str] | None, exclude_matched: bool
) -> tuple[set[str] | None, dict[str, set[str]] | None]:
    """
    Determines allowed catalogs and schemas based on provided patterns and exclusion flag.

    Args:
        patterns (list[str] | None): A list of wildcard patterns to match against the table name.
        exclude_matched (bool): Specifies whether to include tables matched by the pattern.
            If True, matched tables are excluded. If False, matched tables are included.

    Returns:
        tuple[set[str] | None, dict[str, set[str]] | None]: A tuple containing:
            - A set of allowed catalogs or None if no specific catalogs are constrained.
            - A dictionary mapping allowed catalogs to their respective sets of allowed schemas or
              None if no specific schemas are constrained.
    """
    if patterns and not exclude_matched:
        return _build_include_scope_for_patterns(patterns)
    return None, None


def _get_tables_from_catalogs(
    client: WorkspaceClient, allowed_catalogs: set[str] | None, allowed_schemas: dict[str, set[str]] | None
) -> list[str]:
    """
    Retrieves tables from Unity Catalog based on allowed catalogs and schemas.

    Args:
        client (WorkspaceClient): Databricks SDK WorkspaceClient.
        allowed_catalogs (set[str] | None): A set of allowed catalogs or None if no specific catalogs are constrained.
        allowed_schemas (dict[str, set[str]] | None): A dictionary mapping allowed catalogs to their respective sets
            of allowed schemas or None if no specific schemas are constrained.

    Returns:
        list[str]: A list of fully qualified table names.
    """
    tables: list[str] = []
    for catalog in client.catalogs.list():
        catalog_name = catalog.name
        if not catalog_name or (allowed_catalogs and catalog_name not in allowed_catalogs):
            continue

        schema_filter = allowed_schemas.get(catalog_name) if allowed_schemas else None
        tables.extend(_get_tables_from_schemas(client, catalog_name, schema_filter))
    return tables


def _get_tables_from_schemas(client: WorkspaceClient, catalog_name: str, schema_filter: set[str] | None) -> list[str]:
    """
    Retrieves tables from schemas within a specified catalog.

    Args:
        client (WorkspaceClient): Databricks SDK WorkspaceClient.
        catalog_name (str): The name of the catalog to retrieve tables from.
        schema_filter (set[str] | None): A set of allowed schemas within the catalog or None if no specific schemas are constrained.

    Returns:
        list[str]: A list of fully qualified table names within the specified catalog and schemas.
    """
<<<<<<< HEAD
    if not output_config.path:
        logger.info(f"Saving data to {output_config.location} table")
    else:
        logger.info(f"Saving data to {output_config.path} delta table path")

    if df.isStreaming:
        streaming_dataframe_writer = (df.writeStream.format(output_config.format)
                                      .outputMode(output_config.mode)
                                      .options(**output_config.options))
        if output_config.trigger:
            
            trigger: dict[str, Any] = output_config.trigger
            streaming_dataframe_writer = streaming_dataframe_writer.trigger(**trigger)

        if not output_config.path:
            query = streaming_dataframe_writer.toTable(output_config.location)
        else:
            query = streaming_dataframe_writer.start(output_config.path)
                
        query.awaitTermination()
    else:
        dataframe_writer = (df.write.format(output_config.format)
                            .mode(output_config.mode)
                            .options(**output_config.options))
        if not output_config.path:
                dataframe_writer.saveAsTable(output_config.location)
        else:
            dataframe_writer.save(output_config.path)
            

=======
    tables: list[str] = []
    for schema in client.schemas.list(catalog_name=catalog_name):
        schema_name = schema.name
        if not schema_name or (schema_filter and schema_name not in schema_filter):
            continue

        tables.extend(
            table.full_name
            for table in client.tables.list_summaries(catalog_name=catalog_name, schema_name_pattern=schema_name)
            if table.full_name
        )
    return tables
>>>>>>> 8541e95b


def _filter_tables_by_patterns(tables: list[str], patterns: list[str], exclude_matched: bool) -> list[str]:
    """
    Filters a list of table names based on provided wildcard patterns.

    Args:
        tables (list[str]): A list of fully qualified table names.
        patterns (list[str]): A list of wildcard patterns to match against the table name.
        exclude_matched (bool): Specifies whether to include tables matched by the pattern.
            If True, matched tables are excluded. If False, matched tables are included.

    Returns:
        list[str]: A filtered list of table names based on the matching criteria.
    """
    if exclude_matched:
        return [table for table in tables if not _match_table_patterns(table, patterns)]
    return [table for table in tables if _match_table_patterns(table, patterns)]


def _match_table_patterns(table: str, patterns: list[str]) -> bool:
    """
    Checks if a table name matches any of the provided wildcard patterns.

    Args:
        table (str): The table name to check.
        patterns (list[str]): A list of wildcard patterns (e.g., 'catalog.schema.*') to match against the table name.

    Returns:
        bool: True if the table name matches any of the patterns, False otherwise.
    """
    return any(fnmatch(table, pattern) for pattern in patterns)<|MERGE_RESOLUTION|>--- conflicted
+++ resolved
@@ -389,38 +389,6 @@
     Returns:
         list[str]: A list of fully qualified table names within the specified catalog and schemas.
     """
-<<<<<<< HEAD
-    if not output_config.path:
-        logger.info(f"Saving data to {output_config.location} table")
-    else:
-        logger.info(f"Saving data to {output_config.path} delta table path")
-
-    if df.isStreaming:
-        streaming_dataframe_writer = (df.writeStream.format(output_config.format)
-                                      .outputMode(output_config.mode)
-                                      .options(**output_config.options))
-        if output_config.trigger:
-            
-            trigger: dict[str, Any] = output_config.trigger
-            streaming_dataframe_writer = streaming_dataframe_writer.trigger(**trigger)
-
-        if not output_config.path:
-            query = streaming_dataframe_writer.toTable(output_config.location)
-        else:
-            query = streaming_dataframe_writer.start(output_config.path)
-                
-        query.awaitTermination()
-    else:
-        dataframe_writer = (df.write.format(output_config.format)
-                            .mode(output_config.mode)
-                            .options(**output_config.options))
-        if not output_config.path:
-                dataframe_writer.saveAsTable(output_config.location)
-        else:
-            dataframe_writer.save(output_config.path)
-            
-
-=======
     tables: list[str] = []
     for schema in client.schemas.list(catalog_name=catalog_name):
         schema_name = schema.name
@@ -433,7 +401,6 @@
             if table.full_name
         )
     return tables
->>>>>>> 8541e95b
 
 
 def _filter_tables_by_patterns(tables: list[str], patterns: list[str], exclude_matched: bool) -> list[str]:
