import datetime
import json
import logging
import re
from typing import Any
from fnmatch import fnmatch

<<<<<<< HEAD
from pyspark.sql import Column
from pyspark.sql.connect.column import Column as ConnectColumn
from databricks.sdk import WorkspaceClient
from databricks.labs.blueprint.limiter import rate_limited
=======
from pyspark.sql import Column, SparkSession
from pyspark.sql.dataframe import DataFrame

# Import spark connect column if spark session is created using spark connect
try:
    from pyspark.sql.connect.column import Column as ConnectColumn
except ImportError:
    ConnectColumn = None  # type: ignore

from databricks.labs.dqx.config import InputConfig, OutputConfig
>>>>>>> 8c0bc014

logger = logging.getLogger(__name__)


COLUMN_NORMALIZE_EXPRESSION = re.compile("[^a-zA-Z0-9]+")
COLUMN_PATTERN = re.compile(r"Column<'(.*?)(?: AS (\w+))?'>$")
INVALID_COLUMN_NAME_PATTERN = re.compile(r"[\s,;{}\(\)\n\t=]+")


def get_column_name_or_alias(
    column: "str | Column | ConnectColumn", normalize: bool = False, allow_simple_expressions_only: bool = False
) -> str:
    """
    Extracts the column alias or name from a PySpark Column or ConnectColumn expression.

    PySpark does not provide direct access to the alias of an unbound column, so this function
    parses the alias from the column's string representation.

    - Supports columns with one or multiple aliases.
    - Ensures the extracted expression is truncated to 255 characters.
    - Provides an optional normalization step for consistent naming.
    - Supports ConnectColumn when PySpark Connect is available (falls back gracefully when not available).

    Args:
        column: Column, ConnectColumn (if PySpark Connect available), or string representing a column.
        normalize: If True, normalizes the column name (removes special characters, converts to lowercase).
        allow_simple_expressions_only: If True, raises an error if the column expression is not a simple expression.
            Complex PySpark expressions (e.g., conditionals, arithmetic, or nested transformations), cannot be fully
            reconstructed correctly when converting to string (e.g. F.col("a") + F.lit(1)).
            However, in certain situations this is acceptable, e.g. when using the output for reporting purposes.

    Returns:
        The extracted column alias or name.

    Raises:
        ValueError: If the column expression is invalid.
        TypeError: If the column type is unsupported.
    """
    if isinstance(column, str):
        col_str = column
    else:
        # Extract the last alias or column name from the PySpark Column string representation
        match = COLUMN_PATTERN.search(str(column))
        if not match:
            raise ValueError(f"Invalid column expression: {column}")
        col_expr, alias = match.groups()
        if alias:
            return alias
        col_str = col_expr

        if normalize:
            col_str = normalize_col_str(col_str)

    if allow_simple_expressions_only and not is_simple_column_expression(col_str):
        raise ValueError(
            "Unable to interpret column expression. Only simple references are allowed, e.g: F.col('name')"
        )
    return col_str


def get_columns_as_strings(columns: list[str | Column], allow_simple_expressions_only: bool = True) -> list[str]:
    """
    Extracts column names from a list of PySpark Column or ConnectColumn expressions.

    This function processes each column, ensuring that only valid column names are returned.
    Supports ConnectColumn when PySpark Connect is available (falls back gracefully when not available).

    Args:
        columns: List of columns, ConnectColumns (if PySpark Connect available), or strings representing columns.
        allow_simple_expressions_only: If True, raises an error if the column expression is not a simple expression.

    Returns:
        List of column names as strings.
    """
    columns_as_strings = []
    for col in columns:
        col_str = (
            get_column_name_or_alias(col, allow_simple_expressions_only=allow_simple_expressions_only)
            if not isinstance(col, str)
            else col
        )
        columns_as_strings.append(col_str)
    return columns_as_strings


def is_simple_column_expression(col_name: str) -> bool:
    """
    Returns True if the column name does not contain any disallowed characters:
    space, comma, semicolon, curly braces, parentheses, newline, tab, or equals sign.

    Args:
        col_name: Column name to validate.

    Returns:
        True if the column name is valid, False otherwise.
    """
    return not bool(INVALID_COLUMN_NAME_PATTERN.search(col_name))


def normalize_bound_args(val: Any) -> Any:
    """
    Normalize a value or collection of values for consistent processing.

    Handles primitives, dates, and column-like objects. Lists, tuples, and sets are
    recursively normalized with type preserved.

    Args:
        val: Value or collection of values to normalize.

    Returns:
        Normalized value or collection.

    Raises:
        ValueError: If a column resolves to an invalid name.
        TypeError: If a column type is unsupported.
    """
    if isinstance(val, (list, tuple, set)):
        normalized = [normalize_bound_args(v) for v in val]
        return normalized

    if isinstance(val, (str, int, float, bool)):
        return val

    if isinstance(val, (datetime.date, datetime.datetime)):
        return str(val)

    if ConnectColumn is not None:
        column_types: tuple[type[Any], ...] = (Column, ConnectColumn)
    else:
        column_types = (Column,)

    if isinstance(val, column_types):
        col_str = get_column_name_or_alias(val, allow_simple_expressions_only=True)
        return col_str
    raise TypeError(f"Unsupported type for normalization: {type(val).__name__}")


def normalize_col_str(col_str: str) -> str:
    """
    Normalizes string to be compatible with metastore column names by applying the following transformations:
    * remove special characters
    * convert to lowercase
    * limit the length to 255 characters to be compatible with metastore column names

    Args:
        col_str: Column or string representing a column.

    Returns:
        Normalized column name.
    """
    max_chars = 255
    return re.sub(COLUMN_NORMALIZE_EXPRESSION, "_", col_str[:max_chars].lower()).rstrip("_")


def is_sql_query_safe(query: str) -> bool:
    # Normalize the query by removing extra whitespace and converting to lowercase
    normalized_query = re.sub(r"\s+", " ", query).strip().lower()

    # Check for prohibited statements
    forbidden_statements = [
        "delete",
        "insert",
        "update",
        "drop",
        "truncate",
        "alter",
        "create",
        "replace",
        "grant",
        "revoke",
        "merge",
        "use",
        "refresh",
        "analyze",
        "optimize",
        "zorder",
    ]
    return not any(re.search(rf"\b{kw}\b", normalized_query) for kw in forbidden_statements)


def safe_json_load(value: str):
    """
    Safely load a JSON string, returning the original value if it fails to parse.
    This allows to specify string value without a need to escape the quotes.

    Args:
        value: The value to parse as JSON.
    """
    try:
        return json.loads(value)  # load as json if possible
    except json.JSONDecodeError:
        return value


@rate_limited(max_requests=100)
def list_tables(client: WorkspaceClient, patterns: list[str] | None, exclude_matched: bool = False) -> list[str]:
    """
    Gets a list of table names from Unity Catalog given a list of wildcard patterns.

    Args:
        client (WorkspaceClient): Databricks SDK WorkspaceClient.
        patterns (list[str] | None): A list of wildcard patterns to match against the table name.
        exclude_matched (bool): Specifies whether to include tables matched by the pattern.
            If True, matched tables are excluded. If False, matched tables are included.

    Returns:
        list[str]: A list of table names.

    Raises:
        ValueError: If no tables are found matching the include or exclude criteria.
    """
    tables = []
    for catalog in client.catalogs.list():
        if not catalog.name:
            continue
        for schema in client.schemas.list(catalog_name=catalog.name):
            if not schema.name:
                continue
            table_infos = client.tables.list_summaries(catalog_name=catalog.name, schema_name_pattern=schema.name)
            tables.extend([table_info.full_name for table_info in table_infos if table_info.full_name])

    if patterns and exclude_matched:
        tables = [table for table in tables if not match_table_patterns(table, patterns)]
    if patterns and not exclude_matched:
        tables = [table for table in tables if match_table_patterns(table, patterns)]
    if len(tables) > 0:
        return tables
    raise ValueError("No tables found matching include or exclude criteria")


def match_table_patterns(table: str, patterns: list[str]) -> bool:
    """
    Checks if a table name matches any of the provided wildcard patterns.

    Args:
        table (str): The table name to check.
        patterns (list[str]): A list of wildcard patterns (e.g., 'catalog.schema.*') to match against the table name.

    Returns:
        bool: True if the table name matches any of the patterns, False otherwise.
    """
    return any(fnmatch(table, pattern) for pattern in patterns)<|MERGE_RESOLUTION|>--- conflicted
+++ resolved
@@ -4,13 +4,8 @@
 import re
 from typing import Any
 from fnmatch import fnmatch
-
-<<<<<<< HEAD
-from pyspark.sql import Column
-from pyspark.sql.connect.column import Column as ConnectColumn
 from databricks.sdk import WorkspaceClient
 from databricks.labs.blueprint.limiter import rate_limited
-=======
 from pyspark.sql import Column, SparkSession
 from pyspark.sql.dataframe import DataFrame
 
@@ -21,7 +16,6 @@
     ConnectColumn = None  # type: ignore
 
 from databricks.labs.dqx.config import InputConfig, OutputConfig
->>>>>>> 8c0bc014
 
 logger = logging.getLogger(__name__)
 
