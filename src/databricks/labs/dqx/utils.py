--- conflicted
+++ resolved
@@ -12,14 +12,10 @@
 except ImportError:
     ConnectColumn = None  # type: ignore
 
-<<<<<<< HEAD
 from databricks.sdk import WorkspaceClient
 from databricks.labs.blueprint.limiter import rate_limited
-
-=======
 from databricks.labs.dqx.errors import InvalidParameterError, InvalidConfigError
 from databricks.labs.dqx.config import InputConfig, OutputConfig
->>>>>>> ebdbb9ba
 
 
 logger = logging.getLogger(__name__)
@@ -229,17 +225,8 @@
             If True, matched tables are excluded. If False, matched tables are included.
 
     Returns:
-<<<<<<< HEAD
         list[str]: A list of fully qualified table names.
-=======
         DataFrame with values read from the input data
-
-    Raises:
-        InvalidConfigError: If the input location is not configured or invalid.
-    """
-    if not input_config.location:
-        raise InvalidConfigError("Input location not configured")
->>>>>>> ebdbb9ba
 
     Raises:
         ValueError: If no tables are found matching the include or exclude criteria.
@@ -250,15 +237,9 @@
     if patterns:
         tables = _filter_tables_by_patterns(tables, patterns, exclude_matched)
 
-<<<<<<< HEAD
     if tables:
         return tables
     raise ValueError("No tables found matching include or exclude criteria")
-=======
-    raise InvalidConfigError(
-        f"Invalid input location. It must be a 2 or 3-level table namespace or storage path, given {input_config.location}"
-    )
->>>>>>> ebdbb9ba
 
 
 def _split_pattern(pattern: str) -> tuple[str, str, str]:
@@ -269,26 +250,14 @@
         pattern (str): A wildcard pattern in the form 'catalog.schema.table'.
 
     Returns:
-<<<<<<< HEAD
         tuple[str, str, str]: A tuple containing the catalog, schema, and table components.
-=======
         DataFrame with values read from the file data
-
-    Raises:
-        InvalidConfigError: If streaming read is configured without 'cloudFiles' format.
->>>>>>> ebdbb9ba
     """
     parts = pattern.split(".")
     catalog = parts[0] if len(parts) > 0 else "*"
     schema = parts[1] if len(parts) > 1 else "*"
     table = ".".join(parts[2:]) if len(parts) > 2 else "*"
     return catalog, schema, table
-
-<<<<<<< HEAD
-=======
-    if input_config.format != "cloudFiles":
-        raise InvalidConfigError("Streaming reads from file sources must use 'cloudFiles' format")
->>>>>>> ebdbb9ba
 
 def _build_include_scope_for_patterns(patterns: list[str]) -> tuple[set[str] | None, dict[str, set[str]] | None]:
     """
