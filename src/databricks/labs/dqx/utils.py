--- conflicted
+++ resolved
@@ -158,15 +158,12 @@
         )
         query.awaitTermination()
     else:
-<<<<<<< HEAD
         (
             df.write.format("delta")
             .mode(output_config.mode)
             .options(**output_config.options)
             .saveAsTable(output_config.location)
         )
-=======
-        df.write.format("delta").mode(mode).options(**options).saveAsTable(table_name)
 
 
 def is_sql_query_safe(query: str) -> bool:
@@ -192,5 +189,4 @@
         "optimize",
         "zorder",
     ]
-    return not any(re.search(rf"\b{kw}\b", normalized_query) for kw in forbidden_statements)
->>>>>>> ed25571e
+    return not any(re.search(rf"\b{kw}\b", normalized_query) for kw in forbidden_statements)