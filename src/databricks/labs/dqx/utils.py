import os
import json
import datetime
import logging
import re
from typing import Any
from fnmatch import fnmatch
from pyspark.sql import Column

# Import spark connect column if spark session is created using spark connect
try:
    from pyspark.sql.connect.column import Column as ConnectColumn
except ImportError:
    ConnectColumn = None  # type: ignore

import pyspark.sql.functions as F
from databricks.sdk import WorkspaceClient
from databricks.labs.blueprint.limiter import rate_limited
from databricks.labs.dqx.errors import InvalidParameterError
from databricks.sdk.errors import NotFound

logger = logging.getLogger(__name__)


COLUMN_NORMALIZE_EXPRESSION = re.compile("[^a-zA-Z0-9]+")
COLUMN_PATTERN = re.compile(r"Column<'(.*?)(?: AS (\w+))?'>$")
INVALID_COLUMN_NAME_PATTERN = re.compile(r"[\s,;{}\(\)\n\t=]+")


def get_column_name_or_alias(
    column: "str | Column | ConnectColumn", normalize: bool = False, allow_simple_expressions_only: bool = False
) -> str:
    """
    Extracts the column alias or name from a PySpark Column or ConnectColumn expression.

    PySpark does not provide direct access to the alias of an unbound column, so this function
    parses the alias from the column's string representation.

    - Supports columns with one or multiple aliases.
    - Ensures the extracted expression is truncated to 255 characters.
    - Provides an optional normalization step for consistent naming.
    - Supports ConnectColumn when PySpark Connect is available (falls back gracefully when not available).

    Args:
        column: Column, ConnectColumn (if PySpark Connect available), or string representing a column.
        normalize: If True, normalizes the column name (removes special characters, converts to lowercase).
        allow_simple_expressions_only: If True, raises an error if the column expression is not a simple expression.
            Complex PySpark expressions (e.g., conditionals, arithmetic, or nested transformations), cannot be fully
            reconstructed correctly when converting to string (e.g. F.col("a") + F.lit(1)).
            However, in certain situations this is acceptable, e.g. when using the output for reporting purposes.

    Returns:
        The extracted column alias or name.

    Raises:
        InvalidParameterError: If the column expression is invalid or unsupported.
    """
    if isinstance(column, str):
        col_str = column
    else:
        # Extract the last alias or column name from the PySpark Column string representation
        match = COLUMN_PATTERN.search(str(column))
        if not match:
            raise InvalidParameterError(f"Invalid column expression: {column}")
        col_expr, alias = match.groups()
        if alias:
            return alias
        col_str = col_expr

        if normalize:
            col_str = normalize_col_str(col_str)

    if allow_simple_expressions_only and not is_simple_column_expression(col_str):
        raise InvalidParameterError(
            "Unable to interpret column expression. Only simple references are allowed, e.g: F.col('name')"
        )
    return col_str


def get_columns_as_strings(columns: list[str | Column], allow_simple_expressions_only: bool = True) -> list[str]:
    """
    Extracts column names from a list of PySpark Column or ConnectColumn expressions.

    This function processes each column, ensuring that only valid column names are returned.
    Supports ConnectColumn when PySpark Connect is available (falls back gracefully when not available).

    Args:
        columns: List of columns, ConnectColumns (if PySpark Connect available), or strings representing columns.
        allow_simple_expressions_only: If True, raises an error if the column expression is not a simple expression.

    Returns:
        List of column names as strings.

    Raises:
        InvalidParameterError: If any column expression is invalid or unsupported.
    """
    columns_as_strings = []
    for col in columns:
        col_str = (
            get_column_name_or_alias(col, allow_simple_expressions_only=allow_simple_expressions_only)
            if not isinstance(col, str)
            else col
        )
        columns_as_strings.append(col_str)
    return columns_as_strings


def is_simple_column_expression(col_name: str) -> bool:
    """
    Returns True if the column name does not contain any disallowed characters:
    space, comma, semicolon, curly braces, parentheses, newline, tab, or equals sign.

    Args:
        col_name: Column name to validate.

    Returns:
        True if the column name is valid, False otherwise.
    """
    return not bool(INVALID_COLUMN_NAME_PATTERN.search(col_name))


def normalize_bound_args(val: Any) -> Any:
    """
    Normalize a value or collection of values for consistent processing.

    Handles primitives, dates, and column-like objects. Lists, tuples, and sets are
    recursively normalized with type preserved.

    Args:
        val: Value or collection of values to normalize.

    Returns:
        Normalized value or collection.

    Raises:
        TypeError: If a column type is unsupported.
    """
    if isinstance(val, (list, tuple, set)):
        normalized = [normalize_bound_args(v) for v in val]
        return normalized

    if isinstance(val, (str, int, float, bool)):
        return val

    if isinstance(val, (datetime.date, datetime.datetime)):
        return str(val)

    if ConnectColumn is not None:
        column_types: tuple[type[Any], ...] = (Column, ConnectColumn)
    else:
        column_types = (Column,)

    if isinstance(val, column_types):
        col_str = get_column_name_or_alias(val, allow_simple_expressions_only=True)
        return col_str
    raise TypeError(f"Unsupported type for normalization: {type(val).__name__}")


def normalize_col_str(col_str: str) -> str:
    """
    Normalizes string to be compatible with metastore column names by applying the following transformations:
    * remove special characters
    * convert to lowercase
    * limit the length to 255 characters to be compatible with metastore column names

    Args:
        col_str: Column or string representing a column.

    Returns:
        Normalized column name.
    """
    max_chars = 255
    return re.sub(COLUMN_NORMALIZE_EXPRESSION, "_", col_str[:max_chars].lower()).rstrip("_")


def is_sql_query_safe(query: str) -> bool:
    # Normalize the query by removing extra whitespace and converting to lowercase
    normalized_query = re.sub(r"\s+", " ", query).strip().lower()

    # Check for prohibited statements
    forbidden_statements = [
        "delete",
        "insert",
        "update",
        "drop",
        "truncate",
        "alter",
        "create",
        "replace",
        "grant",
        "revoke",
        "merge",
        "use",
        "refresh",
        "analyze",
        "optimize",
        "zorder",
    ]
    return not any(re.search(rf"\b{kw}\b", normalized_query) for kw in forbidden_statements)


def safe_json_load(value: str):
    """
    Safely load a JSON string, returning the original value if it fails to parse.
    This allows to specify string value without a need to escape the quotes.

    Args:
        value: The value to parse as JSON.
    """
    try:
        return json.loads(value)  # load as json if possible
    except json.JSONDecodeError:
        return value


def safe_strip_file_from_path(path: str) -> str:
    """
    Safely removes the file name from a given path, treating it as a directory if no file extension is present.
    - Hidden directories (e.g., .folder) are preserved.
    - Hidden files with extensions (e.g., .file.yml) are treated as files.

    Args:
        path: The input path from which to remove the file name.

    Returns:
        The path without the file name, or the original path if it is already a directory.
    """
    if not path:
        return ""

    # Remove trailing slash
    path = path.rstrip("/")

    head, tail = os.path.split(path)

    if not tail:
        return path  # it's already a directory

    # If it looks like a file:
    # - contains a dot and (doesn't start with '.' OR has another dot after the first char)
    if "." in tail and (not tail.startswith(".") or tail.count(".") > 1):
        return head

    # Otherwise, treat as directory
    return path


@rate_limited(max_requests=100)
def list_tables(
    workspace_client: WorkspaceClient,
    patterns: list[str] | None,
    exclude_matched: bool = False,
    exclude_patterns: list[str] | None = None,
) -> list[str]:
    """
    Gets a list of table names from Unity Catalog given a list of wildcard patterns.

    Args:
        workspace_client (WorkspaceClient): Databricks SDK WorkspaceClient.
        patterns (list[str] | None): A list of wildcard patterns to match against the table name.
        exclude_matched (bool): Specifies whether to include tables matched by the pattern.
            If True, matched tables are excluded. If False, matched tables are included.
        exclude_patterns (list[str] | None): A list of wildcard patterns to exclude from the table names.

    Returns:
        list[str]: A list of fully qualified table names.
        DataFrame with values read from the input data

    Raises:
        NotFound: If no tables are found matching the include or exclude criteria.
    """
    allowed_catalogs, allowed_schemas = _get_allowed_catalogs_and_schemas(patterns, exclude_matched)
    tables = _get_tables_from_catalogs(workspace_client, allowed_catalogs, allowed_schemas)

    if patterns:
        tables = _filter_tables_by_patterns(tables, patterns, exclude_matched)

    if exclude_patterns:
        tables = _filter_tables_by_patterns(tables, exclude_patterns, exclude_matched=True)

    if tables:
        return tables
    raise NotFound("No tables found matching include or exclude criteria")


def _split_pattern(pattern: str) -> tuple[str, str, str]:
    """
    Splits a wildcard pattern into its catalog, schema, and table components.

    Args:
        pattern (str): A wildcard pattern in the form 'catalog.schema.table'.

    Returns:
        tuple[str, str, str]: A tuple containing the catalog, schema, and table components.
        DataFrame with values read from the file data
    """
    parts = pattern.split(".")
    catalog = parts[0] if len(parts) > 0 else "*"
    schema = parts[1] if len(parts) > 1 else "*"
    table = ".".join(parts[2:]) if len(parts) > 2 else "*"
    return catalog, schema, table


def _build_include_scope_for_patterns(patterns: list[str]) -> tuple[set[str] | None, dict[str, set[str]] | None]:
    """
    Builds allowed catalogs and schemas from a list of wildcard patterns.

    Args:
        patterns (list[str]): A list of wildcard patterns to match against the table name.

    Returns:
        tuple[set[str] | None, dict[str, set[str]] | None]: A tuple containing:
            - A set of allowed catalogs or None if no specific catalogs are constrained.
            - A dictionary mapping allowed catalogs to their respective sets of allowed schemas or
              None if no specific schemas are constrained.
    """
    parts = [_split_pattern(p) for p in patterns]
    # If any pattern uses '*' at catalog → don’t constrain catalogs
    if any(cat == "*" for cat, _, _ in parts):
        return None, None
    allowed_catalogs: set[str] = set()
    allowed_schemas: dict[str, set[str]] = {}
    for catalog, schema, _ in parts:
        if catalog != "*":
            allowed_catalogs.add(catalog)
            if schema != "*":
                allowed_schemas.setdefault(catalog, set()).add(schema)
    return (allowed_catalogs or None), (allowed_schemas or None)


def _get_allowed_catalogs_and_schemas(
    patterns: list[str] | None, exclude_matched: bool
) -> tuple[set[str] | None, dict[str, set[str]] | None]:
    """
    Determines allowed catalogs and schemas based on provided patterns and exclusion flag.

    Args:
        patterns (list[str] | None): A list of wildcard patterns to match against the table name.
        exclude_matched (bool): Specifies whether to include tables matched by the pattern.
            If True, matched tables are excluded. If False, matched tables are included.

    Returns:
        tuple[set[str] | None, dict[str, set[str]] | None]: A tuple containing:
            - A set of allowed catalogs or None if no specific catalogs are constrained.
            - A dictionary mapping allowed catalogs to their respective sets of allowed schemas or
              None if no specific schemas are constrained.
    """
    if patterns and not exclude_matched:
        return _build_include_scope_for_patterns(patterns)
    return None, None


def _get_tables_from_catalogs(
    client: WorkspaceClient, allowed_catalogs: set[str] | None, allowed_schemas: dict[str, set[str]] | None
) -> list[str]:
    """
    Retrieves tables from Unity Catalog based on allowed catalogs and schemas.

    Args:
        client (WorkspaceClient): Databricks SDK WorkspaceClient.
        allowed_catalogs (set[str] | None): A set of allowed catalogs or None if no specific catalogs are constrained.
        allowed_schemas (dict[str, set[str]] | None): A dictionary mapping allowed catalogs to their respective sets
            of allowed schemas or None if no specific schemas are constrained.

    Returns:
        list[str]: A list of fully qualified table names.
    """
    tables: list[str] = []
    for catalog in client.catalogs.list():
        catalog_name = catalog.name
        if not catalog_name or (allowed_catalogs and catalog_name not in allowed_catalogs):
            continue

        schema_filter = allowed_schemas.get(catalog_name) if allowed_schemas else None
        tables.extend(_get_tables_from_schemas(client, catalog_name, schema_filter))
    return tables


def _get_tables_from_schemas(client: WorkspaceClient, catalog_name: str, schema_filter: set[str] | None) -> list[str]:
    """
    Retrieves tables from schemas within a specified catalog.

    Args:
        client (WorkspaceClient): Databricks SDK WorkspaceClient.
        catalog_name (str): The name of the catalog to retrieve tables from.
        schema_filter (set[str] | None): A set of allowed schemas within the catalog or None if no specific schemas are constrained.

    Returns:
        list[str]: A list of fully qualified table names within the specified catalog and schemas.
    """
    tables: list[str] = []
    for schema in client.schemas.list(catalog_name=catalog_name):
        schema_name = schema.name
        if not schema_name or (schema_filter and schema_name not in schema_filter):
            continue

        tables.extend(
            table.full_name
            for table in client.tables.list_summaries(catalog_name=catalog_name, schema_name_pattern=schema_name)
            if table.full_name
        )
    return tables


def _match_table_patterns(table: str, patterns: list[str]) -> bool:
    """
    Checks if a table name matches any of the provided wildcard patterns.

    Args:
        table (str): The fully qualified table name to check.
        patterns (list[str]): A list of wildcard patterns to match against.

    Returns:
        bool: True if the table matches any pattern, False otherwise.
    """
    return any(fnmatch(table, pattern) for pattern in patterns)


def _filter_tables_by_patterns(tables: list[str], patterns: list[str], exclude_matched: bool) -> list[str]:
    """
    Filters a list of table names based on provided wildcard patterns.

    Args:
        tables (list[str]): A list of fully qualified table names.
        patterns (list[str]): A list of wildcard patterns to match against the table name.
        exclude_matched (bool): Specifies whether to include tables matched by the pattern.
            If True, matched tables are excluded. If False, matched tables are included.

    Returns:
        list[str]: A filtered list of table names based on the matching criteria.
    """
    if exclude_matched:
        return [table for table in tables if not _match_table_patterns(table, patterns)]
<<<<<<< HEAD
    return [table for table in tables if _match_table_patterns(table, patterns)]
=======
    return [table for table in tables if _match_table_patterns(table, patterns)]


def _match_table_patterns(table: str, patterns: list[str]) -> bool:
    """
    Checks if a table name matches any of the provided wildcard patterns.

    Args:
        table (str): The table name to check.
        patterns (list[str]): A list of wildcard patterns (e.g., 'catalog.schema.*') to match against the table name.

    Returns:
        bool: True if the table name matches any of the patterns, False otherwise.
    """
    return any(fnmatch(table, pattern) for pattern in patterns)


def to_lowercase(col_expr: Column, is_array: bool = False) -> Column:
    """Converts a column expression to lowercase, handling both scalar and array types.

    Args:
        col_expr: Column expression to convert
        is_array: Whether the column contains array values

    Returns:
        Column expression with lowercase transformation applied
    """
    if is_array:
        return F.transform(col_expr, F.lower)
    return F.lower(col_expr)
>>>>>>> 4ed822d5
<|MERGE_RESOLUTION|>--- conflicted
+++ resolved
@@ -5,6 +5,7 @@
 import re
 from typing import Any
 from fnmatch import fnmatch
+
 from pyspark.sql import Column
 
 # Import spark connect column if spark session is created using spark connect
@@ -402,20 +403,6 @@
     return tables
 
 
-def _match_table_patterns(table: str, patterns: list[str]) -> bool:
-    """
-    Checks if a table name matches any of the provided wildcard patterns.
-
-    Args:
-        table (str): The fully qualified table name to check.
-        patterns (list[str]): A list of wildcard patterns to match against.
-
-    Returns:
-        bool: True if the table matches any pattern, False otherwise.
-    """
-    return any(fnmatch(table, pattern) for pattern in patterns)
-
-
 def _filter_tables_by_patterns(tables: list[str], patterns: list[str], exclude_matched: bool) -> list[str]:
     """
     Filters a list of table names based on provided wildcard patterns.
@@ -431,9 +418,6 @@
     """
     if exclude_matched:
         return [table for table in tables if not _match_table_patterns(table, patterns)]
-<<<<<<< HEAD
-    return [table for table in tables if _match_table_patterns(table, patterns)]
-=======
     return [table for table in tables if _match_table_patterns(table, patterns)]
 
 
@@ -463,5 +447,4 @@
     """
     if is_array:
         return F.transform(col_expr, F.lower)
-    return F.lower(col_expr)
->>>>>>> 4ed822d5
+    return F.lower(col_expr)