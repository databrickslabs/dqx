import logging

from databricks.labs.dqx.checks_storage import get_default_checks_location
from databricks.labs.dqx.config import RunConfig
from databricks.labs.dqx.contexts.workflow_context import WorkflowContext
from databricks.labs.dqx.installer.workflow_task import Workflow, workflow_task
<<<<<<< HEAD
=======
from databricks.labs.dqx.errors import InvalidConfigError
>>>>>>> ebdbb9ba

logger = logging.getLogger(__name__)


class DataQualityWorkflow(Workflow):
    def __init__(self, spark_conf: dict[str, str] | None = None, override_clusters: dict[str, str] | None = None):
        super().__init__("quality-checker", spark_conf=spark_conf, override_clusters=override_clusters)

    @workflow_task
    def apply_checks(self, ctx: WorkflowContext):
        """
        Apply data quality checks to the input data and save the results.

        Logic:
        * If location patterns are provided, only tables matching the patterns will be used,
        the provided run config name will be used as a template for all fields except the location.
        * If no location patterns are provided, but a run config name is given, only that run config will be used.
        * If neither location patterns nor a run config name are provided, all run configs will be used.

        Args:
            ctx: Runtime context.
        """
        if ctx.patterns and ctx.run_config_name:
            logger.info(f"Running data quality workflow for patterns: {ctx.patterns}")
            patterns = [pattern.strip() for pattern in ctx.patterns.split(';')]

            checks_location = get_default_checks_location(
                ctx.installation.install_folder(), ctx.run_config.checks_location
            )

            ctx.quality_checker.run_for_patterns(
                patterns=patterns,
                run_config_template=ctx.run_config,
                checks_location=checks_location,
                max_parallelism=ctx.config.quality_checker_max_parallelism,
            )
        elif ctx.run_config_name:
            logger.info(f"Running data quality workflow for run config: {ctx.run_config_name}")
            run_config = self._prepare_run_config(ctx, ctx.run_config)
            ctx.quality_checker.run([run_config])
        else:
            logger.info("Running data quality workflow for all run configs")
            run_configs = [self._prepare_run_config(ctx, run_config) for run_config in ctx.config.run_configs]
            ctx.quality_checker.run(run_configs, ctx.config.quality_checker_max_parallelism)

    def _prepare_run_config(self, ctx: WorkflowContext, run_config: RunConfig) -> RunConfig:
        """
        Apply common path prefixing to a run configuration in-place and return it.

        Ensures custom check function paths and checks location are absolute in the Databricks Workspace.

        Args:
            ctx: Runtime context.
            run_config: The run configuration to prepare.

        Returns:
            The prepared run configuration with absolute paths.
        """
        if not run_config.input_config:
            raise InvalidConfigError("No input data source configured during installation")

<<<<<<< HEAD
        run_config.custom_check_functions = self._prefix_custom_check_paths(ctx, run_config.custom_check_functions)
        run_config.checks_location = self._prefix_checks_location(ctx, run_config.checks_location)
        return run_config
=======
        if not run_config.output_config:
            raise InvalidConfigError("No output storage configured during installation")
>>>>>>> ebdbb9ba

    @staticmethod
    def _prefix_checks_location(ctx: WorkflowContext, location: str) -> str:
        """
        Prefixes the checks location installation folder if it is not an absolute path.

        Args:
            ctx: Runtime context.
            location: The location of the checks, either as an absolute path or relative to the installation folder.

        Returns:
            The prefixed checks location.
        """
        return location if location.startswith("/") else f"{ctx.installation.install_folder()}/{location}"

    @staticmethod
    def _prefix_custom_check_paths(ctx: WorkflowContext, custom_check_functions: dict[str, str]) -> dict[str, str]:
        """
        Prefixes custom check function paths with the installation folder if they are not absolute paths.

        Args:
            ctx: Runtime context.
            custom_check_functions: A mapping where each key is the name of a function (e.g., "my_func")
                and each value is the file path to the Python module that defines it. The path can be absolute
                or relative to the installation folder, and may refer to a local filesystem location, a
                Databricks workspace path (e.g. /Workspace/my_repo/my_module.py), or a Unity Catalog volume
                (e.g. /Volumes/catalog/schema/volume/my_module.py).

        Returns:
            A dictionary with function names as keys and prefixed paths as values.
        """
        if custom_check_functions:
            return {
                func_name: path if path.startswith("/") else f"/Workspace{ctx.installation.install_folder()}/{path}"
                for func_name, path in custom_check_functions.items()
            }
        return custom_check_functions<|MERGE_RESOLUTION|>--- conflicted
+++ resolved
@@ -4,10 +4,7 @@
 from databricks.labs.dqx.config import RunConfig
 from databricks.labs.dqx.contexts.workflow_context import WorkflowContext
 from databricks.labs.dqx.installer.workflow_task import Workflow, workflow_task
-<<<<<<< HEAD
-=======
 from databricks.labs.dqx.errors import InvalidConfigError
->>>>>>> ebdbb9ba
 
 logger = logging.getLogger(__name__)
 
@@ -69,14 +66,9 @@
         if not run_config.input_config:
             raise InvalidConfigError("No input data source configured during installation")
 
-<<<<<<< HEAD
         run_config.custom_check_functions = self._prefix_custom_check_paths(ctx, run_config.custom_check_functions)
         run_config.checks_location = self._prefix_checks_location(ctx, run_config.checks_location)
         return run_config
-=======
-        if not run_config.output_config:
-            raise InvalidConfigError("No output storage configured during installation")
->>>>>>> ebdbb9ba
 
     @staticmethod
     def _prefix_checks_location(ctx: WorkflowContext, location: str) -> str:
