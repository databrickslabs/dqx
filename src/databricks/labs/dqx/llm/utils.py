import logging
import inspect
from collections.abc import Callable
from importlib.resources import files
from pathlib import Path

import yaml

from databricks.labs.dqx.checks_resolver import resolve_check_function
from databricks.labs.dqx.rule import CHECK_FUNC_REGISTRY

logger = logging.getLogger(__name__)


<<<<<<< HEAD
def get_check_function_definition(custom_check_functions: dict[str, Callable] | None = None) -> list[dict[str, str]]:
    """A utility function to get the definition of all check functions.
=======
def get_check_function_definition(custom_check_functions: dict[str, Any] | None = None) -> list[dict[str, str]]:
    """
    A utility function to get the definition of all check functions.
>>>>>>> b9254316
    This function is primarily used to generate a prompt for the LLM to generate check functions.

    If provided, the function will use the custom check functions to resolve the check function.
    If not provided, the function will use only the built-in check functions.

    Args:
        custom_check_functions: A dictionary of custom check functions.

    Returns:
        list[dict]: A list of dictionaries, each containing the definition of a check function.
    """
    function_docs: list[dict[str, str]] = []
    for name, func_type in CHECK_FUNC_REGISTRY.items():
        func = resolve_check_function(name, custom_check_functions, fail_on_missing=False)
        if func is None:
            logger.warning(f"Check function {name} not found in the registry")
            continue
        sig = inspect.signature(func)
        doc = inspect.getdoc(func)
        function_docs.append(
            {
                "name": name,
                "type": func_type,
                "doc": doc or "",
                "signature": str(sig),
                "parameters": str(sig.parameters),
                "implementation": inspect.getsource(func),
            }
        )
    return function_docs


def load_yaml_checks_examples() -> str:
    """
    Load yaml_checks_examples.yml file from the llm/resources folder.

    Returns:
        checks examples as yaml string.
    """
    resource = Path(str(files("databricks.labs.dqx.llm.resources") / "yaml_checks_examples.yml"))

    yaml_checks_as_text = resource.read_text(encoding="utf-8")
    parsed = yaml.safe_load(yaml_checks_as_text)
    if not isinstance(parsed, list):
        raise ValueError("YAML file must contain a list at the root level.")

    return yaml_checks_as_text<|MERGE_RESOLUTION|>--- conflicted
+++ resolved
@@ -12,14 +12,9 @@
 logger = logging.getLogger(__name__)
 
 
-<<<<<<< HEAD
 def get_check_function_definition(custom_check_functions: dict[str, Callable] | None = None) -> list[dict[str, str]]:
-    """A utility function to get the definition of all check functions.
-=======
-def get_check_function_definition(custom_check_functions: dict[str, Any] | None = None) -> list[dict[str, str]]:
     """
     A utility function to get the definition of all check functions.
->>>>>>> b9254316
     This function is primarily used to generate a prompt for the LLM to generate check functions.
 
     If provided, the function will use the custom check functions to resolve the check function.
