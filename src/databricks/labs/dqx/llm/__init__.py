--- conflicted
+++ resolved
@@ -1,18 +1,5 @@
 from importlib.util import find_spec
 
-<<<<<<< HEAD
-# Check only core libraries at import-time. Model packages are loaded when LLM detection is invoked.
-required_specs = [
-    "dspy",
-    "databricks_langchain",
-]
-
-# Check that LLM detection modules are installed
-if not all(find_spec(spec) for spec in required_specs):
-    raise ImportError(
-        "LLM detection extras not installed; Install additional "
-        "dependencies by running `pip install databricks-labs-dqx[llm]`"
-=======
 required_specs = [
     "dspy",
 ]
@@ -21,5 +8,4 @@
 if not all(find_spec(spec) for spec in required_specs):
     raise ImportError(
         "llm extras not installed. Install additional dependencies by running `pip install databricks-labs-dqx[llm]`."
->>>>>>> 4ed822d5
     )