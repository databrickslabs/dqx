import json
import webbrowser
from datetime import timedelta

from databricks.labs.blueprint.cli import App
from databricks.labs.blueprint.entrypoint import get_logger
from databricks.labs.blueprint.installation import Installation, SerdeError
from databricks.sdk import WorkspaceClient
from databricks.sdk.errors import NotFound

from databricks.labs.dqx.checks_storage import WorkspaceFileChecksStorageHandler
from databricks.labs.dqx.config import WorkspaceConfig, WorkspaceFileChecksStorageConfig
from databricks.labs.dqx.contexts.workspace_context import WorkspaceContext
from databricks.labs.dqx.engine import DQEngine

dqx = App(__file__)
logger = get_logger(__file__)


@dqx.command
def open_remote_config(w: WorkspaceClient, *, ctx: WorkspaceContext | None = None):
    """
    Opens remote configuration in the browser.

    Args:
        w: The WorkspaceClient instance to use for accessing the workspace.
        ctx: The WorkspaceContext instance to use for accessing the workspace.
    """
    ctx = ctx or WorkspaceContext(w)
    workspace_link = ctx.installation.workspace_link(WorkspaceConfig.__file__)
    webbrowser.open(workspace_link)


@dqx.command
def open_dashboards(w: WorkspaceClient, *, ctx: WorkspaceContext | None = None):
    """
    Opens remote dashboard directory in the browser.

    Args:
        w: The WorkspaceClient instance to use for accessing the workspace.
        ctx: The WorkspaceContext instance to use for accessing the workspace.
    """
    ctx = ctx or WorkspaceContext(w)
    workspace_link = ctx.installation.workspace_link("")
    webbrowser.open(f"{workspace_link}dashboards/")


@dqx.command
def installations(w: WorkspaceClient, *, product_name: str = "dqx") -> list[dict]:
    """
    Show installations by different users on the same workspace.

    Args:
        w: The WorkspaceClient instance to use for accessing the workspace.
        product_name: The name of the product to search for in the installation folder.
    """
    logger.info("Fetching installations...")
    all_users = []
    for installation in Installation.existing(w, product_name):
        try:
            config = installation.load(WorkspaceConfig)
            all_users.append(
                {
                    "version": config.__version__,
                    "path": installation.install_folder(),
                }
            )
        except NotFound:
            continue
        except SerdeError:
            continue

    print(json.dumps(all_users))
    return all_users


@dqx.command
def validate_checks(
    w: WorkspaceClient,
    *,
    run_config: str = "default",
    validate_custom_check_functions: bool = True,
    ctx: WorkspaceContext | None = None,
) -> list[dict]:
    """
    Validate checks stored in the installation directory as a file.

    Args:
        w: The WorkspaceClient instance to use for accessing the workspace.
        run_config: The name of the run configuration to use.
        validate_custom_check_functions: Whether to validate custom check functions (default is True).
        ctx: The WorkspaceContext instance to use for accessing the workspace.
    """
    ctx = ctx or WorkspaceContext(w)
    config = ctx.installation.load(WorkspaceConfig)
    checks_location = f"{ctx.installation.install_folder()}/{config.get_run_config(run_config).checks_location}"
    # Not using the installation method because loading from a table requires a Spark session,
    # which isn't available when the CLI is invoked in the local user context.
    checks = WorkspaceFileChecksStorageHandler(w).load(
        config=WorkspaceFileChecksStorageConfig(location=checks_location)
    )
    status = DQEngine.validate_checks(checks, validate_custom_check_functions=validate_custom_check_functions)

    errors_list = []
    if status.has_errors:
        errors_list = [{"error": error} for error in status.errors]

    print(json.dumps(errors_list))
    return errors_list


@dqx.command
def profile(
    w: WorkspaceClient, *, run_config: str = "default", timeout_minutes: int = 30, ctx: WorkspaceContext | None = None
) -> None:
    """
    Profile input data and generate quality rule (checks) candidates.

<<<<<<< HEAD
    :param w: The WorkspaceClient instance to use for accessing the workspace.
    :param run_config: The name of the run configuration to use.
    :param timeout_minutes: The timeout in minutes for the profiling workflow to complete.
    :param ctx: The WorkspaceContext instance to use for accessing the workspace.
=======
    Args:
        w: The WorkspaceClient instance to use for accessing the workspace.
        run_config: The name of the run configuration to use.
        ctx: The WorkspaceContext instance to use for accessing the workspace.
>>>>>>> b9254316
    """
    timeout = timedelta(minutes=timeout_minutes)
    ctx = ctx or WorkspaceContext(w)
    ctx.deployed_workflows.run_workflow("profiler", run_config, timeout)


@dqx.command
def apply_checks(
    w: WorkspaceClient, *, run_config: str = "default", timeout_minutes: int = 30, ctx: WorkspaceContext | None = None
) -> None:
    """
    Apply data quality checks to the input data and save the results.

    :param w: The WorkspaceClient instance to use for accessing the workspace.
    :param run_config: The name of the run configuration to use.
    :param timeout_minutes: The timeout for the workflow run in minutes (default is 20).
    :param ctx: The WorkspaceContext instance to use for accessing the workspace.
    """
    timeout = timedelta(minutes=timeout_minutes)
    ctx = ctx or WorkspaceContext(w)
    ctx.deployed_workflows.run_workflow("quality_checker", run_config, timeout)


@dqx.command
def e2e(
    w: WorkspaceClient, *, run_config: str = "default", timeout_minutes: int = 60, ctx: WorkspaceContext | None = None
) -> None:
    """
    Run end to end workflow to:
    * profile input data and generate quality checks candidates
    * apply the generated quality checks
    * save the results to the output table and optionally quarantine table (based on the run config)

    :param w: The WorkspaceClient instance to use for accessing the workspace.
    :param run_config: The name of the run configuration to use.
    :param timeout_minutes: The timeout for the workflow run in minutes (default is 20).
    :param ctx: The WorkspaceContext instance to use for accessing the workspace.
    """
    timeout = timedelta(minutes=timeout_minutes)
    ctx = ctx or WorkspaceContext(w)
    ctx.deployed_workflows.run_workflow("e2e", run_config, timeout)


@dqx.command
def workflows(w: WorkspaceClient, *, ctx: WorkspaceContext | None = None):
    """
    Show deployed workflows and their state

    Args:
        w: The WorkspaceClient instance to use for accessing the workspace.
        ctx: The WorkspaceContext instance to use for accessing the workspace.
    """
    ctx = ctx or WorkspaceContext(w)
    logger.info("Fetching deployed jobs...")
    latest_job_status = ctx.deployed_workflows.latest_job_status()
    print(json.dumps(latest_job_status))
    return latest_job_status


@dqx.command
def logs(w: WorkspaceClient, *, workflow: str | None = None, ctx: WorkspaceContext | None = None):
    """
    Show logs of the latest job run.

    Args:
        w: The WorkspaceClient instance to use for accessing the workspace.
        workflow: The name of the workflow to show logs for.
        ctx: The WorkspaceContext instance to use for accessing the workspace
    """
    ctx = ctx or WorkspaceContext(w)
    ctx.deployed_workflows.relay_logs(workflow)


if __name__ == "__main__":
    dqx()<|MERGE_RESOLUTION|>--- conflicted
+++ resolved
@@ -116,17 +116,10 @@
     """
     Profile input data and generate quality rule (checks) candidates.
 
-<<<<<<< HEAD
-    :param w: The WorkspaceClient instance to use for accessing the workspace.
-    :param run_config: The name of the run configuration to use.
-    :param timeout_minutes: The timeout in minutes for the profiling workflow to complete.
-    :param ctx: The WorkspaceContext instance to use for accessing the workspace.
-=======
     Args:
         w: The WorkspaceClient instance to use for accessing the workspace.
         run_config: The name of the run configuration to use.
         ctx: The WorkspaceContext instance to use for accessing the workspace.
->>>>>>> b9254316
     """
     timeout = timedelta(minutes=timeout_minutes)
     ctx = ctx or WorkspaceContext(w)
@@ -156,14 +149,15 @@
 ) -> None:
     """
     Run end to end workflow to:
-    * profile input data and generate quality checks candidates
-    * apply the generated quality checks
-    * save the results to the output table and optionally quarantine table (based on the run config)
+    - profile input data and generate quality checks candidates
+    - apply the generated quality checks
+    - save the results to the output table and optionally quarantine table (based on the run config)
 
-    :param w: The WorkspaceClient instance to use for accessing the workspace.
-    :param run_config: The name of the run configuration to use.
-    :param timeout_minutes: The timeout for the workflow run in minutes (default is 20).
-    :param ctx: The WorkspaceContext instance to use for accessing the workspace.
+    Args:
+        w: The WorkspaceClient instance to use for accessing the workspace.
+        run_config: The name of the run configuration to use.
+        timeout_minutes: The timeout for the workflow run in minutes (default is 20).
+        ctx: The WorkspaceContext instance to use for accessing the workspace.
     """
     timeout = timedelta(minutes=timeout_minutes)
     ctx = ctx or WorkspaceContext(w)
