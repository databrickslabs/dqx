--- conflicted
+++ resolved
@@ -11,11 +11,7 @@
 from databricks.labs.dqx.config import WorkspaceConfig, RunConfig
 from databricks.labs.dqx.__about__ import __version__
 from databricks.labs.dqx.engine import DQEngine
-<<<<<<< HEAD
-from databricks.labs.dqx.profiler.generator import DQGenerator
-=======
 from databricks.labs.dqx.metrics_observer import DQMetricsObserver
->>>>>>> 4ed822d5
 from databricks.labs.dqx.profiler.profiler import DQProfiler
 from databricks.labs.dqx.profiler.profiler_runner import ProfilerRunner
 from databricks.labs.dqx.quality_checker.quality_checker_runner import QualityCheckerRunner
@@ -153,8 +149,12 @@
     @cached_property
     def quality_checker(self) -> QualityCheckerRunner:
         """Returns the QualityCheckerRunner instance."""
+        observer = DQMetricsObserver(custom_metrics=self.config.custom_metrics)
         dq_engine = DQEngine(
-            workspace_client=self.workspace_client, spark=self.spark, extra_params=self.config.extra_params
+            workspace_client=self.workspace_client,
+            spark=self.spark,
+            extra_params=self.config.extra_params,
+            observer=observer,
         )
         log_telemetry(self.workspace_client, "workflow", "quality_checker")
         return QualityCheckerRunner(self.spark, dq_engine)
