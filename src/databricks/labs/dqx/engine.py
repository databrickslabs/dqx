import logging
import os
import json
import functools as ft
import inspect
import itertools
import warnings
from pathlib import Path
from collections.abc import Callable
from types import UnionType
from typing import Any, get_origin, get_args
import yaml
import pyspark.sql.functions as F
from pyspark.sql import DataFrame, SparkSession

from databricks.labs.blueprint.installation import Installation
from databricks.labs.dqx import check_funcs
from databricks.labs.dqx.base import DQEngineBase, DQEngineCoreBase
from databricks.labs.dqx.config import WorkspaceConfig, RunConfig, InputConfig, OutputConfig
from databricks.labs.dqx.manager import DQRuleManager
from databricks.labs.dqx.rule import (
    Criticality,
    DQForEachColRule,
    ChecksValidationStatus,
    ColumnArguments,
    ExtraParams,
    DefaultColumnNames,
    DQRule,
    DQRowRule,
    DQDatasetRule,
    CHECK_FUNC_REGISTRY,
)
from databricks.labs.dqx.schema import dq_result_schema
from databricks.labs.dqx.utils import deserialize_dicts, read_input_data, save_dataframe_as_table, safe_json_load
from databricks.sdk.errors import NotFound
from databricks.sdk.service.workspace import ImportFormat
from databricks.sdk import WorkspaceClient

logger = logging.getLogger(__name__)
COLLECT_LIMIT_WARNING = 500


class DQEngineCore(DQEngineCoreBase):
    """Data Quality Engine Core class to apply data quality checks to a given dataframe.
    Args:
        workspace_client (WorkspaceClient): WorkspaceClient instance to use for accessing the workspace.
        extra_params (ExtraParams): Extra parameters for the DQEngine.
    """

    def __init__(
        self,
        workspace_client: WorkspaceClient,
        spark: SparkSession | None = None,
        extra_params: ExtraParams | None = None,
    ):
        super().__init__(workspace_client)

        extra_params = extra_params or ExtraParams()

        self._result_column_names = {
            ColumnArguments.ERRORS: extra_params.result_column_names.get(
                ColumnArguments.ERRORS.value, DefaultColumnNames.ERRORS.value
            ),
            ColumnArguments.WARNINGS: extra_params.result_column_names.get(
                ColumnArguments.WARNINGS.value, DefaultColumnNames.WARNINGS.value
            ),
        }

        self.spark = SparkSession.builder.getOrCreate() if spark is None else spark
        self.run_time = extra_params.run_time
        self.engine_user_metadata = extra_params.user_metadata

    def apply_checks(
        self, df: DataFrame, checks: list[DQRule], ref_dfs: dict[str, DataFrame] | None = None
    ) -> DataFrame:
        if not checks:
            return self._append_empty_checks(df)

        if not self._all_are_dq_rules(checks):
            raise TypeError(
                "All elements in the 'checks' list must be instances of DQRule. Use 'apply_checks_by_metadata' to pass checks as list of dicts instead."
            )

        warning_checks = self._get_check_columns(checks, Criticality.WARN.value)
        error_checks = self._get_check_columns(checks, Criticality.ERROR.value)

        result_df = self._create_results_array(
            df, error_checks, self._result_column_names[ColumnArguments.ERRORS], ref_dfs
        )
        result_df = self._create_results_array(
            result_df, warning_checks, self._result_column_names[ColumnArguments.WARNINGS], ref_dfs
        )

        return result_df

    def apply_checks_and_split(
        self, df: DataFrame, checks: list[DQRule], ref_dfs: dict[str, DataFrame] | None = None
    ) -> tuple[DataFrame, DataFrame]:
        if not checks:
            return df, self._append_empty_checks(df).limit(0)

        if not self._all_are_dq_rules(checks):
            raise TypeError(
                "All elements in the 'checks' list must be instances of DQRule. Use 'apply_checks_by_metadata_and_split' to pass checks as list of dicts instead."
            )

        checked_df = self.apply_checks(df, checks, ref_dfs)

        good_df = self.get_valid(checked_df)
        bad_df = self.get_invalid(checked_df)

        return good_df, bad_df

    def apply_checks_by_metadata_and_split(
        self,
        df: DataFrame,
        checks: list[dict],
        custom_check_functions: dict[str, Any] | None = None,
        ref_dfs: dict[str, DataFrame] | None = None,
    ) -> tuple[DataFrame, DataFrame]:
        dq_rule_checks = self.build_quality_rules_by_metadata(checks, custom_check_functions)

        good_df, bad_df = self.apply_checks_and_split(df, dq_rule_checks, ref_dfs)
        return good_df, bad_df

    def apply_checks_by_metadata(
        self,
        df: DataFrame,
        checks: list[dict],
        custom_check_functions: dict[str, Any] | None = None,
        ref_dfs: dict[str, DataFrame] | None = None,
    ) -> DataFrame:
        dq_rule_checks = self.build_quality_rules_by_metadata(checks, custom_check_functions)

        return self.apply_checks(df, dq_rule_checks, ref_dfs)

    @staticmethod
    def validate_checks(
        checks: list[dict], custom_check_functions: dict[str, Any] | None = None
    ) -> ChecksValidationStatus:
        status = ChecksValidationStatus()

        for check in checks:
            logger.debug(f"Processing check definition: {check}")
            if isinstance(check, dict):
                status.add_errors(DQEngineCore._validate_checks_dict(check, custom_check_functions))
            else:
                status.add_error(f"Unsupported check type: {type(check)}")

        return status

    def get_invalid(self, df: DataFrame) -> DataFrame:
        return df.where(
            F.col(self._result_column_names[ColumnArguments.ERRORS]).isNotNull()
            | F.col(self._result_column_names[ColumnArguments.WARNINGS]).isNotNull()
        )

    def get_valid(self, df: DataFrame) -> DataFrame:
        return df.where(F.col(self._result_column_names[ColumnArguments.ERRORS]).isNull()).drop(
            self._result_column_names[ColumnArguments.ERRORS], self._result_column_names[ColumnArguments.WARNINGS]
        )

    @staticmethod
    def load_checks_from_local_file(filepath: str) -> list[dict]:
        if not filepath:
            raise ValueError("filepath must be provided")

        try:
            checks = Installation.load_local(list[dict[str, str]], Path(filepath))
            return deserialize_dicts(checks)
        except FileNotFoundError:
            msg = f"Checks file {filepath} missing"
            raise FileNotFoundError(msg) from None

    @staticmethod
    def save_checks_in_local_file(checks: list[dict], filepath: str):
        if not filepath:
            raise ValueError("filepath must be provided")

        try:
            with open(filepath, 'w', encoding="utf-8") as file:
                yaml.safe_dump(checks, file)
        except FileNotFoundError:
            msg = f"Checks file {filepath} missing"
            raise FileNotFoundError(msg) from None

    @staticmethod
    def build_quality_rules_from_dataframe(df: DataFrame, run_config_name: str = "default") -> list[dict]:
        """Build checks from a DataFrame based on check specifications, i.e. function name plus arguments.

        :param df: DataFrame with data quality check rules. Each row should define a check. Rows should
        have the following columns:
        * `name` - Name that will be given to a resulting column. Autogenerated if not provided
        * `criticality` (optional) - Possible values are `error` (data going only into "bad" dataframe) and `warn` (data is going into both dataframes)
        * `check` - DQX check function used in the check; A `StructType` column defining the data quality check
        * `filter` - Expression for filtering data quality checks
        * `run_config_name` (optional) - Run configuration name for storing checks across runs
        * `user_metadata` (optional) - User-defined key-value pairs added to metadata generated by the check.
        :param run_config_name: Run configuration name for filtering quality rules
        :return: List of data quality check specifications as a Python dictionary
        """
        check_rows = df.where(f"run_config_name = '{run_config_name}'").collect()
        if len(check_rows) > COLLECT_LIMIT_WARNING:
            warnings.warn(
                f"Collecting large number of rows from DataFrame: {len(check_rows)}",
                category=UserWarning,
                stacklevel=2,
            )

        checks = []
        for row in check_rows:
            check_dict = {
                "name": row.name,
                "criticality": row.criticality,
                "check": {
                    "function": row.check["function"],
                    "arguments": (
                        {k: safe_json_load(v) for k, v in row.check["arguments"].items()}
                        if row.check["arguments"] is not None
                        else {}
                    ),
                },
            }
            if "for_each_column" in row.check and row.check["for_each_column"]:
                check_dict["check"]["for_each_column"] = row.check["for_each_column"]
            if row.filter is not None:
                check_dict["filter"] = row.filter
            if row.user_metadata is not None:
                check_dict["user_metadata"] = row.user_metadata
            checks.append(check_dict)
        return checks

    CHECKS_TABLE_SCHEMA = (
        "name STRING, criticality STRING, check STRUCT<function STRING, for_each_column ARRAY<STRING>,"
        " arguments MAP<STRING, STRING>>, filter STRING, run_config_name STRING, user_metadata MAP<STRING, STRING>"
    )

    @staticmethod
    def build_dataframe_from_quality_rules(
        spark: SparkSession,
        checks: list[dict],
        run_config_name: str = "default",
    ) -> DataFrame:
        """Build a DataFrame from a set of check specifications, i.e. function name plus arguments.

        :param spark: Spark session.
        :param checks: list of check specifications as Python dictionaries. Each check consists of the following fields:
            * `check` - Column expression to evaluate. This expression should return string value if it's evaluated to
               true (it will be used as an error/warning message) or `null` if it's evaluated to `false`
            * `name` - Name that will be given to a resulting column. Autogenerated if not provided
            * `criticality` (optional) - Possible values are `error` (data going only into "bad" dataframe) and `warn`
               (data is going into both dataframes)
            * `filter` (optional) - Expression for filtering data quality checks
            * `user_metadata` (optional) - User-defined key-value pairs added to metadata generated by the check.
        :param run_config_name: Run configuration name for storing quality checks across runs
        :return: DataFrame with data quality check rules
        """
        dq_rule_checks: list[DQRule] = DQEngineCore.build_quality_rules_by_metadata(checks)

        dq_rule_rows = []
        for dq_rule_check in dq_rule_checks:
            arguments = dq_rule_check.check_func_kwargs

            if dq_rule_check.column is not None:
                arguments["column"] = dq_rule_check.column

            if isinstance(dq_rule_check, DQDatasetRule):
                if dq_rule_check.columns is not None:
                    arguments["columns"] = dq_rule_check.columns

            # row_filter is resolved from the check filter so not need to include
            json_arguments = {k: json.dumps(v) for k, v in arguments.items() if k not in {"row_filter"}}
            dq_rule_rows.append(
                [
                    dq_rule_check.name,
                    dq_rule_check.criticality,
                    {"function": dq_rule_check.check_func.__name__, "arguments": json_arguments},
                    dq_rule_check.filter,
                    run_config_name,
                    dq_rule_check.user_metadata,
                ]
            )
        return spark.createDataFrame(dq_rule_rows, DQEngineCore.CHECKS_TABLE_SCHEMA)

    @staticmethod
    def build_quality_rules_by_metadata(
        checks: list[dict], custom_checks: dict[str, Any] | None = None
    ) -> list[DQRule]:
        """Build checks based on check specification, i.e. function name plus arguments.

        :param checks: list of dictionaries describing checks. Each check is a dictionary
        consisting of following fields:
        * `check` - Column expression to evaluate. This expression should return string value if it's evaluated to true
        - it will be used as an error/warning message, or `null` if it's evaluated to `false`
        * `name` - name that will be given to a resulting column. Autogenerated if not provided
        * `criticality` (optional) - possible values are `error` (data going only into "bad" dataframe),
        and `warn` (data is going into both dataframes)
        * `filter` (optional) - Expression for filtering data quality checks
        * `user_metadata` (optional) - User-defined key-value pairs added to metadata generated by the check.
        :param custom_checks: dictionary with custom check functions (eg. ``globals()`` of the calling module).
        If not specified, then only built-in functions are used for the checks.
        :return: list of data quality check rules
        """
        status = DQEngineCore.validate_checks(checks, custom_checks)
        if status.has_errors:
            raise ValueError(str(status))

        dq_rule_checks: list[DQRule] = []
        for check_def in checks:
            logger.debug(f"Processing check definition: {check_def}")

            check = check_def.get("check", {})
            name = check_def.get("name", None)
            func_name = check.get("function")
            func = DQEngineCore.resolve_check_function(func_name, custom_checks, fail_on_missing=True)
            assert func  # should already be validated

            func_args = check.get("arguments", {})
            for_each_column = check.get("for_each_column")
            column = func_args.get("column")  # should be defined for single-column checks only
            columns = func_args.get("columns")  # should be defined for multi-column checks only
            assert not (column and columns)  # should already be validated
            criticality = check_def.get("criticality", "error")
            filter_str = check_def.get("filter")
            user_metadata = check_def.get("user_metadata")

            # Exclude `column` and `columns` from check_func_kwargs
            # as these are always included in the check function call
            check_func_kwargs = {k: v for k, v in func_args.items() if k not in {"column", "columns"}}

            # treat non-registered function as row-level checks
            if for_each_column:
                dq_rule_checks += DQForEachColRule(
                    columns=for_each_column,
                    name=name,
                    check_func=func,
                    criticality=criticality,
                    filter=filter_str,
                    check_func_kwargs=check_func_kwargs,
                    user_metadata=user_metadata,
                ).get_rules()
            else:
                rule_type = CHECK_FUNC_REGISTRY.get(func_name)
                if rule_type == "dataset":
                    dq_rule_checks.append(
                        DQDatasetRule(
                            column=column,
                            columns=columns,
                            check_func=func,
                            check_func_kwargs=check_func_kwargs,
                            name=name,
                            criticality=criticality,
                            filter=filter_str,
                            user_metadata=user_metadata,
                        )
                    )
                else:  # default to row-level rule
                    dq_rule_checks.append(
                        DQRowRule(
                            column=column,
                            columns=columns,
                            check_func=func,
                            check_func_kwargs=check_func_kwargs,
                            name=name,
                            criticality=criticality,
                            filter=filter_str,
                            user_metadata=user_metadata,
                        )
                    )
        return dq_rule_checks

    @staticmethod
    def build_quality_rules_foreach_col(*rules_col_set: DQForEachColRule) -> list[DQRule]:
        """
        Build rules for each column from DQForEachColRule sets.

        :param rules_col_set: list of dq rules which define multiple columns for the same check function
        :return: list of dq rules
        """
        rules_nested = [rule_set.get_rules() for rule_set in rules_col_set]
        flat_rules = list(itertools.chain(*rules_nested))

        return list(filter(None, flat_rules))

    @staticmethod
    def resolve_check_function(
        function_name: str, custom_check_functions: dict[str, Any] | None = None, fail_on_missing: bool = True
    ) -> Callable | None:
        """
        Resolves a function by name from the predefined functions and custom checks.

        :param function_name: name of the function to resolve.
        :param custom_check_functions: dictionary with custom check functions (eg. ``globals()`` of the calling module).
        :param fail_on_missing: if True, raise an AttributeError if the function is not found.
        :return: function or None if not found.
        """
        logger.debug(f"Resolving function: {function_name}")
        func = getattr(check_funcs, function_name, None)  # resolve using predefined checks first
        if not func and custom_check_functions:
            func = custom_check_functions.get(function_name)  # returns None if not found
        if fail_on_missing and not func:
            raise AttributeError(f"Function '{function_name}' not found.")
        logger.debug(f"Function {function_name} resolved successfully: {func}")
        return func

    @staticmethod
    def _get_check_columns(checks: list[DQRule], criticality: str) -> list[DQRule]:
        """Get check columns based on criticality.

        :param checks: list of checks to apply to the dataframe
        :param criticality: criticality
        :return: list of check columns
        """
        return [check for check in checks if check.criticality == criticality]
<<<<<<< HEAD
=======

    def _all_are_dq_rules(self, checks: list[DQRule]) -> bool:
        """Check if all elements in the checks list are instances of DQRule."""
        return all(isinstance(check, DQRule) for check in checks)
>>>>>>> ef6e4d30

    def _append_empty_checks(self, df: DataFrame) -> DataFrame:
        """Append empty checks at the end of dataframe.

        :param df: dataframe without checks
        :return: dataframe with checks
        """
        return df.select(
            "*",
            F.lit(None).cast(dq_result_schema).alias(self._result_column_names[ColumnArguments.ERRORS]),
            F.lit(None).cast(dq_result_schema).alias(self._result_column_names[ColumnArguments.WARNINGS]),
        )

    def _create_results_array(
        self, df: DataFrame, checks: list[DQRule], dest_col: str, ref_dfs: dict[str, DataFrame] | None = None
    ) -> DataFrame:
        """
        Apply a list of data quality checks to a DataFrame and assemble their results into an array column.

        This method:
        - Applies each check using a DQRuleManager.
        - Collects the individual check conditions into an array, filtering out empty results.
        - Adds a new array column that contains only failing checks (if any), or null otherwise.

        :param df: The input DataFrame to which checks are applied.
        :param checks: List of DQRule instances representing the checks to apply.
        :param dest_col: Name of the output column where the check results map will be stored.
        :param ref_dfs: Optional dictionary of reference DataFrames, keyed by name, for use by dataset-level checks.
        :return: DataFrame with an added array column (`dest_col`) containing the results of the applied checks.
        """
        if not checks:
            # No checks then just append a null array result
            empty_result = F.lit(None).cast(dq_result_schema).alias(dest_col)
            return df.select("*", empty_result)

        check_conditions = []
        current_df = df

        for check in checks:
            manager = DQRuleManager(
                check=check,
                df=current_df,
                spark=self.spark,
                engine_user_metadata=self.engine_user_metadata,
                run_time=self.run_time,
                ref_dfs=ref_dfs,
            )
            result = manager.process()
            check_conditions.append(result.condition)
            # The DataFrame should contain any new columns added by the dataset-level checks
            # to satisfy the check condition.
            current_df = result.check_df

        # Build array of non-null results
        combined_result_array = F.array_compact(F.array(*check_conditions))

        # Add array column with failing checks, or null if none
        result_df = current_df.withColumn(
            dest_col,
            F.when(F.size(combined_result_array) > 0, combined_result_array).otherwise(
                F.lit(None).cast(dq_result_schema)
            ),
        )

        # Ensure the result DataFrame has the same columns as the input DataFrame + the new result column
        return result_df.select(*df.columns, dest_col)

    @staticmethod
    def _validate_checks_dict(check: dict, custom_check_functions: dict[str, Any] | None) -> list[str]:
        """
        Validates the structure and content of a given check dictionary.

        Args:
            check (dict): The dictionary to validate.
            custom_check_functions (dict[str, Any] | None): dictionary with custom check functions.

        Returns:
            list[str]: The updated list of error messages.
        """
        errors: list[str] = []

        if "criticality" in check and check["criticality"] not in [c.value for c in Criticality]:
            errors.append(
                f"Invalid 'criticality' value: '{check['criticality']}'. "
                f"Expected '{Criticality.WARN.value}' or '{Criticality.ERROR.value}'. "
                f"Check details: {check}"
            )

        if "check" not in check:
            errors.append(f"'check' field is missing: {check}")
        elif not isinstance(check["check"], dict):
            errors.append(f"'check' field should be a dictionary: {check}")
        else:
            errors.extend(DQEngineCore._validate_check_block(check, custom_check_functions))

        return errors

    @staticmethod
    def _validate_check_block(check: dict, custom_check_functions: dict[str, Any] | None) -> list[str]:
        """
        Validates a check block within a configuration.

        Args:
            check (dict): The entire check configuration.
            custom_check_functions (dict[str, Any] | None): A dictionary with custom check functions.

        Returns:
            list[str]: The updated list of error messages.
        """
        check_block = check["check"]

        if "function" not in check_block:
            return [f"'function' field is missing in the 'check' block: {check}"]

        func_name = check_block["function"]
        func = DQEngineCore.resolve_check_function(func_name, custom_check_functions, fail_on_missing=False)
        if not callable(func):
            return [f"function '{func_name}' is not defined: {check}"]

        arguments = check_block.get("arguments", {})
        for_each_column = check_block.get("for_each_column", [])

        if "for_each_column" in check_block and for_each_column is not None:
            if not isinstance(for_each_column, list):
                return [f"'for_each_column' should be a list in the 'check' block: {check}"]

            if len(for_each_column) == 0:
                return [f"'for_each_column' should not be empty in the 'check' block: {check}"]

        return DQEngineCore._validate_check_function_arguments(arguments, func, for_each_column, check)

    @staticmethod
    def _validate_check_function_arguments(
        arguments: dict, func: Callable, for_each_column: list, check: dict
    ) -> list[str]:
        """
        Validates the provided arguments for a given function and updates the errors list if any validation fails.

        Args:
            arguments (dict): The arguments to validate.
            func (Callable): The function for which the arguments are being validated.
            for_each_column (list): A list of columns to iterate over for the check.
            check (dict): A dictionary containing the validation checks.

        Returns:
            list[str]: The updated list of error messages.
        """
        if not isinstance(arguments, dict):
            return [f"'arguments' should be a dictionary in the 'check' block: {check}"]

        @ft.lru_cache(None)
        def cached_signature(check_func):
            return inspect.signature(check_func)

        func_parameters = cached_signature(func).parameters

        effective_arguments = dict(arguments)  # make a copy to avoid modifying the original
        if for_each_column:
            errors: list[str] = []
            for col_or_cols in for_each_column:
                if "columns" in func_parameters:
                    effective_arguments["columns"] = col_or_cols
                else:
                    effective_arguments["column"] = col_or_cols
                errors.extend(DQEngineCore._validate_func_args(effective_arguments, func, check, func_parameters))
            return errors
        return DQEngineCore._validate_func_args(effective_arguments, func, check, func_parameters)

    @staticmethod
    def _validate_func_args(arguments: dict, func: Callable, check: dict, func_parameters: Any) -> list[str]:
        """
        Validates the arguments passed to a function against its signature.
        Args:
            arguments (dict): A dictionary of argument names and their values to be validated.
            func (Callable): The function whose arguments are being validated.
            check (dict): A dictionary containing additional context or information for error messages.
            func_parameters (Any): The parameters of the function as obtained from its signature.
        Returns:
            list[str]: The updated list of error messages after validation.
        """
        errors: list[str] = []
        if not arguments and func_parameters:
            errors.append(
                f"No arguments provided for function '{func.__name__}' in the 'arguments' block: {check}. "
                f"Expected arguments are: {list(func_parameters.keys())}"
            )
        for arg, value in arguments.items():
            if arg not in func_parameters:
                expected_args = list(func_parameters.keys())
                errors.append(
                    f"Unexpected argument '{arg}' for function '{func.__name__}' in the 'arguments' block: {check}. "
                    f"Expected arguments are: {expected_args}"
                )
            else:
                expected_type = func_parameters[arg].annotation
                if get_origin(expected_type) is list:
                    expected_type_args = get_args(expected_type)
                    errors.extend(DQEngineCore._validate_func_list_args(arg, func, check, expected_type_args, value))
                elif not DQEngineCore._check_type(value, expected_type):
                    expected_type_name = getattr(expected_type, '__name__', str(expected_type))
                    errors.append(
                        f"Argument '{arg}' should be of type '{expected_type_name}' for function '{func.__name__}' "
                        f"in the 'arguments' block: {check}"
                    )
        return errors

    @staticmethod
    def _check_type(value, expected_type) -> bool:
        origin = get_origin(expected_type)
        args = get_args(expected_type)

        if expected_type is inspect.Parameter.empty:
            return True  # no type hint, assume valid

        if origin is UnionType:
            # Handle Optional[X] as Union[X, NoneType]
            return DQEngineCore._check_union_type(args, value)

        if origin is list:
            return DQEngineCore._check_list_type(args, value)

        if origin is dict:
            return DQEngineCore._check_dict_type(args, value)

        if origin is tuple:
            return DQEngineCore._check_tuple_type(args, value)

        if origin:
            return isinstance(value, origin)
        return isinstance(value, expected_type)

    @staticmethod
    def _check_union_type(args, value):
        return any(DQEngineCore._check_type(value, arg) for arg in args)

    @staticmethod
    def _check_list_type(args, value):
        if not isinstance(value, list):
            return False
        if not args:
            return True  # no inner type to check
        return all(DQEngineCore._check_type(item, args[0]) for item in value)

    @staticmethod
    def _check_dict_type(args, value):
        if not isinstance(value, dict):
            return False
        if not args or len(args) != 2:
            return True
        return all(
            DQEngineCore._check_type(k, args[0]) and DQEngineCore._check_type(v, args[1]) for k, v in value.items()
        )

    @staticmethod
    def _check_tuple_type(args, value):
        if not isinstance(value, tuple):
            return False
        if len(args) == 2 and args[1] is Ellipsis:
            return all(DQEngineCore._check_type(item, args[0]) for item in value)
        return len(value) == len(args) and all(DQEngineCore._check_type(item, arg) for item, arg in zip(value, args))

    @staticmethod
    def _validate_func_list_args(
        arguments: dict, func: Callable, check: dict, expected_type_args: tuple[type, ...], value: list[Any]
    ) -> list[str]:
        """
        Validates the list arguments passed to a function against its signature.
        Args:
            arguments (dict): A dictionary of argument names and their values to be validated.
            func (Callable): The function whose arguments are being validated.
            check (dict): A dictionary containing additional context or information for error messages.
            expected_type_args (tuple[type, ...]): Expected types for the list items.
            value (list[Any]): The value of the argument to validate.
        Returns:
            list[str]: list of error messages after validation.
        """
        if not isinstance(value, list):
            return [
                f"Argument '{arguments}' should be of type 'list' for function '{func.__name__}' "
                f"in the 'arguments' block: {check}"
            ]

        errors: list[str] = []
        for i, item in enumerate(value):
            if not isinstance(item, expected_type_args):
                expected_type_name = '|'.join(getattr(arg, '__name__', str(arg)) for arg in expected_type_args)
                errors.append(
                    f"Item {i} in argument '{arguments}' should be of type '{expected_type_name}' "
                    f"for function '{func.__name__}' in the 'arguments' block: {check}"
                )
        return errors


class DQEngine(DQEngineBase):
    """Data Quality Engine class to apply data quality checks to a given dataframe."""

    def __init__(
        self,
        workspace_client: WorkspaceClient,
        spark: SparkSession | None = None,
        engine: DQEngineCoreBase | None = None,
        extra_params: ExtraParams | None = None,
    ):
        super().__init__(workspace_client)

        self.spark = SparkSession.builder.getOrCreate() if spark is None else spark
        self._engine = engine or DQEngineCore(workspace_client, spark, extra_params)

    def apply_checks(
        self, df: DataFrame, checks: list[DQRule], ref_dfs: dict[str, DataFrame] | None = None
    ) -> DataFrame:
        """Applies data quality checks to a given dataframe.

        :param df: dataframe to check
        :param checks: list of checks to apply to the dataframe. Each check is an instance of DQRule class.
        :param ref_dfs: reference dataframes to use in the checks, if applicable
        :return: dataframe with errors and warning result columns
        """
        return self._engine.apply_checks(df, checks, ref_dfs)

    def apply_checks_and_split(
        self, df: DataFrame, checks: list[DQRule], ref_dfs: dict[str, DataFrame] | None = None
    ) -> tuple[DataFrame, DataFrame]:
        """Applies data quality checks to a given dataframe and split it into two ("good" and "bad"),
        according to the data quality checks.

        :param df: dataframe to check
        :param checks: list of checks to apply to the dataframe. Each check is an instance of DQRule class.
        :param ref_dfs: reference dataframes to use in the checks, if applicable
        :return: two dataframes - "good" which includes warning rows but no result columns, and "data" having
        error and warning rows and corresponding result columns
        """
        return self._engine.apply_checks_and_split(df, checks, ref_dfs)

    def apply_checks_by_metadata_and_split(
        self,
        df: DataFrame,
        checks: list[dict],
        custom_check_functions: dict[str, Any] | None = None,
        ref_dfs: dict[str, DataFrame] | None = None,
    ) -> tuple[DataFrame, DataFrame]:
        """Wrapper around `apply_checks_and_split` for use in the metadata-driven pipelines. The main difference
        is how the checks are specified - instead of using functions directly, they are described as function name plus
        arguments.

        :param df: dataframe to check
        :param checks: list of dictionaries describing checks. Each check is a dictionary consisting of following fields:
        * `check` - Column expression to evaluate. This expression should return string value if it's evaluated to true -
        it will be used as an error/warning message, or `null` if it's evaluated to `false`
        * `name` - name that will be given to a resulting column. Autogenerated if not provided
        * `criticality` (optional) - possible values are `error` (data going only into "bad" dataframe),
        and `warn` (data is going into both dataframes)
        * `filter` (optional) - Expression for filtering data quality checks
        * `user_metadata` (optional) - User-defined key-value pairs added to metadata generated by the check.
        :param custom_check_functions: dictionary with custom check functions (eg. ``globals()`` of the calling module).
        If not specified, then only built-in functions are used for the checks.
        :param ref_dfs: reference dataframes to use in the checks, if applicable
        :return: two dataframes - "good" which includes warning rows but no result columns, and "bad" having
        error and warning rows and corresponding result columns
        """
        return self._engine.apply_checks_by_metadata_and_split(df, checks, custom_check_functions, ref_dfs)

    def apply_checks_by_metadata(
        self,
        df: DataFrame,
        checks: list[dict],
        custom_check_functions: dict[str, Any] | None = None,
        ref_dfs: dict[str, DataFrame] | None = None,
    ) -> DataFrame:
        """Wrapper around `apply_checks` for use in the metadata-driven pipelines. The main difference
        is how the checks are specified - instead of using functions directly, they are described as function name plus
        arguments.

        :param df: dataframe to check
        :param checks: list of dictionaries describing checks. Each check is a dictionary consisting of following fields:
        * `check` - Column expression to evaluate. This expression should return string value if it's evaluated to true -
        it will be used as an error/warning message, or `null` if it's evaluated to `false`
        * `name` - name that will be given to a resulting column. Autogenerated if not provided
        * `criticality` (optional) - possible values are `error` (data going only into "bad" dataframe),
        and `warn` (data is going into both dataframes)
        * `filter` (optional) - Expression for filtering data quality checks
        * `user_metadata` (optional) - User-defined key-value pairs added to metadata generated by the check.
        :param custom_check_functions: dictionary with custom check functions (eg. ``globals()`` of calling module).
        :param ref_dfs: reference dataframes to use in the checks, if applicable
        If not specified, then only built-in functions are used for the checks.
        :return: dataframe with errors and warning result columns
        """
        return self._engine.apply_checks_by_metadata(df, checks, custom_check_functions, ref_dfs)

    def apply_checks_and_save_in_table(
        self,
        checks: list[DQRule],
        input_config: InputConfig,
        output_config: OutputConfig,
        quarantine_config: OutputConfig | None = None,
        ref_dfs: dict[str, DataFrame] | None = None,
    ) -> None:
        """
        Apply data quality checks to a table or view and write the result to table(s).

        If quarantine_config is provided, the data will be split into good and bad records,
        with good records written to the output table and bad records to the quarantine table.
        If quarantine_config is not provided, all records (with error/warning columns)
        will be written to the output table.

        :param checks: list of checks to apply to the dataframe. Each check is an instance of DQRule class.
        :param input_config: Input data configuration (e.g. table name or file location, read options)
        :param output_config: Output data configuration (e.g. table name, output mode, write options)
        :param quarantine_config: Optional quarantine data configuration (e.g. table name, output mode, write options)
        :param ref_dfs: Reference dataframes to use in the checks, if applicable
        """
        # Read data from the specified table
        df = read_input_data(self.spark, input_config)

        if quarantine_config:
            # Split data into good and bad records
            good_df, bad_df = self.apply_checks_and_split(df, checks, ref_dfs)
            save_dataframe_as_table(good_df, output_config)
            save_dataframe_as_table(bad_df, quarantine_config)
        else:
            # Apply checks and write all data to single table
            checked_df = self.apply_checks(df, checks, ref_dfs)
            save_dataframe_as_table(checked_df, output_config)

    def apply_checks_by_metadata_and_save_in_table(
        self,
        checks: list[dict],
        input_config: InputConfig,
        output_config: OutputConfig,
        quarantine_config: OutputConfig | None = None,
        custom_check_functions: dict[str, Any] | None = None,
        ref_dfs: dict[str, DataFrame] | None = None,
    ) -> None:
        """
        Apply data quality checks to a table or view and write the result to table(s).

        If quarantine_config is provided, the data will be split into good and bad records,
        with good records written to the output table and bad records to the quarantine table.
        If quarantine_config is not provided, all records (with error/warning columns)
        will be written to the output table.

        :param checks: List of dictionaries describing checks. Each check is a dictionary consisting of following fields:
        * `check` - Column expression to evaluate. This expression should return string value if it's evaluated to true -
        it will be used as an error/warning message, or `null` if it's evaluated to `false`
        * `name` - Name that will be given to a resulting column. Autogenerated if not provided
        * `criticality` (optional) -Possible values are `error` (data going only into "bad" dataframe),
        and `warn` (data is going into both dataframes)
        :param input_config: Input data configuration (e.g. table name or file location, read options)
        :param output_config: Output data configuration (e.g. table name, output mode, write options)
        :param quarantine_config: Optional quarantine data configuration (e.g. table name, output mode, write options)
        :param custom_check_functions: Dictionary with custom check functions (eg. ``globals()`` of calling module).
        :param ref_dfs: Reference dataframes to use in the checks, if applicable
        """
        # Read data from the specified table
        df = read_input_data(self.spark, input_config)

        if quarantine_config:
            # Split data into good and bad records
            good_df, bad_df = self.apply_checks_by_metadata_and_split(df, checks, custom_check_functions, ref_dfs)
            save_dataframe_as_table(good_df, output_config)
            save_dataframe_as_table(bad_df, quarantine_config)
        else:
            # Apply checks and write all data to single table
            checked_df = self.apply_checks_by_metadata(df, checks, custom_check_functions, ref_dfs)
            save_dataframe_as_table(checked_df, output_config)

    @staticmethod
    def validate_checks(
        checks: list[dict], custom_check_functions: dict[str, Any] | None = None
    ) -> ChecksValidationStatus:
        """
        Validate the input dict to ensure they conform to expected structure and types.

        Each check can be a dictionary. The function validates
        the presence of required keys, the existence and callability of functions, and the types
        of arguments passed to these functions.

        :param checks: List of checks to apply to the dataframe. Each check should be a dictionary.
        :param custom_check_functions: Optional dictionary with custom check functions.

        :return ValidationStatus: The validation status.
        """
        return DQEngineCore.validate_checks(checks, custom_check_functions)

    def get_invalid(self, df: DataFrame) -> DataFrame:
        """
        Get records that violate data quality checks (records with warnings and errors).
        @param df: input DataFrame.
        @return: dataframe with error and warning rows and corresponding result columns.
        """
        return self._engine.get_invalid(df)

    def get_valid(self, df: DataFrame) -> DataFrame:
        """
        Get records that don't violate data quality checks (records with warnings but no errors).
        @param df: input DataFrame.
        @return: dataframe with warning rows but no result columns.
        """
        return self._engine.get_valid(df)

    @staticmethod
    def load_checks_from_local_file(filepath: str) -> list[dict]:
        """
        Load checks (dq rules) from a file (json or yaml) in the local filesystem.

        :param filepath: path to the file containing the checks.
        :return: list of dq rules or raise an error if checks file is missing or is invalid.
        """
        parsed_checks = DQEngineCore.load_checks_from_local_file(filepath)
        if not parsed_checks:
            raise ValueError(f"Invalid or no checks in file: {filepath}")
        return parsed_checks

    def load_checks_from_workspace_file(self, workspace_path: str) -> list[dict]:
        """Load checks (dq rules) from a file (json or yaml) in the workspace.
        This does not require installation of DQX in the workspace.
        The returning checks can be used as input for `apply_checks_by_metadata` function.

        :param workspace_path: path to the file in the workspace.
        :return: list of dq rules or raise an error if checks file is missing or is invalid.
        """
        workspace_dir = os.path.dirname(workspace_path)
        filename = os.path.basename(workspace_path)
        installation = Installation(self.ws, "dqx", install_folder=workspace_dir)

        logger.info(f"Loading quality rules (checks) from {workspace_path} in the workspace.")
        parsed_checks = self._load_checks_from_file(installation, filename)
        if not parsed_checks:
            raise ValueError(f"Invalid or no checks in workspace file: {workspace_path}")
        return parsed_checks

    def load_checks_from_installation(
        self,
        run_config_name: str = "default",
        method: str = "file",
        product_name: str = "dqx",
        assume_user: bool = True,
    ) -> list[dict]:
        """
        Load checks (dq rules) from a file (json or yaml) or table defined in the installation config.
        The returning checks can be used as input for `apply_checks_by_metadata` function.

        :param run_config_name: name of the run (config) to use
        :param method: method to load checks, either 'file' or 'table'
        :param product_name: name of the product/installation directory
        :param assume_user: if True, assume user installation
        :return: list of dq rules or raise an error if checks file is missing or is invalid.
        """
        installation = self._get_installation(assume_user, product_name)
        run_config = self._load_run_config(installation, run_config_name)

        if method == "file":
            filename = run_config.checks_file or "checks.yml"
            logger.info(
                f"Loading quality rules (checks) from {installation.install_folder()}/{filename} in the workspace."
            )
            parsed_checks = self._load_checks_from_file(installation, filename)
            if not parsed_checks:
                raise ValueError(f"Invalid or no checks in workspace file: {installation.install_folder()}/{filename}")
            return parsed_checks

        table_name = run_config.checks_table
        if not table_name:
            raise ValueError("Table name must be provided either as a parameter or through run configuration.")

        return self.load_checks_from_table(table_name, run_config_name)

    def load_checks_from_table(self, table_name: str, run_config_name: str = "default") -> list[dict]:
        """
        Load checks (dq rules) from a Delta table in the workspace.
        :param table_name: Unity catalog or Hive metastore table name
        :param run_config_name: Run configuration name for filtering checks
        :return: List of dq rules or raise an error if checks file is missing or is invalid.
        """
        logger.info(f"Loading quality rules (checks) from table {table_name}")
        if not self.ws.tables.exists(table_name).table_exists:
            raise NotFound(f"Table {table_name} does not exist in the workspace")
        return self._load_checks_from_table(table_name, run_config_name)

    @staticmethod
    def save_checks_in_local_file(checks: list[dict], path: str):
        return DQEngineCore.save_checks_in_local_file(checks, path)

    def save_checks_in_installation(
        self,
        checks: list[dict],
        run_config_name: str = "default",
        method: str = "file",
        product_name: str = "dqx",
        assume_user: bool = True,
    ):
        """
        Save checks (dq rules) to yaml file or table in the installation folder.
        This will overwrite existing checks file or table.

        :param checks: list of dq rules to save
        :param run_config_name: name of the run (config) to use
        :param method: method to save checks, either 'file' or 'table'
        :param product_name: name of the product/installation directory
        :param assume_user: if True, assume user installation
        """
        installation = self._get_installation(assume_user, product_name)
        run_config = self._load_run_config(installation, run_config_name)

        if method == "file":
            logger.info(
                f"Saving quality rules (checks) to {installation.install_folder()}/{run_config.checks_file} "
                f"in the workspace."
            )
            return installation.upload(run_config.checks_file, yaml.safe_dump(checks).encode('utf-8'))

        table_name = run_config.checks_table
        if not table_name:
            raise ValueError("Table name must be provided either as a parameter or through run configuration.")

        return self.save_checks_in_table(checks, table_name, run_config_name, mode="overwrite")

    def save_results_in_table(
        self,
        output_df: DataFrame | None = None,
        quarantine_df: DataFrame | None = None,
        output_config: OutputConfig | None = None,
        quarantine_config: OutputConfig | None = None,
        run_config_name: str | None = "default",
        product_name: str = "dqx",
        assume_user: bool = True,
    ):
        """
        Save quarantine and output data to the `quarantine_table` and `output_table`.

        :param quarantine_df: Optional Dataframe containing the quarantine data
        :param output_df: Optional Dataframe containing the output data. If not provided, use run config
        :param output_config: Optional configuration for saving the output data. If not provided, use run config
        :param quarantine_config: Optional configuration for saving the quarantine data. If not provided, use run config
        :param run_config_name: Optional name of the run (config) to use
        :param product_name: name of the product/installation directory
        :param assume_user: if True, assume user installation
        """
        if output_df is not None and output_config is None:
            installation = self._get_installation(assume_user, product_name)
            run_config = self._load_run_config(installation, run_config_name)
            output_config = run_config.output_config

        if quarantine_df is not None and quarantine_config is None:
            installation = self._get_installation(assume_user, product_name)
            run_config = self._load_run_config(installation, run_config_name)
            quarantine_config = run_config.quarantine_config

        if output_df is not None and output_config is not None:
            save_dataframe_as_table(output_df, output_config)

        if quarantine_df is not None and quarantine_config is not None:
            save_dataframe_as_table(quarantine_df, quarantine_config)

    def save_checks_in_workspace_file(self, checks: list[dict], workspace_path: str):
        """Save checks (dq rules) to yaml file in the workspace.
        This does not require installation of DQX in the workspace.

        :param checks: list of dq rules to save
        :param workspace_path: destination path to the file in the workspace.
        """
        workspace_dir = os.path.dirname(workspace_path)

        logger.info(f"Saving quality rules (checks) to {workspace_path} in the workspace.")
        self.ws.workspace.mkdirs(workspace_dir)
        self.ws.workspace.upload(
            workspace_path, yaml.safe_dump(checks).encode('utf-8'), format=ImportFormat.AUTO, overwrite=True
        )

    def save_checks_in_table(
        self, checks: list[dict], table_name: str, run_config_name: str = "default", mode: str = "append"
    ):
        """
        Save checks to a Delta table in the workspace.
        :param checks: list of dq rules to save
        :param table_name: Unity catalog or Hive metastore fully qualified table name
        :param run_config_name: Run configuration name for identifying groups of checks
        :param mode: Output mode for writing checks to Delta (e.g. `append` or `overwrite`)
        """
        logger.info(f"Saving quality rules (checks) to table {table_name}")
        self._save_checks_in_table(checks, table_name, run_config_name, mode)

    def load_run_config(
        self, run_config_name: str = "default", assume_user: bool = True, product_name: str = "dqx"
    ) -> RunConfig:
        """
        Load run configuration from the installation.

        :param run_config_name: name of the run configuration to use
        :param assume_user: if True, assume user installation
        :param product_name: name of the product
        """
        installation = self._get_installation(assume_user, product_name)
        return self._load_run_config(installation, run_config_name)

    def _get_installation(self, assume_user, product_name):
        if assume_user:
            installation = Installation.assume_user_home(self.ws, product_name)
        else:
            installation = Installation.assume_global(self.ws, product_name)

        # verify the installation
        installation.current(self.ws, product_name, assume_user=assume_user)
        return installation

    @staticmethod
    def _load_run_config(installation, run_config_name):
        """Load run configuration from the installation."""
        config = installation.load(WorkspaceConfig)
        return config.get_run_config(run_config_name)

    @staticmethod
    def _load_checks_from_file(installation: Installation, filename: str) -> list[dict]:
        try:
            checks = installation.load(list[dict[str, str]], filename=filename)
            return deserialize_dicts(checks)
        except NotFound:
            msg = f"Checks file {filename} missing"
            raise NotFound(msg) from None

    def _load_checks_from_table(self, table_name: str, run_config_name: str) -> list[dict]:
        rules_df = self.spark.read.table(table_name)
        return DQEngineCore.build_quality_rules_from_dataframe(rules_df, run_config_name=run_config_name)

    def _save_checks_in_table(self, checks: list[dict], table_name: str, run_config_name: str, mode: str):
        rules_df = DQEngineCore.build_dataframe_from_quality_rules(self.spark, checks, run_config_name=run_config_name)
        rules_df.write.option("replaceWhere", f"run_config_name = '{run_config_name}'").saveAsTable(
            table_name, mode=mode
        )<|MERGE_RESOLUTION|>--- conflicted
+++ resolved
@@ -412,13 +412,10 @@
         :return: list of check columns
         """
         return [check for check in checks if check.criticality == criticality]
-<<<<<<< HEAD
-=======
 
     def _all_are_dq_rules(self, checks: list[DQRule]) -> bool:
         """Check if all elements in the checks list are instances of DQRule."""
         return all(isinstance(check, DQRule) for check in checks)
->>>>>>> ef6e4d30
 
     def _append_empty_checks(self, df: DataFrame) -> DataFrame:
         """Append empty checks at the end of dataframe.
