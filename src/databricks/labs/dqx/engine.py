import logging
import warnings
from collections.abc import Callable
from datetime import datetime
from functools import cached_property

import pyspark.sql.functions as F
from pyspark.sql import DataFrame, Observation, SparkSession

from databricks.labs.dqx.base import DQEngineBase, DQEngineCoreBase
from databricks.labs.dqx.checks_serializer import deserialize_checks
from databricks.labs.dqx.config_loader import RunConfigLoader
from databricks.labs.dqx.checks_storage import (
    FileChecksStorageHandler,
    BaseChecksStorageHandlerFactory,
    ChecksStorageHandlerFactory,
)
from databricks.labs.dqx.config import (
    InputConfig,
    OutputConfig,
    FileChecksStorageConfig,
    BaseChecksStorageConfig,
    WorkspaceFileChecksStorageConfig,
    TableChecksStorageConfig,
    InstallationChecksStorageConfig,
    RunConfig,
    ExtraParams,
)
from databricks.labs.dqx.manager import DQRuleManager
from databricks.labs.dqx.rule import (
    Criticality,
    ColumnArguments,
    DefaultColumnNames,
    DQRule,
)
from databricks.labs.dqx.checks_validator import ChecksValidator, ChecksValidationStatus
from databricks.labs.dqx.schema import dq_result_schema
from databricks.labs.dqx.utils import read_input_data, save_dataframe_as_table
from databricks.labs.dqx.metrics_observer import DQMetricsObservation, DQMetricsObserver
from databricks.labs.dqx.metrics_listener import StreamingMetricsListener
from databricks.labs.dqx.telemetry import telemetry_logger, log_telemetry
from databricks.sdk import WorkspaceClient
from databricks.labs.dqx.errors import InvalidCheckError

logger = logging.getLogger(__name__)


class DQEngineCore(DQEngineCoreBase):
    """Core engine to apply data quality checks to a DataFrame.

    Args:
        workspace_client: WorkspaceClient instance used to access the workspace.
        spark: Optional SparkSession to use. If not provided, the active session is used.
        extra_params: Optional extra parameters for the engine, such as result column names and run metadata.
        observer: Optional DQMetricsObserver for tracking data quality summary metrics.
    """

    def __init__(
        self,
        workspace_client: WorkspaceClient,
        spark: SparkSession | None = None,
        extra_params: ExtraParams | None = None,
        observer: DQMetricsObserver | None = None,
    ):
        super().__init__(workspace_client)

        extra_params = extra_params or ExtraParams()

        self._result_column_names = {
            ColumnArguments.ERRORS: extra_params.result_column_names.get(
                ColumnArguments.ERRORS.value, DefaultColumnNames.ERRORS.value
            ),
            ColumnArguments.WARNINGS: extra_params.result_column_names.get(
                ColumnArguments.WARNINGS.value, DefaultColumnNames.WARNINGS.value
            ),
        }

        self.spark = SparkSession.builder.getOrCreate() if spark is None else spark
        self.run_time = datetime.fromisoformat(extra_params.run_time)
        self.engine_user_metadata = extra_params.user_metadata
        if observer:
            self.observer = observer
            self.observer.set_column_names(
                error_column_name=self._result_column_names[ColumnArguments.ERRORS],
                warning_column_name=self._result_column_names[ColumnArguments.WARNINGS],
            )

    @cached_property
    def result_column_names(self) -> dict[ColumnArguments, str]:
        return self._result_column_names

    def apply_checks(
        self, df: DataFrame, checks: list[DQRule], ref_dfs: dict[str, DataFrame] | None = None
    ) -> tuple[DataFrame, Observation | None]:
        """Apply data quality checks to the given DataFrame.

        Args:
            df: Input DataFrame to check.
            checks: List of checks to apply. Each check must be a *DQRule* instance.
            ref_dfs: Optional reference DataFrames to use in the checks.

        Returns:
<<<<<<< HEAD
            A DataFrame with errors and warnings result columns and an Observation which tracks data quality summary
            metrics.
=======
            DataFrame with errors and warnings result columns.

        Raises:
            InvalidCheckError: If any of the checks are invalid.
>>>>>>> ebdbb9ba
        """
        if not checks:
            return self._append_empty_checks(df), None

        if not DQEngineCore._all_are_dq_rules(checks):
            raise InvalidCheckError(
                "All elements in the 'checks' list must be instances of DQRule. Use 'apply_checks_by_metadata' to pass checks as list of dicts instead."
            )

        warning_checks = self._get_check_columns(checks, Criticality.WARN.value)
        error_checks = self._get_check_columns(checks, Criticality.ERROR.value)

        result_df = self._create_results_array(
            df, error_checks, self._result_column_names[ColumnArguments.ERRORS], ref_dfs
        )
        result_df = self._create_results_array(
            result_df, warning_checks, self._result_column_names[ColumnArguments.WARNINGS], ref_dfs
        )
        observed_df, observation = self._observe_metrics(result_df)

        return observed_df, observation

    def apply_checks_and_split(
        self, df: DataFrame, checks: list[DQRule], ref_dfs: dict[str, DataFrame] | None = None
    ) -> tuple[DataFrame, DataFrame, Observation | None]:
        """Apply data quality checks to the given DataFrame and split the results into two DataFrames
        ("good" and "bad").

        Args:
            df: Input DataFrame to check.
            checks: List of checks to apply. Each check must be a *DQRule* instance.
            ref_dfs: Optional reference DataFrames to use in the checks.

        Returns:
<<<<<<< HEAD
            A tuple of two DataFrames: "good" (may include rows with warnings but no result columns) and "bad" (rows
            with errors or warnings and the corresponding result columns) and an Observation which tracks data quality
            summary metrics.
=======
            A tuple of two DataFrames: "good" (may include rows with warnings but no result columns) and
            "bad" (rows with errors or warnings and the corresponding result columns).

        Raises:
            InvalidCheckError: If any of the checks are invalid.
>>>>>>> ebdbb9ba
        """
        if not checks:
            return df, self._append_empty_checks(df).limit(0), None

        if not DQEngineCore._all_are_dq_rules(checks):
            raise InvalidCheckError(
                "All elements in the 'checks' list must be instances of DQRule. Use 'apply_checks_by_metadata_and_split' to pass checks as list of dicts instead."
            )

        checked_df, observation = self.apply_checks(df, checks, ref_dfs)

        good_df = self.get_valid(checked_df)
        bad_df = self.get_invalid(checked_df)

        return good_df, bad_df, observation

    def apply_checks_by_metadata(
        self,
        df: DataFrame,
        checks: list[dict],
        custom_check_functions: dict[str, Callable] | None = None,
        ref_dfs: dict[str, DataFrame] | None = None,
    ) -> tuple[DataFrame, Observation | None]:
        """Apply data quality checks defined as metadata to the given DataFrame.

        Args:
            df: Input DataFrame to check.
            checks: List of dictionaries describing checks. Each check dictionary must contain the following:
                - *check* - A check definition including check function and arguments to use.
                - *name* - Optional name for the resulting column. Auto-generated if not provided.
                - *criticality* - Optional; either *error* (rows go only to the "bad" DataFrame) or *warn*
                  (rows appear in both DataFrames).
            custom_check_functions: Optional dictionary with custom check functions (e.g., *globals()* of the calling module).
            ref_dfs: Optional reference DataFrames to use in the checks.

        Returns:
            A DataFrame with errors and warnings result columns and an Observation which tracks data quality summary
            metrics.
        """
        dq_rule_checks = deserialize_checks(checks, custom_check_functions)

        return self.apply_checks(df, dq_rule_checks, ref_dfs)

    def apply_checks_by_metadata_and_split(
        self,
        df: DataFrame,
        checks: list[dict],
        custom_check_functions: dict[str, Callable] | None = None,
        ref_dfs: dict[str, DataFrame] | None = None,
    ) -> tuple[DataFrame, DataFrame, Observation | None]:
        """Apply data quality checks defined as metadata to the given DataFrame and split the results into
        two DataFrames ("good" and "bad").

        Args:
            df: Input DataFrame to check.
            checks: List of dictionaries describing checks. Each check dictionary must contain the following:
                - *check* - A check definition including check function and arguments to use.
                - *name* - Optional name for the resulting column. Auto-generated if not provided.
                - *criticality* - Optional; either *error* (rows go only to the "bad" DataFrame) or *warn*
                  (rows appear in both DataFrames).
            custom_check_functions: Optional dictionary with custom check functions (e.g., *globals()* of the calling module).
            ref_dfs: Optional reference DataFrames to use in the checks.

        Returns:
<<<<<<< HEAD
            A tuple of two DataFrames: "good" (may include rows with warnings but no result columns) and "bad" (rows
            with errors or warnings and the corresponding result columns) and an Observation which tracks data quality
            summary metrics.
=======
            DataFrame that includes errors and warnings result columns.

        Raises:
            InvalidCheckError: If any of the checks are invalid.
>>>>>>> ebdbb9ba
        """
        dq_rule_checks = deserialize_checks(checks, custom_check_functions)

        good_df, bad_df, observation = self.apply_checks_and_split(df, dq_rule_checks, ref_dfs)
        return good_df, bad_df, observation

    @staticmethod
    def validate_checks(
        checks: list[dict],
        custom_check_functions: dict[str, Callable] | None = None,
        validate_custom_check_functions: bool = True,
    ) -> ChecksValidationStatus:
        """
        Validate checks defined as metadata to ensure they conform to the expected structure and types.

        This method validates the presence of required keys, the existence and callability of functions,
        and the types of arguments passed to those functions.

        Args:
            checks: List of checks to apply to the DataFrame. Each check should be a dictionary.
            custom_check_functions: Optional dictionary with custom check functions (e.g., *globals()* of the calling module).
            validate_custom_check_functions: If True, validate custom check functions.

        Returns:
            ChecksValidationStatus indicating the validation result.
        """
        return ChecksValidator.validate_checks(checks, custom_check_functions, validate_custom_check_functions)

    def get_invalid(self, df: DataFrame) -> DataFrame:
        """
        Return records that violate data quality checks (rows with warnings or errors).

        Args:
            df: Input DataFrame.

        Returns:
            DataFrame with rows that have errors or warnings and the corresponding result columns.
        """
        return df.where(
            F.col(self._result_column_names[ColumnArguments.ERRORS]).isNotNull()
            | F.col(self._result_column_names[ColumnArguments.WARNINGS]).isNotNull()
        )

    def get_valid(self, df: DataFrame) -> DataFrame:
        """
        Return records that do not violate data quality checks (rows with warnings but no errors).

        Args:
            df: Input DataFrame.

        Returns:
            DataFrame with warning rows but without the results columns.
        """
        return df.where(F.col(self._result_column_names[ColumnArguments.ERRORS]).isNull()).drop(
            self._result_column_names[ColumnArguments.ERRORS], self._result_column_names[ColumnArguments.WARNINGS]
        )

    @staticmethod
    def load_checks_from_local_file(filepath: str) -> list[dict]:
        """
        Load DQ rules (checks) from a local JSON or YAML file.

        The returned checks can be used as input to *apply_checks_by_metadata*.

        Args:
            filepath: Path to a file containing checks definitions.

        Returns:
            List of DQ rules.
        """
        return FileChecksStorageHandler().load(FileChecksStorageConfig(location=filepath))

    @staticmethod
    def save_checks_in_local_file(checks: list[dict], filepath: str):
        """
        Save DQ rules (checks) to a local YAML or JSON file.

        Args:
            checks: List of DQ rules (checks) to save.
            filepath: Path to a file where the checks definitions will be saved.
        """
        return FileChecksStorageHandler().save(checks, FileChecksStorageConfig(location=filepath))

    @staticmethod
    def _get_check_columns(checks: list[DQRule], criticality: str) -> list[DQRule]:
        """Get check columns based on criticality.

        Args:
            checks: list of checks to apply to the DataFrame
            criticality: criticality

        Returns:
            list of check columns
        """
        return [check for check in checks if check.criticality == criticality]

    @staticmethod
    def _all_are_dq_rules(checks: list[DQRule]) -> bool:
        """Check if all elements in the checks list are instances of DQRule."""
        return all(isinstance(check, DQRule) for check in checks)

    def _append_empty_checks(self, df: DataFrame) -> DataFrame:
        """Append empty checks at the end of DataFrame.

        Args:
            df: DataFrame without checks

        Returns:
            DataFrame with checks
        """
        return df.select(
            "*",
            F.lit(None).cast(dq_result_schema).alias(self._result_column_names[ColumnArguments.ERRORS]),
            F.lit(None).cast(dq_result_schema).alias(self._result_column_names[ColumnArguments.WARNINGS]),
        )

    def _create_results_array(
        self, df: DataFrame, checks: list[DQRule], dest_col: str, ref_dfs: dict[str, DataFrame] | None = None
    ) -> DataFrame:
        """
        Apply a list of data quality checks to a DataFrame and assemble their results into an array column.

        This method:
        - Applies each check using a DQRuleManager.
        - Collects the individual check conditions into an array, filtering out empty results.
        - Adds a new array column that contains only failing checks (if any), or null otherwise.

        Args:
            df: The input DataFrame to which checks are applied.
            checks: List of DQRule instances representing the checks to apply.
            dest_col: Name of the output column where the check results map will be stored.
            ref_dfs: Optional dictionary of reference DataFrames, keyed by name, for use by dataset-level checks.

        Returns:
            DataFrame with an added array column (*dest_col*) containing the results of the applied checks.
        """
        if not checks:
            # No checks then just append a null array result
            empty_result = F.lit(None).cast(dq_result_schema).alias(dest_col)
            return df.select("*", empty_result)

        check_conditions = []
        current_df = df

        for check in checks:
            manager = DQRuleManager(
                check=check,
                df=current_df,
                spark=self.spark,
                engine_user_metadata=self.engine_user_metadata,
                run_time=self.run_time,
                ref_dfs=ref_dfs,
            )
            log_telemetry(self.ws, "check", check.check_func.__name__)
            result = manager.process()
            check_conditions.append(result.condition)
            # The DataFrame should contain any new columns added by the dataset-level checks
            # to satisfy the check condition.
            current_df = result.check_df

        # Build array of non-null results
        combined_result_array = F.array_compact(F.array(*check_conditions))

        # Add array column with failing checks, or null if none
        result_df = current_df.withColumn(
            dest_col,
            F.when(F.size(combined_result_array) > 0, combined_result_array).otherwise(
                F.lit(None).cast(dq_result_schema)
            ),
        )

        # Ensure the result DataFrame has the same columns as the input DataFrame + the new result column
        return result_df.select(*df.columns, dest_col)

    def _observe_metrics(self, df: DataFrame) -> tuple[DataFrame, Observation | None]:
        """
        Adds Spark observable metrics to the input DataFrame.

        Args:
            df: Input DataFrame

        Returns:
            The unmodified DataFrame with observed metrics and the corresponding Spark Observation
        """
        if not self.observer:
            return df, None

        observation = self.observer.observation
        observer_id = self.observer.observation_id
        return (
            df.observe(
                observer_id,
                *[F.expr(metric_statement) for metric_statement in self.observer.metrics],
            ),
            observation,
        )


class DQEngine(DQEngineBase):
    """High-level engine to apply data quality checks and manage IO.

    This class delegates core checking logic to *DQEngineCore* while providing helpers to
    read inputs, persist results, and work with different storage backends for checks.
    """

    def __init__(
        self,
        workspace_client: WorkspaceClient,
        spark: SparkSession | None = None,
        engine: DQEngineCoreBase | None = None,
        extra_params: ExtraParams | None = None,
        checks_handler_factory: BaseChecksStorageHandlerFactory | None = None,
        run_config_loader: RunConfigLoader | None = None,
        observer: DQMetricsObserver | None = None,
    ):
        super().__init__(workspace_client)

        self.spark = SparkSession.builder.getOrCreate() if spark is None else spark
        self._engine = engine or DQEngineCore(workspace_client, spark, extra_params, observer)
        self._run_config_loader = run_config_loader or RunConfigLoader(workspace_client)
        self._checks_handler_factory: BaseChecksStorageHandlerFactory = (
            checks_handler_factory or ChecksStorageHandlerFactory(self.ws, self.spark)
        )

    @telemetry_logger("engine", "apply_checks")
    def apply_checks(
        self, df: DataFrame, checks: list[DQRule], ref_dfs: dict[str, DataFrame] | None = None
    ) -> tuple[DataFrame, Observation | None]:
        """Apply data quality checks to the given DataFrame.

        Args:
            df: Input DataFrame to check.
            checks: List of checks to apply. Each check must be a *DQRule* instance.
            ref_dfs: Optional reference DataFrames to use in the checks.

        Returns:
            A DataFrame with errors and warnings result columns and an Observation which tracks data quality summary
            metrics.
        """
        return self._engine.apply_checks(df, checks, ref_dfs)

    @telemetry_logger("engine", "apply_checks_and_split")
    def apply_checks_and_split(
        self, df: DataFrame, checks: list[DQRule], ref_dfs: dict[str, DataFrame] | None = None
    ) -> tuple[DataFrame, DataFrame, Observation | None]:
        """Apply data quality checks to the given DataFrame and split the results into two DataFrames
        ("good" and "bad").

        Args:
            df: Input DataFrame to check.
            checks: List of checks to apply. Each check must be a *DQRule* instance.
            ref_dfs: Optional reference DataFrames to use in the checks.

        Returns:
<<<<<<< HEAD
            A tuple of two DataFrames: "good" (may include rows with warnings but no result columns) and "bad" (rows
            with errors or warnings and the corresponding result columns) and an Observation which tracks data quality
            summary metrics.
=======
            A tuple of two DataFrames: "good" (may include rows with warnings but no result columns) and
            "bad" (rows with errors or warnings and the corresponding result columns).

        Raises:
            InvalidCheckError: If any of the checks are invalid.
>>>>>>> ebdbb9ba
        """
        return self._engine.apply_checks_and_split(df, checks, ref_dfs)

    @telemetry_logger("engine", "apply_checks_by_metadata")
    def apply_checks_by_metadata(
        self,
        df: DataFrame,
        checks: list[dict],
        custom_check_functions: dict[str, Callable] | None = None,
        ref_dfs: dict[str, DataFrame] | None = None,
    ) -> tuple[DataFrame, Observation | None]:
        """Apply data quality checks defined as metadata to the given DataFrame.

        Args:
            df: Input DataFrame to check.
            checks: List of dictionaries describing checks. Each check dictionary must contain the following:
                - *check* - A check definition including check function and arguments to use.
                - *name* - Optional name for the resulting column. Auto-generated if not provided.
                - *criticality* - Optional; either *error* (rows go only to the "bad" DataFrame) or *warn*
                  (rows appear in both DataFrames).
            custom_check_functions: Optional dictionary with custom check functions (e.g., *globals()* of the calling module).
            ref_dfs: Optional reference DataFrames to use in the checks.

        Returns:
            A DataFrame with errors and warnings result columns and an Observation which tracks data quality summary
            metrics.
        """
        return self._engine.apply_checks_by_metadata(df, checks, custom_check_functions, ref_dfs)

    @telemetry_logger("engine", "apply_checks_by_metadata_and_split")
    def apply_checks_by_metadata_and_split(
        self,
        df: DataFrame,
        checks: list[dict],
        custom_check_functions: dict[str, Callable] | None = None,
        ref_dfs: dict[str, DataFrame] | None = None,
    ) -> tuple[DataFrame, DataFrame, Observation | None]:
        """Apply data quality checks defined as metadata to the given DataFrame and split the results into
        two DataFrames ("good" and "bad").

        Args:
            df: Input DataFrame to check.
            checks: List of dictionaries describing checks. Each check dictionary must contain the following:
                - *check* - A check definition including check function and arguments to use.
                - *name* - Optional name for the resulting column. Auto-generated if not provided.
                - *criticality* - Optional; either *error* (rows go only to the "bad" DataFrame) or *warn*
                  (rows appear in both DataFrames).
            custom_check_functions: Optional dictionary with custom check functions (e.g., *globals()* of the calling module).
            ref_dfs: Optional reference DataFrames to use in the checks.

        Returns:
            A tuple of two DataFrames: "good" (may include rows with warnings but no result columns) and "bad" (rows
            with errors or warnings and the corresponding result columns) and an Observation which tracks data quality
            summary metrics.
        """
        return self._engine.apply_checks_by_metadata_and_split(df, checks, custom_check_functions, ref_dfs)

    @telemetry_logger("engine", "apply_checks_and_save_in_table")
    def apply_checks_and_save_in_table(
        self,
        checks: list[DQRule],
        input_config: InputConfig,
        output_config: OutputConfig,
        quarantine_config: OutputConfig | None = None,
        metrics_config: OutputConfig | None = None,
        ref_dfs: dict[str, DataFrame] | None = None,
    ) -> None:
        """
        Apply data quality checks to input data and save results.

        If *quarantine_config* is provided, split the data into valid and invalid records:
        - valid records are written using *output_config*.
        - invalid records are written using *quarantine_config*.

        If *quarantine_config* is not provided, write all rows (including result columns) using *output_config*.

        Args:
            checks: List of *DQRule* checks to apply.
            input_config: Input configuration (e.g., table/view or file location and read options).
            output_config: Output configuration (e.g., table name, mode, and write options).
            quarantine_config: Optional configuration for writing invalid records.
            metrics_config: Optional configuration for writing summary metrics.
            ref_dfs: Optional reference DataFrames used by checks.
        """
        # Read data from the specified table
        df = read_input_data(self.spark, input_config)

        if metrics_config and isinstance(self._engine, DQEngineCore) and df.isStreaming:
            listener = self._get_streaming_metrics_listener(
                input_config=input_config,
                output_config=output_config,
                quarantine_config=quarantine_config,
                metrics_config=metrics_config,
            )
            self.spark.streams.addListener(listener)

        if quarantine_config:
            # Split data into good and bad records
            good_df, bad_df, observation = self.apply_checks_and_split(df, checks, ref_dfs)
            save_dataframe_as_table(good_df, output_config)
            save_dataframe_as_table(bad_df, quarantine_config)
        else:
            # Apply checks and write all data to single table
            checked_df, observation = self.apply_checks(df, checks, ref_dfs)
            save_dataframe_as_table(checked_df, output_config)

        if metrics_config and isinstance(self._engine, DQEngineCore) and not df.isStreaming:
            # Create DataFrame with observation metrics - keys as column names, values as data
            metrics_observation = DQMetricsObservation(
                observer_name=self._engine.observer.name,
                observed_metrics=observation.get,
                error_column_name=self._engine.result_column_names[ColumnArguments.ERRORS],
                warning_column_name=self._engine.result_column_names[ColumnArguments.WARNINGS],
                input_location=input_config.location if input_config else None,
                output_location=output_config.location if output_config else None,
                quarantine_location=quarantine_config.location if quarantine_config else None,
                user_metadata=self._engine.engine_user_metadata,
            )
            metrics_df = self._engine.observer.build_metrics_df(self.spark, metrics_observation)
            save_dataframe_as_table(metrics_df, metrics_config)

    @telemetry_logger("engine", "apply_checks_by_metadata_and_save_in_table")
    def apply_checks_by_metadata_and_save_in_table(
        self,
        checks: list[dict],
        input_config: InputConfig,
        output_config: OutputConfig,
        quarantine_config: OutputConfig | None = None,
        metrics_config: OutputConfig | None = None,
        custom_check_functions: dict[str, Callable] | None = None,
        ref_dfs: dict[str, DataFrame] | None = None,
    ) -> None:
        """
        Apply metadata-defined data quality checks to input data and save results.

        If *quarantine_config* is provided, split the data into valid and invalid records:
        - valid records are written using *output_config*;
        - invalid records are written using *quarantine_config*.

        If *quarantine_config* is not provided, write all rows (including result columns) using *output_config*.

        Args:
            checks: List of dicts describing checks. Each check dictionary must contain the following:
                - *check* - A check definition including check function and arguments to use.
                - *name* - Optional name for the resulting column. Auto-generated if not provided.
                - *criticality* - Optional; either *error* (rows go only to the "bad" DataFrame) or *warn*
                  (rows appear in both DataFrames).
            input_config: Input configuration (e.g., table/view or file location and read options).
            output_config: Output configuration (e.g., table name, mode, and write options).
            quarantine_config: Optional configuration for writing invalid records.
            metrics_config: Optional configuration for writing summary metrics.
            custom_check_functions: Optional mapping of custom check function names
                to callables/modules (e.g., globals()).
            ref_dfs: Optional reference DataFrames used by checks.
        """
        # Read data from the specified table
        df = read_input_data(self.spark, input_config)

        if metrics_config and isinstance(self._engine, DQEngineCore) and self._engine.observer and df.isStreaming:
            listener = self._get_streaming_metrics_listener(
                input_config=input_config,
                output_config=output_config,
                quarantine_config=quarantine_config,
                metrics_config=metrics_config,
            )
            self.spark.streams.addListener(listener)

        if quarantine_config:
            # Split data into good and bad records
            good_df, bad_df, observation = self.apply_checks_by_metadata_and_split(
                df, checks, custom_check_functions, ref_dfs
            )
            save_dataframe_as_table(good_df, output_config)
            save_dataframe_as_table(bad_df, quarantine_config)
        else:
            # Apply checks and write all data to single table
            checked_df, observation = self.apply_checks_by_metadata(df, checks, custom_check_functions, ref_dfs)
            save_dataframe_as_table(checked_df, output_config)

        if metrics_config and not df.isStreaming and isinstance(self._engine, DQEngineCore):
            # Create DataFrame with observation metrics - keys as column names, values as data
            metrics_observation = DQMetricsObservation(
                observer_name=self._engine.observer.name,
                observed_metrics=observation.get,
                error_column_name=self._engine.result_column_names[ColumnArguments.ERRORS],
                warning_column_name=self._engine.result_column_names[ColumnArguments.WARNINGS],
                input_location=input_config.location if input_config else None,
                output_location=output_config.location if output_config else None,
                quarantine_location=quarantine_config.location if quarantine_config else None,
                user_metadata=self._engine.engine_user_metadata,
            )
            metrics_df = self._engine.observer.build_metrics_df(self.spark, metrics_observation)
            save_dataframe_as_table(metrics_df, metrics_config)

    @staticmethod
    def validate_checks(
        checks: list[dict],
        custom_check_functions: dict[str, Callable] | None = None,
        validate_custom_check_functions: bool = True,
    ) -> ChecksValidationStatus:
        """
        Validate checks defined as metadata to ensure they conform to the expected structure and types.

        This method validates the presence of required keys, the existence and callability of functions,
        and the types of arguments passed to those functions.

        Args:
            checks: List of checks to apply to the DataFrame. Each check should be a dictionary.
            custom_check_functions: Optional dictionary with custom check functions (e.g., *globals()* of the calling module).
            validate_custom_check_functions: If True, validate custom check functions.

        Returns:
            ChecksValidationStatus indicating the validation result.
        """
        return DQEngineCore.validate_checks(checks, custom_check_functions, validate_custom_check_functions)

    def get_invalid(self, df: DataFrame) -> DataFrame:
        """
        Return records that violate data quality checks (rows with warnings or errors).

        Args:
            df: Input DataFrame.

        Returns:
            DataFrame with rows that have errors or warnings and the corresponding result columns.
        """
        return self._engine.get_invalid(df)

    def get_valid(self, df: DataFrame) -> DataFrame:
        """
        Return records that do not violate data quality checks (rows with warnings but no errors).

        Args:
            df: Input DataFrame.

        Returns:
            DataFrame with warning rows but without the results columns.
        """
        return self._engine.get_valid(df)

    @telemetry_logger("engine", "save_results_in_table")
    def save_results_in_table(
        self,
        output_df: DataFrame | None = None,
        quarantine_df: DataFrame | None = None,
        output_config: OutputConfig | None = None,
        quarantine_config: OutputConfig | None = None,
        run_config_name: str | None = "default",
        product_name: str = "dqx",
        assume_user: bool = True,
        install_folder: str | None = None,
    ):
        """Persist result DataFrames using explicit configs or the named run configuration.

        Behavior:
        - If *output_df* is provided and *output_config* is None, load the run config and use its *output_config*.
        - If *quarantine_df* is provided and *quarantine_config* is None, load the run config and use its *quarantine_config*.
        - A write occurs only when both a DataFrame and its corresponding config are available.

        Args:
            output_df: DataFrame with valid rows to be saved (optional).
            quarantine_df: DataFrame with invalid rows to be saved (optional).
            output_config: Configuration describing where/how to write the valid rows. If omitted, falls back to the run config.
            quarantine_config: Configuration describing where/how to write the invalid rows (optional). If omitted, falls back to the run config.
            run_config_name: Name of the run configuration to load when a config parameter is omitted.
            product_name: Product/installation identifier used to resolve installation paths for config loading in install_folder is not provided ("dqx" as default).
            assume_user: Whether to assume a per-user installation when loading the run configuration (True as default, skipped if install_folder is provided).
            install_folder: Custom workspace installation folder. Required if DQX is installed in a custom folder.

        Returns:
            None
        """
        if output_df is not None and output_config is None:
            run_config = self._run_config_loader.load_run_config(
                run_config_name=run_config_name,
                assume_user=assume_user,
                product_name=product_name,
                install_folder=install_folder,
            )
            output_config = run_config.output_config

        if quarantine_df is not None and quarantine_config is None:
            run_config = self._run_config_loader.load_run_config(
                run_config_name=run_config_name,
                assume_user=assume_user,
                product_name=product_name,
                install_folder=install_folder,
            )
            quarantine_config = run_config.quarantine_config

        if output_df is not None and output_config is not None:
            save_dataframe_as_table(output_df, output_config)

        if quarantine_df is not None and quarantine_config is not None:
            save_dataframe_as_table(quarantine_df, quarantine_config)

    def load_checks(self, config: BaseChecksStorageConfig) -> list[dict]:
        """Load DQ rules (checks) from the storage backend described by *config*.

        This method delegates to a storage handler selected by the factory
        based on the concrete type of *config* and returns the parsed list
        of checks (as dictionaries) ready for *apply_checks_by_metadata*.

        Supported storage configurations include, for example:
        - *FileChecksStorageConfig* (local file);
        - *WorkspaceFileChecksStorageConfig* (Databricks workspace file);
        - *TableChecksStorageConfig* (table-backed storage);
        - *InstallationChecksStorageConfig* (installation directory);
        - *VolumeFileChecksStorageConfig* (Unity Catalog volume file);

        Args:
            config: Configuration object describing the storage backend.

        Returns:
            List of DQ rules (checks) represented as dictionaries.

        Raises:
            ValueError: If the configuration type is unsupported.
        """
        handler = self._checks_handler_factory.create(config)
        return handler.load(config)

    def save_checks(self, checks: list[dict], config: BaseChecksStorageConfig) -> None:
        """Persist DQ rules (checks) to the storage backend described by *config*.

        The appropriate storage handler is resolved from the configuration
        type and used to write the provided checks. Any write semantics
        (e.g., append/overwrite) are controlled by fields on *config*
        such as *mode* where applicable.

        Supported storage configurations include, for example:
        - *FileChecksStorageConfig* (local file);
        - *WorkspaceFileChecksStorageConfig* (Databricks workspace file);
        - *TableChecksStorageConfig* (table-backed storage);
        - *InstallationChecksStorageConfig* (installation directory);
        - *VolumeFileChecksStorageConfig* (Unity Catalog volume file);

        Args:
            checks: List of DQ rules (checks) to save (as dictionaries).
            config: Configuration object describing the storage backend and write options.

        Returns:
            None

        Raises:
            ValueError: If the configuration type is unsupported.
        """
        handler = self._checks_handler_factory.create(config)
        handler.save(checks, config)

    #
    # Deprecated methods for loading and saving checks
    #
    @staticmethod
    def load_checks_from_local_file(filepath: str) -> list[dict]:
        """Deprecated: Use *load_checks* with *FileChecksStorageConfig* instead.

        Load DQ rules (checks) from a local JSON or YAML file.

        Args:
            filepath: Path to a file containing checks definitions.

        Returns:
            List of DQ rules (checks) represented as dictionaries.
        """
        warnings.warn(
            "Use `load_checks` method with `FileChecksStorageConfig` instead. "
            "This method will be removed in future versions.",
            category=DeprecationWarning,
            stacklevel=2,
        )
        return DQEngineCore.load_checks_from_local_file(filepath)

    @staticmethod
    def save_checks_in_local_file(checks: list[dict], path: str):
        """Deprecated: Use *save_checks* with *FileChecksStorageConfig* instead.

        Save DQ rules (checks) to a local YAML or JSON file.

        Args:
            checks: List of DQ rules (checks) to save.
            path: File path where the checks definitions will be saved.

        Returns:
            None
        """
        warnings.warn(
            "Use `save_checks` method with `FileChecksStorageConfig` instead. "
            "This method will be removed in future versions.",
            category=DeprecationWarning,
            stacklevel=2,
        )
        return DQEngineCore.save_checks_in_local_file(checks, path)

    def load_checks_from_workspace_file(self, workspace_path: str) -> list[dict]:
        """Deprecated: Use *load_checks* with *WorkspaceFileChecksStorageConfig* instead.

        Load checks stored in a Databricks workspace file.

        Args:
            workspace_path: Path to the workspace file containing checks definitions.

        Returns:
            List of DQ rules (checks) represented as dictionaries.
        """
        warnings.warn(
            "Use `load_checks` method with `WorkspaceFileChecksStorageConfig` instead. "
            "This method will be removed in future versions.",
            category=DeprecationWarning,
            stacklevel=2,
        )
        return self.load_checks(WorkspaceFileChecksStorageConfig(location=workspace_path))

    def save_checks_in_workspace_file(self, checks: list[dict], workspace_path: str):
        """Deprecated: Use *save_checks* with *WorkspaceFileChecksStorageConfig* instead.

        Save checks to a Databricks workspace file.

        Args:
            checks: List of DQ rules (checks) to save.
            workspace_path: Path to the workspace file where checks will be saved.

        Returns:
            None
        """
        warnings.warn(
            "Use `save_checks` method with `WorkspaceFileChecksStorageConfig` instead. "
            "This method will be removed in future versions.",
            category=DeprecationWarning,
            stacklevel=2,
        )
        return self.save_checks(checks, WorkspaceFileChecksStorageConfig(location=workspace_path))

    def load_checks_from_table(self, table_name: str, run_config_name: str = "default") -> list[dict]:
        """Deprecated: Use *load_checks* with *TableChecksStorageConfig* instead.

        Load checks from a table.

        Args:
            table_name: Fully qualified table name where checks are stored.
            run_config_name: Name of the run configuration (used by the storage handler if needed).

        Returns:
            List of DQ rules (checks) represented as dictionaries.
        """
        warnings.warn(
            "Use `load_checks` method with `TableChecksStorageConfig` instead. "
            "This method will be removed in future versions.",
            category=DeprecationWarning,
            stacklevel=2,
        )
        return self.load_checks(TableChecksStorageConfig(location=table_name, run_config_name=run_config_name))

    def save_checks_in_table(
        self, checks: list[dict], table_name: str, run_config_name: str = "default", mode: str = "append"
    ):
        """Deprecated: Use *save_checks* with *TableChecksStorageConfig* instead.

        Save checks to a table.

        Args:
            checks: List of DQ rules (checks) to save.
            table_name: Fully qualified table name where checks will be written.
            run_config_name: Name of the run configuration (used by the storage handler if needed).
            mode: Write mode, e.g., "append" or "overwrite".

        Returns:
            None
        """
        warnings.warn(
            "Use `save_checks` method with `TableChecksStorageConfig` instead. "
            "This method will be removed in future versions.",
            category=DeprecationWarning,
            stacklevel=2,
        )
        return self.save_checks(
            checks, TableChecksStorageConfig(location=table_name, run_config_name=run_config_name, mode=mode)
        )

    def load_checks_from_installation(
        self,
        run_config_name: str = "default",
        method: str = "file",
        product_name: str = "dqx",
        assume_user: bool = True,
    ) -> list[dict]:
        """Deprecated: Use *load_checks* with *InstallationChecksStorageConfig* instead.

        Load checks from the installation directory.

        Args:
            run_config_name: Named run configuration to resolve installation paths and defaults.
            method: Deprecated parameter; ignored.
            product_name: Product/installation identifier (e.g., "dqx").
            assume_user: Whether to assume a per-user installation layout.

        Returns:
            List of DQ rules (checks) represented as dictionaries.
        """
        warnings.warn(
            "Use `load_checks` method with `InstallationChecksStorageConfig` instead. "
            "This method will be removed in future versions.",
            category=DeprecationWarning,
            stacklevel=2,
        )
        logger.warning(f"'method' parameter is deprecated: {method}")
        return self.load_checks(
            InstallationChecksStorageConfig(
                run_config_name=run_config_name, product_name=product_name, assume_user=assume_user
            )
        )

    def save_checks_in_installation(
        self,
        checks: list[dict],
        run_config_name: str = "default",
        method: str = "file",
        product_name: str = "dqx",
        assume_user: bool = True,
    ):
        """Deprecated: Use *save_checks* with *InstallationChecksStorageConfig* instead.

        Save checks to the installation directory.

        Args:
            checks: List of DQ rules (checks) to save.
            run_config_name: Named run configuration to resolve installation paths and defaults.
            method: Deprecated parameter; ignored.
            product_name: Product/installation identifier (e.g., "dqx").
            assume_user: Whether to assume a per-user installation layout.

        Returns:
            None
        """
        warnings.warn(
            "Use `save_checks` method with `InstallationChecksStorageConfig` instead. "
            "This method will be removed in future versions.",
            category=DeprecationWarning,
            stacklevel=2,
        )
        logger.warning(f"'method' parameter is deprecated: {method}")
        return self.save_checks(
            checks,
            InstallationChecksStorageConfig(
                run_config_name=run_config_name, product_name=product_name, assume_user=assume_user
            ),
        )

    def load_run_config(
        self, run_config_name: str = "default", assume_user: bool = True, product_name: str = "dqx"
    ) -> RunConfig:
        """Deprecated: Use *RunConfigLoader.load_run_config* directly.

        Load a run configuration by name. This wrapper will be removed in a future version.

        Args:
            run_config_name: Name of the run configuration to load.
            assume_user: Whether to assume a per-user installation when resolving paths.
            product_name: Product/installation identifier (e.g., "dqx").

        Returns:
            Loaded *RunConfig* instance.
        """
        warnings.warn(
            "Use `RunConfigLoader.load_run_config` method instead. This method will be removed in future versions.",
            category=DeprecationWarning,
            stacklevel=2,
        )
        return RunConfigLoader(self.ws).load_run_config(
            run_config_name=run_config_name, assume_user=assume_user, product_name=product_name
        )

    def _get_batch_metrics_df(
        self,
        observation: Observation,
        input_config: InputConfig,
        output_config: OutputConfig | None,
        quarantine_config: OutputConfig | None,
        checks_config: BaseChecksStorageConfig | None,
    ) -> DataFrame:
        """
        Gets a Spark `DataFrame` with data quality summary metrics.

        Args:
            observation: Spark `Observation`
            input_config: Optional configuration (e.g., table/view or file location and read options) for reading data.
            output_config: Optional configuration (e.g., table name, mode, and write options) for writing records.
            quarantine_config: Optional configuration for writing invalid records.
            checks_config: Optional configuration for loading quality checks.
        """
        if not isinstance(self._engine, DQEngineCore):
            raise ValueError(f"Metrics cannot be collected for engine with type '{self._engine.__class__.__name__}'")

        if not self._engine.observer:
            raise ValueError("Metrics cannot be collected for engine with no observer")

        metrics_observation = DQMetricsObservation(
            observer_name=self._engine.observer.name,
            observed_metrics=observation.get,
            error_column_name=self._engine.result_column_names[ColumnArguments.ERRORS],
            warning_column_name=self._engine.result_column_names[ColumnArguments.WARNINGS],
            input_location=input_config.location if input_config else None,
            output_location=output_config.location if output_config else None,
            quarantine_location=quarantine_config.location if quarantine_config else None,
            checks_location=checks_config.location if checks_config else None,
            user_metadata=self._engine.engine_user_metadata,
        )
        return self._engine.observer.build_metrics_df(self.spark, metrics_observation)

    def _get_streaming_metrics_listener(
        self,
        metrics_config: OutputConfig,
        input_config: InputConfig | None = None,
        output_config: OutputConfig | None = None,
        quarantine_config: OutputConfig | None = None,
        checks_config: BaseChecksStorageConfig | None = None,
    ) -> StreamingMetricsListener:
        """
        Gets a `StreamingMetricsListener` object for writing metrics to an output table.

        Args:
            input_config: Optional configuration (e.g., table/view or file location and read options) for reading data.
            output_config: Optional configuration (e.g., table name, mode, and write options) for writing records.
            quarantine_config: Optional configuration for writing invalid records.
            checks_config: Optional configuration for loading quality checks.
            metrics_config: Optional configuration for writing summary metrics.
        """

        if not isinstance(self._engine, DQEngineCore):
            raise ValueError(f"Metrics cannot be collected for engine with type '{self._engine.__class__.__name__}'")

        if not self._engine.observer:
            raise ValueError("Metrics cannot be collected for engine with no observer")

        metrics_observation = DQMetricsObservation(
            observer_name=self._engine.observer.name,
            error_column_name=self._engine.result_column_names[ColumnArguments.ERRORS],
            warning_column_name=self._engine.result_column_names[ColumnArguments.WARNINGS],
            input_location=input_config.location if input_config else None,
            output_location=output_config.location if output_config else None,
            quarantine_location=quarantine_config.location if quarantine_config else None,
            checks_location=checks_config.location if checks_config else None,
            user_metadata=self._engine.engine_user_metadata,
        )
        return StreamingMetricsListener(metrics_config, metrics_observation, self.spark)<|MERGE_RESOLUTION|>--- conflicted
+++ resolved
@@ -100,15 +100,12 @@
             ref_dfs: Optional reference DataFrames to use in the checks.
 
         Returns:
-<<<<<<< HEAD
             A DataFrame with errors and warnings result columns and an Observation which tracks data quality summary
             metrics.
-=======
             DataFrame with errors and warnings result columns.
 
         Raises:
             InvalidCheckError: If any of the checks are invalid.
->>>>>>> ebdbb9ba
         """
         if not checks:
             return self._append_empty_checks(df), None
@@ -143,17 +140,12 @@
             ref_dfs: Optional reference DataFrames to use in the checks.
 
         Returns:
-<<<<<<< HEAD
             A tuple of two DataFrames: "good" (may include rows with warnings but no result columns) and "bad" (rows
             with errors or warnings and the corresponding result columns) and an Observation which tracks data quality
             summary metrics.
-=======
-            A tuple of two DataFrames: "good" (may include rows with warnings but no result columns) and
-            "bad" (rows with errors or warnings and the corresponding result columns).
 
         Raises:
             InvalidCheckError: If any of the checks are invalid.
->>>>>>> ebdbb9ba
         """
         if not checks:
             return df, self._append_empty_checks(df).limit(0), None
@@ -218,16 +210,12 @@
             ref_dfs: Optional reference DataFrames to use in the checks.
 
         Returns:
-<<<<<<< HEAD
             A tuple of two DataFrames: "good" (may include rows with warnings but no result columns) and "bad" (rows
             with errors or warnings and the corresponding result columns) and an Observation which tracks data quality
             summary metrics.
-=======
-            DataFrame that includes errors and warnings result columns.
 
         Raises:
             InvalidCheckError: If any of the checks are invalid.
->>>>>>> ebdbb9ba
         """
         dq_rule_checks = deserialize_checks(checks, custom_check_functions)
 
@@ -482,17 +470,12 @@
             ref_dfs: Optional reference DataFrames to use in the checks.
 
         Returns:
-<<<<<<< HEAD
             A tuple of two DataFrames: "good" (may include rows with warnings but no result columns) and "bad" (rows
             with errors or warnings and the corresponding result columns) and an Observation which tracks data quality
             summary metrics.
-=======
-            A tuple of two DataFrames: "good" (may include rows with warnings but no result columns) and
-            "bad" (rows with errors or warnings and the corresponding result columns).
 
         Raises:
             InvalidCheckError: If any of the checks are invalid.
->>>>>>> ebdbb9ba
         """
         return self._engine.apply_checks_and_split(df, checks, ref_dfs)
 
