import copy
import os
import logging
from concurrent import futures
from collections.abc import Callable
from datetime import datetime

import pyspark.sql.functions as F
from pyspark.sql import DataFrame, SparkSession

from databricks.labs.dqx.base import DQEngineBase, DQEngineCoreBase
from databricks.labs.dqx.checks_resolver import resolve_custom_check_functions_from_path
from databricks.labs.dqx.checks_serializer import deserialize_checks
from databricks.labs.dqx.config_serializer import ConfigSerializer
from databricks.labs.dqx.checks_storage import (
    FileChecksStorageHandler,
    BaseChecksStorageHandlerFactory,
    ChecksStorageHandlerFactory,
    is_table_location,
)
from databricks.labs.dqx.config import (
    InputConfig,
    OutputConfig,
    FileChecksStorageConfig,
    BaseChecksStorageConfig,
    RunConfig,
    ExtraParams,
)
from databricks.labs.dqx.manager import DQRuleManager
from databricks.labs.dqx.rule import (
    Criticality,
    ColumnArguments,
    DefaultColumnNames,
    DQRule,
)
from databricks.labs.dqx.checks_validator import ChecksValidator, ChecksValidationStatus
from databricks.labs.dqx.schema import dq_result_schema
from databricks.labs.dqx.io import read_input_data, save_dataframe_as_table, get_reference_dataframes
from databricks.labs.dqx.telemetry import telemetry_logger, log_telemetry
from databricks.sdk import WorkspaceClient
from databricks.labs.dqx.errors import InvalidCheckError, InvalidConfigError, InvalidParameterError
from databricks.labs.dqx.utils import list_tables, safe_strip_file_from_path

logger = logging.getLogger(__name__)


class DQEngineCore(DQEngineCoreBase):
    """Core engine to apply data quality checks to a DataFrame.

    Args:
        workspace_client: WorkspaceClient instance used to access the workspace.
        spark: Optional SparkSession to use. If not provided, the active session is used.
        extra_params: Optional extra parameters for the engine, such as result column names and run metadata.
    """

    def __init__(
        self,
        workspace_client: WorkspaceClient,
        spark: SparkSession | None = None,
        extra_params: ExtraParams | None = None,
    ):
        super().__init__(workspace_client)

        extra_params = extra_params or ExtraParams()

        self._result_column_names = {
            ColumnArguments.ERRORS: extra_params.result_column_names.get(
                ColumnArguments.ERRORS.value, DefaultColumnNames.ERRORS.value
            ),
            ColumnArguments.WARNINGS: extra_params.result_column_names.get(
                ColumnArguments.WARNINGS.value, DefaultColumnNames.WARNINGS.value
            ),
        }

        self.spark = SparkSession.builder.getOrCreate() if spark is None else spark
        self.run_time = datetime.fromisoformat(extra_params.run_time)
        self.engine_user_metadata = extra_params.user_metadata

    def apply_checks(
        self, df: DataFrame, checks: list[DQRule], ref_dfs: dict[str, DataFrame] | None = None
    ) -> DataFrame:
        """Apply data quality checks to the given DataFrame.

        Args:
            df: Input DataFrame to check.
            checks: List of checks to apply. Each check must be a *DQRule* instance.
            ref_dfs: Optional reference DataFrames to use in the checks.

        Returns:
            DataFrame with errors and warnings result columns.

        Raises:
            InvalidCheckError: If any of the checks are invalid.
        """
        if not checks:
            return self._append_empty_checks(df)

        if not DQEngineCore._all_are_dq_rules(checks):
            raise InvalidCheckError(
                "All elements in the 'checks' list must be instances of DQRule. Use 'apply_checks_by_metadata' to pass checks as list of dicts instead."
            )

        warning_checks = self._get_check_columns(checks, Criticality.WARN.value)
        error_checks = self._get_check_columns(checks, Criticality.ERROR.value)

        result_df = self._create_results_array(
            df, error_checks, self._result_column_names[ColumnArguments.ERRORS], ref_dfs
        )
        result_df = self._create_results_array(
            result_df, warning_checks, self._result_column_names[ColumnArguments.WARNINGS], ref_dfs
        )

        return result_df

    def apply_checks_and_split(
        self, df: DataFrame, checks: list[DQRule], ref_dfs: dict[str, DataFrame] | None = None
    ) -> tuple[DataFrame, DataFrame]:
        """Apply data quality checks to the given DataFrame and split the results into two DataFrames
        ("good" and "bad").

        Args:
            df: Input DataFrame to check.
            checks: List of checks to apply. Each check must be a *DQRule* instance.
            ref_dfs: Optional reference DataFrames to use in the checks.

        Returns:
            A tuple of two DataFrames: "good" (may include rows with warnings but no result columns) and
            "bad" (rows with errors or warnings and the corresponding result columns).

        Raises:
            InvalidCheckError: If any of the checks are invalid.
        """
        if not checks:
            return df, self._append_empty_checks(df).limit(0)

        if not DQEngineCore._all_are_dq_rules(checks):
            raise InvalidCheckError(
                "All elements in the 'checks' list must be instances of DQRule. Use 'apply_checks_by_metadata_and_split' to pass checks as list of dicts instead."
            )

        checked_df = self.apply_checks(df, checks, ref_dfs)

        good_df = self.get_valid(checked_df)
        bad_df = self.get_invalid(checked_df)

        return good_df, bad_df

    def apply_checks_by_metadata(
        self,
        df: DataFrame,
        checks: list[dict],
        custom_check_functions: dict[str, Callable] | None = None,
        ref_dfs: dict[str, DataFrame] | None = None,
    ) -> DataFrame:
        """Apply data quality checks defined as metadata to the given DataFrame.

        Args:
            df: Input DataFrame to check.
            checks: List of dictionaries describing checks. Each check dictionary must contain the following:
                - *check* - A check definition including check function and arguments to use.
                - *name* - Optional name for the resulting column. Auto-generated if not provided.
                - *criticality* - Optional; either *error* (rows go only to the "bad" DataFrame) or *warn*
                  (rows appear in both DataFrames).
            custom_check_functions: Optional dictionary with custom check functions (e.g., *globals()* of the calling module).
            ref_dfs: Optional reference DataFrames to use in the checks.

        Returns:
            DataFrame with errors and warnings result columns.
        """
        dq_rule_checks = deserialize_checks(checks, custom_check_functions)

        return self.apply_checks(df, dq_rule_checks, ref_dfs)

    def apply_checks_by_metadata_and_split(
        self,
        df: DataFrame,
        checks: list[dict],
        custom_check_functions: dict[str, Callable] | None = None,
        ref_dfs: dict[str, DataFrame] | None = None,
    ) -> tuple[DataFrame, DataFrame]:
        """Apply data quality checks defined as metadata to the given DataFrame and split the results into
        two DataFrames ("good" and "bad").

        Args:
            df: Input DataFrame to check.
            checks: List of dictionaries describing checks. Each check dictionary must contain the following:
                - *check* - A check definition including check function and arguments to use.
                - *name* - Optional name for the resulting column. Auto-generated if not provided.
                - *criticality* - Optional; either *error* (rows go only to the "bad" DataFrame) or *warn*
                  (rows appear in both DataFrames).
            custom_check_functions: Optional dictionary with custom check functions (e.g., *globals()* of the calling module).
            ref_dfs: Optional reference DataFrames to use in the checks.

        Returns:
            DataFrame that includes errors and warnings result columns.

        Raises:
            InvalidCheckError: If any of the checks are invalid.
        """
        dq_rule_checks = deserialize_checks(checks, custom_check_functions)

        good_df, bad_df = self.apply_checks_and_split(df, dq_rule_checks, ref_dfs)
        return good_df, bad_df

    @staticmethod
    def validate_checks(
        checks: list[dict],
        custom_check_functions: dict[str, Callable] | None = None,
        validate_custom_check_functions: bool = True,
    ) -> ChecksValidationStatus:
        """
        Validate checks defined as metadata to ensure they conform to the expected structure and types.

        This method validates the presence of required keys, the existence and callability of functions,
        and the types of arguments passed to those functions.

        Args:
            checks: List of checks to apply to the DataFrame. Each check should be a dictionary.
            custom_check_functions: Optional dictionary with custom check functions (e.g., *globals()* of the calling module).
            validate_custom_check_functions: If True, validate custom check functions.

        Returns:
            ChecksValidationStatus indicating the validation result.
        """
        return ChecksValidator.validate_checks(checks, custom_check_functions, validate_custom_check_functions)

    def get_invalid(self, df: DataFrame) -> DataFrame:
        """
        Return records that violate data quality checks (rows with warnings or errors).

        Args:
            df: Input DataFrame.

        Returns:
            DataFrame with rows that have errors or warnings and the corresponding result columns.
        """
        return df.where(
            F.col(self._result_column_names[ColumnArguments.ERRORS]).isNotNull()
            | F.col(self._result_column_names[ColumnArguments.WARNINGS]).isNotNull()
        )

    def get_valid(self, df: DataFrame) -> DataFrame:
        """
        Return records that do not violate data quality checks (rows with warnings but no errors).

        Args:
            df: Input DataFrame.

        Returns:
            DataFrame with warning rows but without the results columns.
        """
        return df.where(F.col(self._result_column_names[ColumnArguments.ERRORS]).isNull()).drop(
            self._result_column_names[ColumnArguments.ERRORS], self._result_column_names[ColumnArguments.WARNINGS]
        )

    @staticmethod
    def load_checks_from_local_file(filepath: str) -> list[dict]:
        """
        Load DQ rules (checks) from a local JSON or YAML file.

        The returned checks can be used as input to *apply_checks_by_metadata*.

        Args:
            filepath: Path to a file containing checks definitions.

        Returns:
            List of DQ rules.
        """
        return FileChecksStorageHandler().load(FileChecksStorageConfig(location=filepath))

    @staticmethod
    def save_checks_in_local_file(checks: list[dict], filepath: str):
        """
        Save DQ rules (checks) to a local YAML or JSON file.

        Args:
            checks: List of DQ rules (checks) to save.
            filepath: Path to a file where the checks definitions will be saved.
        """
        return FileChecksStorageHandler().save(checks, FileChecksStorageConfig(location=filepath))

    @staticmethod
    def _get_check_columns(checks: list[DQRule], criticality: str) -> list[DQRule]:
        """Get check columns based on criticality.

        Args:
            checks: list of checks to apply to the DataFrame
            criticality: criticality

        Returns:
            list of check columns
        """
        return [check for check in checks if check.criticality == criticality]

    @staticmethod
    def _all_are_dq_rules(checks: list[DQRule]) -> bool:
        """Check if all elements in the checks list are instances of DQRule."""
        return all(isinstance(check, DQRule) for check in checks)

    def _append_empty_checks(self, df: DataFrame) -> DataFrame:
        """Append empty checks at the end of DataFrame.

        Args:
            df: DataFrame without checks

        Returns:
            DataFrame with checks
        """
        return df.select(
            "*",
            F.lit(None).cast(dq_result_schema).alias(self._result_column_names[ColumnArguments.ERRORS]),
            F.lit(None).cast(dq_result_schema).alias(self._result_column_names[ColumnArguments.WARNINGS]),
        )

    def _create_results_array(
        self, df: DataFrame, checks: list[DQRule], dest_col: str, ref_dfs: dict[str, DataFrame] | None = None
    ) -> DataFrame:
        """
        Apply a list of data quality checks to a DataFrame and assemble their results into an array column.

        This method:
        - Applies each check using a DQRuleManager.
        - Collects the individual check conditions into an array, filtering out empty results.
        - Adds a new array column that contains only failing checks (if any), or null otherwise.

        Args:
            df: The input DataFrame to which checks are applied.
            checks: List of DQRule instances representing the checks to apply.
            dest_col: Name of the output column where the check results map will be stored.
            ref_dfs: Optional dictionary of reference DataFrames, keyed by name, for use by dataset-level checks.

        Returns:
            DataFrame with an added array column (*dest_col*) containing the results of the applied checks.
        """
        if not checks:
            # No checks then just append a null array result
            empty_result = F.lit(None).cast(dq_result_schema).alias(dest_col)
            return df.select("*", empty_result)

        check_conditions = []
        current_df = df

        for check in checks:
            manager = DQRuleManager(
                check=check,
                df=current_df,
                spark=self.spark,
                engine_user_metadata=self.engine_user_metadata,
                run_time=self.run_time,
                ref_dfs=ref_dfs,
            )
            log_telemetry(self.ws, "check", check.check_func.__name__)
            result = manager.process()
            check_conditions.append(result.condition)
            # The DataFrame should contain any new columns added by the dataset-level checks
            # to satisfy the check condition.
            current_df = result.check_df

        # Build array of non-null results
        combined_result_array = F.array_compact(F.array(*check_conditions))

        # Add array column with failing checks, or null if none
        result_df = current_df.withColumn(
            dest_col,
            F.when(F.size(combined_result_array) > 0, combined_result_array).otherwise(
                F.lit(None).cast(dq_result_schema)
            ),
        )

        # Ensure the result DataFrame has the same columns as the input DataFrame + the new result column
        return result_df.select(*df.columns, dest_col)


class DQEngine(DQEngineBase):
    """High-level engine to apply data quality checks and manage IO.

    This class delegates core checking logic to *DQEngineCore* while providing helpers to
    read inputs, persist results, and work with different storage backends for checks.

    Args:
        workspace_client: WorkspaceClient instance used to access the Databricks workspace.
        spark: Optional SparkSession to use. If not provided, the active session is used.
        engine: Optional DQEngineCore instance to use. If not provided, a new instance is created.
        extra_params: Optional extra parameters for the engine, such as result column names and run metadata.
        checks_handler_factory: Optional factory to create checks storage handlers. If not provided,
            a default factory is created.
        config_serializer: Optional ConfigSerializer instance to use. If not provided, a new instance is created.
        observer: Optional DQMetricsObserver for tracking data quality summary metrics.
    """

    def __init__(
        self,
        workspace_client: WorkspaceClient,
        spark: SparkSession | None = None,
        engine: DQEngineCoreBase | None = None,
        extra_params: ExtraParams | None = None,
        checks_handler_factory: BaseChecksStorageHandlerFactory | None = None,
<<<<<<< HEAD
        run_config_loader: RunConfigLoader | None = None,
=======
        config_serializer: ConfigSerializer | None = None,
        observer: DQMetricsObserver | None = None,
>>>>>>> 4ed822d5
    ):
        super().__init__(workspace_client)

        self.spark = SparkSession.builder.getOrCreate() if spark is None else spark
<<<<<<< HEAD
        self._engine = engine or DQEngineCore(workspace_client, spark, extra_params)
        self._run_config_loader = run_config_loader or RunConfigLoader(workspace_client)
=======
        self._engine = engine or DQEngineCore(workspace_client, spark, extra_params, observer)
        self._config_serializer = config_serializer or ConfigSerializer(workspace_client)
>>>>>>> 4ed822d5
        self._checks_handler_factory: BaseChecksStorageHandlerFactory = (
            checks_handler_factory or ChecksStorageHandlerFactory(self.ws, self.spark)
        )

    @telemetry_logger("engine", "apply_checks")
    def apply_checks(
        self, df: DataFrame, checks: list[DQRule], ref_dfs: dict[str, DataFrame] | None = None
    ) -> DataFrame:
        """Apply data quality checks to the given DataFrame.

        Args:
            df: Input DataFrame to check.
            checks: List of checks to apply. Each check must be a *DQRule* instance.
            ref_dfs: Optional reference DataFrames to use in the checks.

        Returns:
            DataFrame with errors and warnings result columns.
        """
<<<<<<< HEAD
=======
        self._log_telemetry_for_streaming(df)
>>>>>>> 4ed822d5
        return self._engine.apply_checks(df, checks, ref_dfs)

    @telemetry_logger("engine", "apply_checks_and_split")
    def apply_checks_and_split(
        self, df: DataFrame, checks: list[DQRule], ref_dfs: dict[str, DataFrame] | None = None
    ) -> tuple[DataFrame, DataFrame]:
        """Apply data quality checks to the given DataFrame and split the results into two DataFrames
        ("good" and "bad").

        Args:
            df: Input DataFrame to check.
            checks: List of checks to apply. Each check must be a *DQRule* instance.
            ref_dfs: Optional reference DataFrames to use in the checks.

        Returns:
            A tuple of two DataFrames: "good" (may include rows with warnings but no result columns) and
            "bad" (rows with errors or warnings and the corresponding result columns).

        Raises:
            InvalidCheckError: If any of the checks are invalid.
        """
<<<<<<< HEAD
=======
        self._log_telemetry_for_streaming(df)
>>>>>>> 4ed822d5
        return self._engine.apply_checks_and_split(df, checks, ref_dfs)

    @telemetry_logger("engine", "apply_checks_by_metadata")
    def apply_checks_by_metadata(
        self,
        df: DataFrame,
        checks: list[dict],
        custom_check_functions: dict[str, Callable] | None = None,
        ref_dfs: dict[str, DataFrame] | None = None,
    ) -> DataFrame:
        """Apply data quality checks defined as metadata to the given DataFrame.

        Args:
            df: Input DataFrame to check.
            checks: List of dictionaries describing checks. Each check dictionary must contain the following:
                - *check* - A check definition including check function and arguments to use.
                - *name* - Optional name for the resulting column. Auto-generated if not provided.
                - *criticality* - Optional; either *error* (rows go only to the "bad" DataFrame) or *warn*
                  (rows appear in both DataFrames).
            custom_check_functions: Optional dictionary with custom check functions (e.g., *globals()* of the calling module).
            ref_dfs: Optional reference DataFrames to use in the checks.

        Returns:
            DataFrame with errors and warnings result columns.
        """
<<<<<<< HEAD
=======
        self._log_telemetry_for_streaming(df)
>>>>>>> 4ed822d5
        return self._engine.apply_checks_by_metadata(df, checks, custom_check_functions, ref_dfs)

    @telemetry_logger("engine", "apply_checks_by_metadata_and_split")
    def apply_checks_by_metadata_and_split(
        self,
        df: DataFrame,
        checks: list[dict],
        custom_check_functions: dict[str, Callable] | None = None,
        ref_dfs: dict[str, DataFrame] | None = None,
    ) -> tuple[DataFrame, DataFrame]:
        """Apply data quality checks defined as metadata to the given DataFrame and split the results into
        two DataFrames ("good" and "bad").

        Args:
            df: Input DataFrame to check.
            checks: List of dictionaries describing checks. Each check dictionary must contain the following:
                - *check* - A check definition including check function and arguments to use.
                - *name* - Optional name for the resulting column. Auto-generated if not provided.
                - *criticality* - Optional; either *error* (rows go only to the "bad" DataFrame) or *warn*
                  (rows appear in both DataFrames).
            custom_check_functions: Optional dictionary with custom check functions (e.g., *globals()* of the calling module).
            ref_dfs: Optional reference DataFrames to use in the checks.

        Returns:
            DataFrame that includes errors and warnings result columns.
        """
<<<<<<< HEAD
=======
        self._log_telemetry_for_streaming(df)
>>>>>>> 4ed822d5
        return self._engine.apply_checks_by_metadata_and_split(df, checks, custom_check_functions, ref_dfs)

    @telemetry_logger("engine", "apply_checks_and_save_in_table")
    def apply_checks_and_save_in_table(
        self,
        checks: list[DQRule],
        input_config: InputConfig,
        output_config: OutputConfig,
        quarantine_config: OutputConfig | None = None,
        ref_dfs: dict[str, DataFrame] | None = None,
    ) -> None:
        """
        Apply data quality checks to input data and save results.

        If *quarantine_config* is provided, split the data into valid and invalid records:
        - valid records are written using *output_config*.
        - invalid records are written using *quarantine_config*.

        If *quarantine_config* is not provided, write all rows (including result columns) using *output_config*.

        Args:
            checks: List of *DQRule* checks to apply.
            input_config: Input configuration (e.g., table/view or file location and read options).
            output_config: Output configuration (e.g., table name, mode, and write options).
            quarantine_config: Optional configuration for writing invalid records.
            ref_dfs: Optional reference DataFrames used by checks.
        """
        logger.info(f"Applying checks to {input_config.location}")

        # Read data from the specified table
        df = read_input_data(self.spark, input_config)

        if quarantine_config:
            # Split data into good and bad records
            good_df, bad_df = self.apply_checks_and_split(df, checks, ref_dfs)
            save_dataframe_as_table(good_df, output_config)
            save_dataframe_as_table(bad_df, quarantine_config)
        else:
            # Apply checks and write all data to single table
            checked_df = self.apply_checks(df, checks, ref_dfs)
            save_dataframe_as_table(checked_df, output_config)

    @telemetry_logger("engine", "apply_checks_by_metadata_and_save_in_table")
    def apply_checks_by_metadata_and_save_in_table(
        self,
        checks: list[dict],
        input_config: InputConfig,
        output_config: OutputConfig,
        quarantine_config: OutputConfig | None = None,
        custom_check_functions: dict[str, Callable] | None = None,
        ref_dfs: dict[str, DataFrame] | None = None,
    ) -> None:
        """
        Apply metadata-defined data quality checks to input data and save results.

        If *quarantine_config* is provided, split the data into valid and invalid records:
        - valid records are written using *output_config*;
        - invalid records are written using *quarantine_config*.

        If *quarantine_config* is not provided, write all rows (including result columns) using *output_config*.

        Args:
            checks: List of dicts describing checks. Each check dictionary must contain the following:
                - *check* - A check definition including check function and arguments to use.
                - *name* - Optional name for the resulting column. Auto-generated if not provided.
                - *criticality* - Optional; either *error* (rows go only to the "bad" DataFrame) or *warn*
                  (rows appear in both DataFrames).
            input_config: Input configuration (e.g., table/view or file location and read options).
            output_config: Output configuration (e.g., table name, mode, and write options).
            quarantine_config: Optional configuration for writing invalid records.
            custom_check_functions: Optional mapping of custom check function names
                to callables/modules (e.g., globals()).
            ref_dfs: Optional reference DataFrames used by checks.
        """
        logger.info(f"Applying checks to {input_config.location}")

        # Read data from the specified table
        df = read_input_data(self.spark, input_config)

        if quarantine_config:
            # Split data into good and bad records
            good_df, bad_df = self.apply_checks_by_metadata_and_split(df, checks, custom_check_functions, ref_dfs)
            save_dataframe_as_table(good_df, output_config)
            save_dataframe_as_table(bad_df, quarantine_config)
        else:
            # Apply checks and write all data to single table
            checked_df = self.apply_checks_by_metadata(df, checks, custom_check_functions, ref_dfs)
            save_dataframe_as_table(checked_df, output_config)

    @telemetry_logger("engine", "apply_checks_and_save_in_tables")
    def apply_checks_and_save_in_tables(
        self,
        run_configs: list[RunConfig],
        max_parallelism: int | None = os.cpu_count(),
    ) -> None:
        """
        Apply data quality checks to multiple tables or views and write the results to output table(s).

        If quarantine tables are provided in the run configuration, the data will be split into
        good and bad records, with good records written to the output table and bad records to the
        quarantine table. If quarantine tables are not provided, all records (with error/warning
        columns) will be written to the output table.

        Args:
            run_configs (list[RunConfig]): List of run configurations containing input configs, output configs,
                quarantine configs, and a checks file location.
            max_parallelism (int, optional): Maximum number of tables to check in parallel. Defaults to the
                number of CPU cores.

        Returns:
            None
        """
        logger.info(f"Applying checks to {len(run_configs)} tables with parallelism {max_parallelism}")
        with futures.ThreadPoolExecutor(max_workers=max_parallelism) as executor:
            apply_checks_runs = [
                executor.submit(self._apply_checks_for_run_config, run_config) for run_config in run_configs
            ]
            for future in futures.as_completed(apply_checks_runs):
                # Retrieve the result to propagate any exceptions
                future.result()

    @telemetry_logger("engine", "apply_checks_and_save_in_tables_for_patterns")
    def apply_checks_and_save_in_tables_for_patterns(
        self,
        patterns: list[str],  # can use wildcard e.g. catalog.schema.*
        checks_location: str,  # use as prefix for checks defined in files
        exclude_patterns: list[str] | None = None,
        exclude_matched: bool = False,
        run_config_template: RunConfig = RunConfig(),
        max_parallelism: int | None = os.cpu_count(),
        output_table_suffix: str = "_dq_output",
        quarantine_table_suffix: str = "_dq_quarantine",
    ) -> None:
        """
        Apply data quality checks to tables or views matching a pattern and write the results to output table(s).

        If quarantine option is enabled the data will be split into
        good and bad records, with good records written to the output table
        (under the same name as input table and "_dq" suffix) and bad records to the
        quarantine table (under the same name as input table and "_quarantine" suffix).
        If quarantine is not enabled, all records (with error/warning columns) will be written to the output table.

        Checks are expected to be available under the same name as the table, with a .yml extension.

        Args:
            patterns: List of table names or filesystem-style wildcards (e.g. 'schema.*') to include.
                If None, all tables are included. By default, tables matching the pattern are included.
            checks_location: Location of the checks files (e.g., absolute workspace or volume directory, or delta table).
                For file based locations, checks are expected to be found under checks_location/table_name.yml.
            exclude_matched (bool): Specifies whether to include tables matched by the pattern.
                If True, matched tables are excluded. If False, matched tables are included.
            exclude_patterns: List of table names or filesystem-style wildcards to exclude.
                If None, no tables are excluded.
            run_config_template: Run configuration template to use for all tables.
                Skip location in the input_config, output_config, and quarantine_config as it is derived from patterns.
                Skip checks_location of the run config as it is derived separately.
                Autogenerate input_config and output_config if not provided.
            max_parallelism (int): Maximum number of tables to check in parallel.
            output_table_suffix: Suffix to append to the original table name for the output table.
            quarantine_table_suffix: Suffix to append to the original table name for the quarantine table.

        Returns:
            None
        """
        if not output_table_suffix:
            raise InvalidParameterError("Output table suffix cannot be empty.")

        if run_config_template.quarantine_config and not quarantine_table_suffix:
            raise InvalidParameterError("Quarantine table suffix cannot be empty.")

        if run_config_template.input_config is None:
            run_config_template.input_config = InputConfig(location="")  # location derived from patterns

        if run_config_template.output_config is None:
            run_config_template.output_config = OutputConfig(location="")  # location derived from patterns

        tables = list_tables(
            workspace_client=self.ws,
            patterns=patterns,
            exclude_matched=exclude_matched,
            exclude_patterns=exclude_patterns,
        )

        run_configs = []
        for table in tables:
            run_config = copy.deepcopy(run_config_template)

            assert run_config.input_config  # to satisfy linter
            assert run_config.output_config  # to satisfy linter

            run_config.name = table
            run_config.input_config.location = table
            run_config.output_config.location = f"{table}{output_table_suffix}"

            if run_config.quarantine_config:
                run_config.quarantine_config.location = f"{table}{quarantine_table_suffix}"

            run_config.checks_location = (
                checks_location
                if is_table_location(checks_location)
                # for file based checks expecting a file per table
                else f"{safe_strip_file_from_path(checks_location)}/{table}.yml"
            )
            run_configs.append(run_config)

        self.apply_checks_and_save_in_tables(run_configs, max_parallelism)

    @staticmethod
    def validate_checks(
        checks: list[dict],
        custom_check_functions: dict[str, Callable] | None = None,
        validate_custom_check_functions: bool = True,
    ) -> ChecksValidationStatus:
        """
        Validate checks defined as metadata to ensure they conform to the expected structure and types.

        This method validates the presence of required keys, the existence and callability of functions,
        and the types of arguments passed to those functions.

        Args:
            checks: List of checks to apply to the DataFrame. Each check should be a dictionary.
            custom_check_functions: Optional dictionary with custom check functions (e.g., *globals()* of the calling module).
            validate_custom_check_functions: If True, validate custom check functions.

        Returns:
            ChecksValidationStatus indicating the validation result.
        """
        return DQEngineCore.validate_checks(checks, custom_check_functions, validate_custom_check_functions)

    def get_invalid(self, df: DataFrame) -> DataFrame:
        """
        Return records that violate data quality checks (rows with warnings or errors).

        Args:
            df: Input DataFrame.

        Returns:
            DataFrame with rows that have errors or warnings and the corresponding result columns.
        """
        return self._engine.get_invalid(df)

    def get_valid(self, df: DataFrame) -> DataFrame:
        """
        Return records that do not violate data quality checks (rows with warnings but no errors).

        Args:
            df: Input DataFrame.

        Returns:
            DataFrame with warning rows but without the results columns.
        """
        return self._engine.get_valid(df)

    @telemetry_logger("engine", "save_results_in_table")
    def save_results_in_table(
        self,
        output_df: DataFrame | None = None,
        quarantine_df: DataFrame | None = None,
        output_config: OutputConfig | None = None,
        quarantine_config: OutputConfig | None = None,
        run_config_name: str | None = "default",
        product_name: str = "dqx",
        assume_user: bool = True,
        install_folder: str | None = None,
    ):
        """Persist result DataFrames using explicit configs or the named run configuration.

        Behavior:
        - If *output_df* is provided and *output_config* is None, load the run config and use its *output_config*.
        - If *quarantine_df* is provided and *quarantine_config* is None, load the run config and use its *quarantine_config*.
        - A write occurs only when both a DataFrame and its corresponding config are available.

        Args:
            output_df: DataFrame with valid rows to be saved (optional).
            quarantine_df: DataFrame with invalid rows to be saved (optional).
            output_config: Configuration describing where/how to write the valid rows. If omitted, falls back to the run config.
            quarantine_config: Configuration describing where/how to write the invalid rows (optional). If omitted, falls back to the run config.
            run_config_name: Name of the run configuration to load when a config parameter is omitted, e.g. input table or job name (use "default" if not provided).
            product_name: Product/installation identifier used to resolve installation paths for config loading in install_folder is not provided (use "dqx" if not provided).
            assume_user: Whether to assume a per-user installation when loading the run configuration (use *True* if not provided, skipped if install_folder is provided).
            install_folder: Custom workspace installation folder. Required if DQX is installed in a custom folder.

        Returns:
            None
        """
        if output_df is not None and output_config is None:
            run_config = self._config_serializer.load_run_config(
                run_config_name=run_config_name,
                assume_user=assume_user,
                product_name=product_name,
                install_folder=install_folder,
            )
            output_config = run_config.output_config

        if quarantine_df is not None and quarantine_config is None:
            run_config = self._config_serializer.load_run_config(
                run_config_name=run_config_name,
                assume_user=assume_user,
                product_name=product_name,
                install_folder=install_folder,
            )
            quarantine_config = run_config.quarantine_config

<<<<<<< HEAD
=======
        if self._engine.observer and metrics_config is None:
            run_config = self._config_serializer.load_run_config(
                run_config_name=run_config_name,
                assume_user=assume_user,
                product_name=product_name,
                install_folder=install_folder,
            )
            metrics_config = run_config.metrics_config

        output_query = None
        quarantine_query = None

>>>>>>> 4ed822d5
        if output_df is not None and output_config is not None:
            save_dataframe_as_table(output_df, output_config)

        if quarantine_df is not None and quarantine_config is not None:
            save_dataframe_as_table(quarantine_df, quarantine_config)

    def load_checks(self, config: BaseChecksStorageConfig) -> list[dict]:
        """Load DQ rules (checks) from the storage backend described by *config*.

        This method delegates to a storage handler selected by the factory
        based on the concrete type of *config* and returns the parsed list
        of checks (as dictionaries) ready for *apply_checks_by_metadata*.

        Supported storage configurations include, for example:
        - *FileChecksStorageConfig* (local file);
        - *WorkspaceFileChecksStorageConfig* (Databricks workspace file);
        - *TableChecksStorageConfig* (table-backed storage);
        - *LakebaseChecksStorageConfig* (Lakebase table);
        - *InstallationChecksStorageConfig* (installation directory);
        - *VolumeFileChecksStorageConfig* (Unity Catalog volume file);

        Args:
            config: Configuration object describing the storage backend.

        Returns:
            List of DQ rules (checks) represented as dictionaries.

        Raises:
            InvalidConfigError: If the configuration type is unsupported.
        """
        handler = self._checks_handler_factory.create(config)
        return handler.load(config)

    def save_checks(self, checks: list[dict], config: BaseChecksStorageConfig) -> None:
        """Persist DQ rules (checks) to the storage backend described by *config*.

        The appropriate storage handler is resolved from the configuration
        type and used to write the provided checks. Any write semantics
        (e.g., append/overwrite) are controlled by fields on *config*
        such as *mode* where applicable.

        Supported storage configurations include, for example:
        - *FileChecksStorageConfig* (local file);
        - *WorkspaceFileChecksStorageConfig* (Databricks workspace file);
        - *TableChecksStorageConfig* (table-backed storage);
        - *LakebaseChecksStorageConfig* (Lakebase table);
        - *InstallationChecksStorageConfig* (installation directory);
        - *VolumeFileChecksStorageConfig* (Unity Catalog volume file);

        Args:
            checks: List of DQ rules (checks) to save (as dictionaries).
            config: Configuration object describing the storage backend and write options.

        Returns:
            None

        Raises:
            InvalidConfigError: If the configuration type is unsupported.
        """
        handler = self._checks_handler_factory.create(config)
        handler.save(checks, config)

    def _apply_checks_for_run_config(self, run_config: RunConfig) -> None:
        """
        Applies checks based on a given RunConfig.

        This method loads checks from the specified location, reads input data using the input config,
        and writes results using the output and optionally quarantine configs.

        The storage handler is determined by the factory based on the RunConfig. If Lakebase
        connection parameters are present (lakebase_instance_name), checks will be loaded from
        a Lakebase table. Otherwise, the checks location will be inferred from the checks_location string.

        Args:
            run_config (RunConfig): Specifies the inputs, outputs, and checks file.
        """
        if not run_config.input_config:
            raise InvalidConfigError("Input configuration not provided")

        if not run_config.output_config:
            raise InvalidConfigError("Output configuration not provided")

        logger.info(f"Applying checks from: {run_config.checks_location}")

        storage_handler, storage_config = self._checks_handler_factory.create_for_run_config(run_config)
        # if checks are not found, return empty list
        # raise an error if checks location not found
        checks = storage_handler.load(storage_config)

        custom_check_functions = resolve_custom_check_functions_from_path(run_config.custom_check_functions)
        ref_dfs = get_reference_dataframes(self.spark, run_config.reference_tables)

        self.apply_checks_by_metadata_and_save_in_table(
            checks=checks,
            input_config=run_config.input_config,
            output_config=run_config.output_config,
            quarantine_config=run_config.quarantine_config,
            custom_check_functions=custom_check_functions,
            ref_dfs=ref_dfs,
<<<<<<< HEAD
        )
=======
            checks_location=storage_config.location,
        )

    def _validate_session_for_metrics(self) -> None:
        """
        Validates the session for metrics collection.

        Raises:
            TypeError: If the session is a SparkConnect session.
        """
        if isinstance(self.spark, pyspark.sql.connect.session.SparkSession):
            raise TypeError(
                "Metrics collection is not supported for SparkConnect sessions. Use a Spark cluster with Dedicated access mode to collect metrics."
            )

    @staticmethod
    def _wait_for_one_time_trigger_streaming_queries(
        output_config: OutputConfig | None,
        output_query: StreamingQuery | None,
        quarantine_config: OutputConfig | None,
        quarantine_query: StreamingQuery | None,
    ) -> None:
        if output_query and output_config and is_one_time_trigger(output_config.trigger):
            output_query.awaitTermination()
        if quarantine_query and quarantine_config and is_one_time_trigger(quarantine_config.trigger):
            quarantine_query.awaitTermination()

    def _log_telemetry_for_streaming(self, df):
        log_telemetry(self.ws, "streaming", str(df.isStreaming).lower())
        log_telemetry(self.ws, "dlt", str(self._is_dlt_pipeline()).lower())

    def _is_dlt_pipeline(self) -> bool:
        try:
            # Attempt to retrieve the DLT pipeline ID from the Spark configuration
            dlt_pipeline_id = self.spark.conf.get('pipelines.id', None)
            return bool(dlt_pipeline_id)  # Return True if the ID exists, otherwise False
        except Exception:
            # Return False if an exception occurs (e.g. in non-DLT serverless clusters)
            return False
>>>>>>> 4ed822d5
<|MERGE_RESOLUTION|>--- conflicted
+++ resolved
@@ -4,9 +4,14 @@
 from concurrent import futures
 from collections.abc import Callable
 from datetime import datetime
-
+from functools import cached_property
+from typing import Any
+from uuid import uuid4
+
+import pyspark
 import pyspark.sql.functions as F
-from pyspark.sql import DataFrame, SparkSession
+from pyspark.sql import DataFrame, Observation, SparkSession
+from pyspark.sql.streaming import StreamingQuery
 
 from databricks.labs.dqx.base import DQEngineBase, DQEngineCoreBase
 from databricks.labs.dqx.checks_resolver import resolve_custom_check_functions_from_path
@@ -35,11 +40,14 @@
 )
 from databricks.labs.dqx.checks_validator import ChecksValidator, ChecksValidationStatus
 from databricks.labs.dqx.schema import dq_result_schema
+from databricks.labs.dqx.metrics_observer import DQMetricsObservation, DQMetricsObserver
+from databricks.labs.dqx.metrics_listener import StreamingMetricsListener
 from databricks.labs.dqx.io import read_input_data, save_dataframe_as_table, get_reference_dataframes
 from databricks.labs.dqx.telemetry import telemetry_logger, log_telemetry
 from databricks.sdk import WorkspaceClient
 from databricks.labs.dqx.errors import InvalidCheckError, InvalidConfigError, InvalidParameterError
 from databricks.labs.dqx.utils import list_tables, safe_strip_file_from_path
+from databricks.labs.dqx.io import is_one_time_trigger
 
 logger = logging.getLogger(__name__)
 
@@ -51,6 +59,7 @@
         workspace_client: WorkspaceClient instance used to access the workspace.
         spark: Optional SparkSession to use. If not provided, the active session is used.
         extra_params: Optional extra parameters for the engine, such as result column names and run metadata.
+        observer: Optional DQMetricsObserver for tracking data quality summary metrics.
     """
 
     def __init__(
@@ -58,6 +67,7 @@
         workspace_client: WorkspaceClient,
         spark: SparkSession | None = None,
         extra_params: ExtraParams | None = None,
+        observer: DQMetricsObserver | None = None,
     ):
         super().__init__(workspace_client)
 
@@ -73,12 +83,30 @@
         }
 
         self.spark = SparkSession.builder.getOrCreate() if spark is None else spark
-        self.run_time = datetime.fromisoformat(extra_params.run_time)
+        self.run_time_overwrite = (
+            datetime.fromisoformat(extra_params.run_time_overwrite) if extra_params.run_time_overwrite else None
+        )
         self.engine_user_metadata = extra_params.user_metadata
+
+        self.observer = observer
+        if self.observer:
+            self.observer.set_column_names(
+                error_column_name=self._result_column_names[ColumnArguments.ERRORS],
+                warning_column_name=self._result_column_names[ColumnArguments.WARNINGS],
+            )
+            self.observer.id_overwrite = extra_params.run_id_overwrite
+            # run id is globally assigned for each engine instance
+            self.run_id = self.observer.id
+        else:
+            self.run_id = extra_params.run_id_overwrite or str(uuid4())  # auto-generate if not provided
+
+    @cached_property
+    def result_column_names(self) -> dict[ColumnArguments, str]:
+        return self._result_column_names
 
     def apply_checks(
         self, df: DataFrame, checks: list[DQRule], ref_dfs: dict[str, DataFrame] | None = None
-    ) -> DataFrame:
+    ) -> DataFrame | tuple[DataFrame, Observation]:
         """Apply data quality checks to the given DataFrame.
 
         Args:
@@ -87,13 +115,18 @@
             ref_dfs: Optional reference DataFrames to use in the checks.
 
         Returns:
-            DataFrame with errors and warnings result columns.
+            A DataFrame with errors and warnings result columns and an optional Observation which tracks data quality
+            summary metrics. Summary metrics are returned by any `DQEngine` with an `observer` specified.
 
         Raises:
             InvalidCheckError: If any of the checks are invalid.
         """
         if not checks:
-            return self._append_empty_checks(df)
+            observed_result = self._observe_metrics(self._append_empty_checks(df))
+            if isinstance(observed_result, tuple):
+                observed_df, observation = observed_result
+                return observed_df, observation
+            return observed_result
 
         if not DQEngineCore._all_are_dq_rules(checks):
             raise InvalidCheckError(
@@ -109,12 +142,17 @@
         result_df = self._create_results_array(
             result_df, warning_checks, self._result_column_names[ColumnArguments.WARNINGS], ref_dfs
         )
-
-        return result_df
+        observed_result = self._observe_metrics(result_df)
+
+        if isinstance(observed_result, tuple):
+            observed_df, observation = observed_result
+            return observed_df, observation
+
+        return observed_result
 
     def apply_checks_and_split(
         self, df: DataFrame, checks: list[DQRule], ref_dfs: dict[str, DataFrame] | None = None
-    ) -> tuple[DataFrame, DataFrame]:
+    ) -> tuple[DataFrame, DataFrame] | tuple[DataFrame, DataFrame, Observation]:
         """Apply data quality checks to the given DataFrame and split the results into two DataFrames
         ("good" and "bad").
 
@@ -124,25 +162,28 @@
             ref_dfs: Optional reference DataFrames to use in the checks.
 
         Returns:
-            A tuple of two DataFrames: "good" (may include rows with warnings but no result columns) and
-            "bad" (rows with errors or warnings and the corresponding result columns).
+            A tuple of two DataFrames: "good" (may include rows with warnings but no result columns) and "bad" (rows
+            with errors or warnings and the corresponding result columns) and an optional Observation which tracks data
+            quality summary metrics. Summary metrics are returned by any `DQEngine` with an `observer` specified.
 
         Raises:
             InvalidCheckError: If any of the checks are invalid.
         """
-        if not checks:
-            return df, self._append_empty_checks(df).limit(0)
-
         if not DQEngineCore._all_are_dq_rules(checks):
             raise InvalidCheckError(
                 "All elements in the 'checks' list must be instances of DQRule. Use 'apply_checks_by_metadata_and_split' to pass checks as list of dicts instead."
             )
 
-        checked_df = self.apply_checks(df, checks, ref_dfs)
-
-        good_df = self.get_valid(checked_df)
-        bad_df = self.get_invalid(checked_df)
-
+        observed_result = self.apply_checks(df, checks, ref_dfs)
+
+        if isinstance(observed_result, tuple):
+            checked_df, observation = observed_result
+            good_df = self.get_valid(checked_df)
+            bad_df = self.get_invalid(checked_df)
+            return good_df, bad_df, observation
+
+        good_df = self.get_valid(observed_result)
+        bad_df = self.get_invalid(observed_result)
         return good_df, bad_df
 
     def apply_checks_by_metadata(
@@ -151,7 +192,7 @@
         checks: list[dict],
         custom_check_functions: dict[str, Callable] | None = None,
         ref_dfs: dict[str, DataFrame] | None = None,
-    ) -> DataFrame:
+    ) -> DataFrame | tuple[DataFrame, Observation]:
         """Apply data quality checks defined as metadata to the given DataFrame.
 
         Args:
@@ -165,7 +206,8 @@
             ref_dfs: Optional reference DataFrames to use in the checks.
 
         Returns:
-            DataFrame with errors and warnings result columns.
+            A DataFrame with errors and warnings result columns and an optional Observation which tracks data quality
+            summary metrics. Summary metrics are returned by any `DQEngine` with an `observer` specified.
         """
         dq_rule_checks = deserialize_checks(checks, custom_check_functions)
 
@@ -177,7 +219,7 @@
         checks: list[dict],
         custom_check_functions: dict[str, Callable] | None = None,
         ref_dfs: dict[str, DataFrame] | None = None,
-    ) -> tuple[DataFrame, DataFrame]:
+    ) -> tuple[DataFrame, DataFrame] | tuple[DataFrame, DataFrame, Observation]:
         """Apply data quality checks defined as metadata to the given DataFrame and split the results into
         two DataFrames ("good" and "bad").
 
@@ -192,14 +234,20 @@
             ref_dfs: Optional reference DataFrames to use in the checks.
 
         Returns:
-            DataFrame that includes errors and warnings result columns.
+            A tuple of two DataFrames: "good" (may include rows with warnings but no result columns) and "bad" (rows
+            with errors or warnings and the corresponding result columns) and an optional Observation which tracks data
+            quality summary metrics. Summary metrics are returned by any `DQEngine` with an `observer` specified.
 
         Raises:
             InvalidCheckError: If any of the checks are invalid.
         """
         dq_rule_checks = deserialize_checks(checks, custom_check_functions)
 
-        good_df, bad_df = self.apply_checks_and_split(df, dq_rule_checks, ref_dfs)
+        good_df, bad_df, *observations = self.apply_checks_and_split(df, dq_rule_checks, ref_dfs)
+
+        if self.observer:
+            return good_df, bad_df, observations[0]
+
         return good_df, bad_df
 
     @staticmethod
@@ -345,8 +393,9 @@
                 check=check,
                 df=current_df,
                 spark=self.spark,
+                run_id=self.run_id,
                 engine_user_metadata=self.engine_user_metadata,
-                run_time=self.run_time,
+                run_time_overwrite=self.run_time_overwrite,
                 ref_dfs=ref_dfs,
             )
             log_telemetry(self.ws, "check", check.check_func.__name__)
@@ -369,6 +418,29 @@
 
         # Ensure the result DataFrame has the same columns as the input DataFrame + the new result column
         return result_df.select(*df.columns, dest_col)
+
+    def _observe_metrics(self, df: DataFrame) -> DataFrame | tuple[DataFrame, Observation]:
+        """
+        Adds Spark observable metrics to the input DataFrame.
+
+        Args:
+            df: Input DataFrame
+
+        Returns:
+            The unmodified DataFrame with observed metrics and the corresponding Spark Observation
+        """
+        if not self.observer:
+            return df
+
+        metric_exprs = [F.expr(metric_statement) for metric_statement in self.observer.metrics]
+        if not metric_exprs:
+            return df
+
+        observation = self.observer.observation
+        if df.isStreaming:
+            return df.observe(self.observer.id, *metric_exprs), observation
+
+        return df.observe(observation, *metric_exprs), observation
 
 
 class DQEngine(DQEngineBase):
@@ -392,26 +464,17 @@
         self,
         workspace_client: WorkspaceClient,
         spark: SparkSession | None = None,
-        engine: DQEngineCoreBase | None = None,
+        engine: DQEngineCore | None = None,
         extra_params: ExtraParams | None = None,
         checks_handler_factory: BaseChecksStorageHandlerFactory | None = None,
-<<<<<<< HEAD
-        run_config_loader: RunConfigLoader | None = None,
-=======
         config_serializer: ConfigSerializer | None = None,
         observer: DQMetricsObserver | None = None,
->>>>>>> 4ed822d5
     ):
         super().__init__(workspace_client)
 
         self.spark = SparkSession.builder.getOrCreate() if spark is None else spark
-<<<<<<< HEAD
-        self._engine = engine or DQEngineCore(workspace_client, spark, extra_params)
-        self._run_config_loader = run_config_loader or RunConfigLoader(workspace_client)
-=======
         self._engine = engine or DQEngineCore(workspace_client, spark, extra_params, observer)
         self._config_serializer = config_serializer or ConfigSerializer(workspace_client)
->>>>>>> 4ed822d5
         self._checks_handler_factory: BaseChecksStorageHandlerFactory = (
             checks_handler_factory or ChecksStorageHandlerFactory(self.ws, self.spark)
         )
@@ -419,7 +482,7 @@
     @telemetry_logger("engine", "apply_checks")
     def apply_checks(
         self, df: DataFrame, checks: list[DQRule], ref_dfs: dict[str, DataFrame] | None = None
-    ) -> DataFrame:
+    ) -> DataFrame | tuple[DataFrame, Observation]:
         """Apply data quality checks to the given DataFrame.
 
         Args:
@@ -428,18 +491,16 @@
             ref_dfs: Optional reference DataFrames to use in the checks.
 
         Returns:
-            DataFrame with errors and warnings result columns.
-        """
-<<<<<<< HEAD
-=======
+            A DataFrame with errors and warnings result columns and an optional Observation which tracks data quality
+            summary metrics. Summary metrics are returned by any `DQEngine` with an `observer` specified.
+        """
         self._log_telemetry_for_streaming(df)
->>>>>>> 4ed822d5
         return self._engine.apply_checks(df, checks, ref_dfs)
 
     @telemetry_logger("engine", "apply_checks_and_split")
     def apply_checks_and_split(
         self, df: DataFrame, checks: list[DQRule], ref_dfs: dict[str, DataFrame] | None = None
-    ) -> tuple[DataFrame, DataFrame]:
+    ) -> tuple[DataFrame, DataFrame] | tuple[DataFrame, DataFrame, Observation]:
         """Apply data quality checks to the given DataFrame and split the results into two DataFrames
         ("good" and "bad").
 
@@ -449,16 +510,14 @@
             ref_dfs: Optional reference DataFrames to use in the checks.
 
         Returns:
-            A tuple of two DataFrames: "good" (may include rows with warnings but no result columns) and
-            "bad" (rows with errors or warnings and the corresponding result columns).
+            A tuple of two DataFrames: "good" (may include rows with warnings but no result columns) and "bad" (rows
+            with errors or warnings and the corresponding result columns) and an optional Observation which tracks data
+            quality summary metrics. Summary metrics are returned by any `DQEngine` with an `observer` specified.
 
         Raises:
             InvalidCheckError: If any of the checks are invalid.
         """
-<<<<<<< HEAD
-=======
         self._log_telemetry_for_streaming(df)
->>>>>>> 4ed822d5
         return self._engine.apply_checks_and_split(df, checks, ref_dfs)
 
     @telemetry_logger("engine", "apply_checks_by_metadata")
@@ -468,7 +527,7 @@
         checks: list[dict],
         custom_check_functions: dict[str, Callable] | None = None,
         ref_dfs: dict[str, DataFrame] | None = None,
-    ) -> DataFrame:
+    ) -> DataFrame | tuple[DataFrame, Observation]:
         """Apply data quality checks defined as metadata to the given DataFrame.
 
         Args:
@@ -482,12 +541,10 @@
             ref_dfs: Optional reference DataFrames to use in the checks.
 
         Returns:
-            DataFrame with errors and warnings result columns.
-        """
-<<<<<<< HEAD
-=======
+            A DataFrame with errors and warnings result columns and an optional Observation which tracks data quality
+            summary metrics. Summary metrics are returned by any `DQEngine` with an `observer` specified.
+        """
         self._log_telemetry_for_streaming(df)
->>>>>>> 4ed822d5
         return self._engine.apply_checks_by_metadata(df, checks, custom_check_functions, ref_dfs)
 
     @telemetry_logger("engine", "apply_checks_by_metadata_and_split")
@@ -497,7 +554,7 @@
         checks: list[dict],
         custom_check_functions: dict[str, Callable] | None = None,
         ref_dfs: dict[str, DataFrame] | None = None,
-    ) -> tuple[DataFrame, DataFrame]:
+    ) -> tuple[DataFrame, DataFrame] | tuple[DataFrame, DataFrame, Observation]:
         """Apply data quality checks defined as metadata to the given DataFrame and split the results into
         two DataFrames ("good" and "bad").
 
@@ -512,12 +569,11 @@
             ref_dfs: Optional reference DataFrames to use in the checks.
 
         Returns:
-            DataFrame that includes errors and warnings result columns.
-        """
-<<<<<<< HEAD
-=======
+            A tuple of two DataFrames: "good" (may include rows with warnings but no result columns) and "bad" (rows
+            with errors or warnings and the corresponding result columns) and an optional Observation which tracks data
+            quality summary metrics. Summary metrics are returned by any `DQEngine` with an `observer` specified.
+        """
         self._log_telemetry_for_streaming(df)
->>>>>>> 4ed822d5
         return self._engine.apply_checks_by_metadata_and_split(df, checks, custom_check_functions, ref_dfs)
 
     @telemetry_logger("engine", "apply_checks_and_save_in_table")
@@ -527,7 +583,9 @@
         input_config: InputConfig,
         output_config: OutputConfig,
         quarantine_config: OutputConfig | None = None,
+        metrics_config: OutputConfig | None = None,
         ref_dfs: dict[str, DataFrame] | None = None,
+        checks_location: str | None = None,
     ) -> None:
         """
         Apply data quality checks to input data and save results.
@@ -537,28 +595,70 @@
         - invalid records are written using *quarantine_config*.
 
         If *quarantine_config* is not provided, write all rows (including result columns) using *output_config*.
+
+        If *metrics_config* is provided and the `DQEngine` has a valid `observer`, data quality summary metrics will be
+        tracked and written using *metrics_config*.
 
         Args:
             checks: List of *DQRule* checks to apply.
             input_config: Input configuration (e.g., table/view or file location and read options).
             output_config: Output configuration (e.g., table name, mode, and write options).
             quarantine_config: Optional configuration for writing invalid records.
+            metrics_config: Optional configuration for writing summary metrics.
             ref_dfs: Optional reference DataFrames used by checks.
+            checks_location: Optional location of the checks. Used for reporting in the summary metrics table only.
         """
         logger.info(f"Applying checks to {input_config.location}")
 
-        # Read data from the specified table
         df = read_input_data(self.spark, input_config)
 
+        batch_observation = None
+        output_streaming_query = None
+        quarantine_streaming_query = None
+
         if quarantine_config:
-            # Split data into good and bad records
-            good_df, bad_df = self.apply_checks_and_split(df, checks, ref_dfs)
-            save_dataframe_as_table(good_df, output_config)
-            save_dataframe_as_table(bad_df, quarantine_config)
+            check_result = self.apply_checks_and_split(df, checks, ref_dfs)
+            if self._engine.observer:
+                good_df, bad_df, batch_observation = check_result
+            else:
+                good_df, bad_df = check_result
+            output_streaming_query = save_dataframe_as_table(good_df, output_config)
+            quarantine_streaming_query = save_dataframe_as_table(bad_df, quarantine_config)
+            target_streaming_query = quarantine_streaming_query
         else:
-            # Apply checks and write all data to single table
-            checked_df = self.apply_checks(df, checks, ref_dfs)
-            save_dataframe_as_table(checked_df, output_config)
+            check_result = self.apply_checks(df, checks, ref_dfs)
+            if self._engine.observer:
+                checked_df, batch_observation = check_result
+            else:
+                checked_df = check_result
+            output_streaming_query = save_dataframe_as_table(checked_df, output_config)
+            target_streaming_query = output_streaming_query
+
+        # Add listener for streaming metrics, targeting the specific query to avoid duplicates
+        if self._engine.observer and metrics_config and target_streaming_query is not None:
+            listener = self.get_streaming_metrics_listener(
+                input_config=input_config,
+                output_config=output_config,
+                quarantine_config=quarantine_config,
+                metrics_config=metrics_config,
+                target_query_id=target_streaming_query.id,
+                checks_location=checks_location,
+            )
+            self.spark.streams.addListener(listener)
+
+        self._wait_for_one_time_trigger_streaming_queries(
+            output_config, output_streaming_query, quarantine_config, quarantine_streaming_query
+        )
+
+        if metrics_config and batch_observation is not None and target_streaming_query is None:
+            self.save_summary_metrics(
+                observed_metrics=batch_observation.get,
+                metrics_config=metrics_config,
+                input_config=input_config,
+                output_config=output_config,
+                quarantine_config=quarantine_config,
+                checks_location=checks_location,
+            )
 
     @telemetry_logger("engine", "apply_checks_by_metadata_and_save_in_table")
     def apply_checks_by_metadata_and_save_in_table(
@@ -567,8 +667,10 @@
         input_config: InputConfig,
         output_config: OutputConfig,
         quarantine_config: OutputConfig | None = None,
+        metrics_config: OutputConfig | None = None,
         custom_check_functions: dict[str, Callable] | None = None,
         ref_dfs: dict[str, DataFrame] | None = None,
+        checks_location: str | None = None,
     ) -> None:
         """
         Apply metadata-defined data quality checks to input data and save results.
@@ -588,24 +690,63 @@
             input_config: Input configuration (e.g., table/view or file location and read options).
             output_config: Output configuration (e.g., table name, mode, and write options).
             quarantine_config: Optional configuration for writing invalid records.
+            metrics_config: Optional configuration for writing summary metrics.
             custom_check_functions: Optional mapping of custom check function names
                 to callables/modules (e.g., globals()).
             ref_dfs: Optional reference DataFrames used by checks.
+            checks_location: Optional location of the checks. Used for reporting in the summary metrics table only.
         """
         logger.info(f"Applying checks to {input_config.location}")
 
-        # Read data from the specified table
         df = read_input_data(self.spark, input_config)
 
+        batch_observation = None
+        output_streaming_query = None
+        quarantine_streaming_query = None
+
         if quarantine_config:
-            # Split data into good and bad records
-            good_df, bad_df = self.apply_checks_by_metadata_and_split(df, checks, custom_check_functions, ref_dfs)
-            save_dataframe_as_table(good_df, output_config)
-            save_dataframe_as_table(bad_df, quarantine_config)
+            check_result = self.apply_checks_by_metadata_and_split(df, checks, custom_check_functions, ref_dfs)
+            if self._engine.observer:
+                good_df, bad_df, batch_observation = check_result
+            else:
+                good_df, bad_df = check_result
+            output_streaming_query = save_dataframe_as_table(good_df, output_config)
+            quarantine_streaming_query = save_dataframe_as_table(bad_df, quarantine_config)
+            target_streaming_query = quarantine_streaming_query
         else:
-            # Apply checks and write all data to single table
-            checked_df = self.apply_checks_by_metadata(df, checks, custom_check_functions, ref_dfs)
-            save_dataframe_as_table(checked_df, output_config)
+            check_result = self.apply_checks_by_metadata(df, checks, custom_check_functions, ref_dfs)
+            if self._engine.observer:
+                checked_df, batch_observation = check_result
+            else:
+                checked_df = check_result
+            output_streaming_query = save_dataframe_as_table(checked_df, output_config)
+            target_streaming_query = output_streaming_query
+
+        # Add listener for streaming metrics, targeting the specific query to avoid duplicates
+        if self._engine.observer and metrics_config and target_streaming_query is not None:
+            listener = self.get_streaming_metrics_listener(
+                input_config=input_config,
+                output_config=output_config,
+                quarantine_config=quarantine_config,
+                metrics_config=metrics_config,
+                target_query_id=target_streaming_query.id,
+                checks_location=checks_location,
+            )
+            self.spark.streams.addListener(listener)
+
+        self._wait_for_one_time_trigger_streaming_queries(
+            output_config, output_streaming_query, quarantine_config, quarantine_streaming_query
+        )
+
+        if metrics_config and batch_observation is not None and target_streaming_query is None:
+            self.save_summary_metrics(
+                observed_metrics=batch_observation.get,
+                metrics_config=metrics_config,
+                input_config=input_config,
+                output_config=output_config,
+                quarantine_config=quarantine_config,
+                checks_location=checks_location,
+            )
 
     @telemetry_logger("engine", "apply_checks_and_save_in_tables")
     def apply_checks_and_save_in_tables(
@@ -776,25 +917,31 @@
         self,
         output_df: DataFrame | None = None,
         quarantine_df: DataFrame | None = None,
+        observation: Observation | None = None,
         output_config: OutputConfig | None = None,
         quarantine_config: OutputConfig | None = None,
+        metrics_config: OutputConfig | None = None,
         run_config_name: str | None = "default",
         product_name: str = "dqx",
         assume_user: bool = True,
         install_folder: str | None = None,
     ):
-        """Persist result DataFrames using explicit configs or the named run configuration.
+        """
+        Persist result DataFrames using explicit configs or the named run configuration.
 
         Behavior:
         - If *output_df* is provided and *output_config* is None, load the run config and use its *output_config*.
         - If *quarantine_df* is provided and *quarantine_config* is None, load the run config and use its *quarantine_config*.
+        - If *observation* is provided and *metrics_config* is None, load the run config and use its *metrics_config*
         - A write occurs only when both a DataFrame and its corresponding config are available.
 
         Args:
             output_df: DataFrame with valid rows to be saved (optional).
             quarantine_df: DataFrame with invalid rows to be saved (optional).
-            output_config: Configuration describing where/how to write the valid rows. If omitted, falls back to the run config.
-            quarantine_config: Configuration describing where/how to write the invalid rows (optional). If omitted, falls back to the run config.
+            observation: Spark Observation with data quality summary metrics (optional). Supported for batch only. Requires run_config_name or metrics_config to be provided.
+            output_config: Configuration describing where/how to write the valid rows. If omitted, falls back to the run config (requires run_config_name).
+            quarantine_config: Configuration describing where/how to write the invalid rows (optional). If omitted, falls back to the run config (requires run_config_name).
+            metrics_config: Configuration describing where/how to write the summary metrics (optional). If omitted, falls back to the run config (requires run_config_name).
             run_config_name: Name of the run configuration to load when a config parameter is omitted, e.g. input table or job name (use "default" if not provided).
             product_name: Product/installation identifier used to resolve installation paths for config loading in install_folder is not provided (use "dqx" if not provided).
             assume_user: Whether to assume a per-user installation when loading the run configuration (use *True* if not provided, skipped if install_folder is provided).
@@ -803,6 +950,9 @@
         Returns:
             None
         """
+        if not output_df and not quarantine_df:
+            raise InvalidConfigError("At least one of 'output_df' or 'quarantine_df' Dataframe must be present.")
+
         if output_df is not None and output_config is None:
             run_config = self._config_serializer.load_run_config(
                 run_config_name=run_config_name,
@@ -821,8 +971,6 @@
             )
             quarantine_config = run_config.quarantine_config
 
-<<<<<<< HEAD
-=======
         if self._engine.observer and metrics_config is None:
             run_config = self._config_serializer.load_run_config(
                 run_config_name=run_config_name,
@@ -835,13 +983,38 @@
         output_query = None
         quarantine_query = None
 
->>>>>>> 4ed822d5
         if output_df is not None and output_config is not None:
-            save_dataframe_as_table(output_df, output_config)
+            output_query = save_dataframe_as_table(output_df, output_config)
 
         if quarantine_df is not None and quarantine_config is not None:
-            save_dataframe_as_table(quarantine_df, quarantine_config)
-
+            quarantine_query = save_dataframe_as_table(quarantine_df, quarantine_config)
+
+        # Determine which query to monitor for metrics (prefer quarantine if exists)
+        target_query = quarantine_query if quarantine_query else output_query
+
+        # Add listener for streaming metrics, targeting the specific query to avoid duplicates
+        if self._engine.observer and metrics_config is not None and target_query is not None:
+            listener = self.get_streaming_metrics_listener(
+                output_config=output_config,
+                quarantine_config=quarantine_config,
+                metrics_config=metrics_config,
+                target_query_id=target_query.id,
+            )
+            self.spark.streams.addListener(listener)
+
+        self._wait_for_one_time_trigger_streaming_queries(
+            output_config, output_query, quarantine_config, quarantine_query
+        )
+
+        if observation is not None and metrics_config is not None and target_query is None:
+            self.save_summary_metrics(
+                observed_metrics=observation.get,
+                metrics_config=metrics_config,
+                output_config=output_config,
+                quarantine_config=quarantine_config,
+            )
+
+    @telemetry_logger("engine", "load_checks")
     def load_checks(self, config: BaseChecksStorageConfig) -> list[dict]:
         """Load DQ rules (checks) from the storage backend described by *config*.
 
@@ -869,6 +1042,7 @@
         handler = self._checks_handler_factory.create(config)
         return handler.load(config)
 
+    @telemetry_logger("engine", "save_checks")
     def save_checks(self, checks: list[dict], config: BaseChecksStorageConfig) -> None:
         """Persist DQ rules (checks) to the storage backend described by *config*.
 
@@ -898,6 +1072,102 @@
         handler = self._checks_handler_factory.create(config)
         handler.save(checks, config)
 
+    @telemetry_logger("engine", "save_summary_metrics")
+    def save_summary_metrics(
+        self,
+        observed_metrics: dict[str, Any],
+        metrics_config: OutputConfig,
+        input_config: InputConfig | None = None,
+        output_config: OutputConfig | None = None,
+        quarantine_config: OutputConfig | None = None,
+        checks_location: str | None = None,
+    ) -> None:
+        """
+        Save data quality summary metrics to a table.
+
+        This method extracts observed metrics from a Spark Observation and persists them to a configured
+        output destination. Metrics are only saved if an observer is configured on the engine.
+
+        Args:
+            observed_metrics: Collected summary metrics from Spark Observation.
+            metrics_config: Output configuration specifying where to save the metrics (table name, mode, options).
+            input_config: Optional input configuration with source data location (included in metrics for traceability).
+            output_config: Optional output configuration with valid records location (included in metrics for traceability).
+            quarantine_config: Optional quarantine configuration with invalid records location (included in metrics for traceability).
+            checks_location: Location of the checks files (e.g., absolute workspace or volume directory, or delta table).
+
+        Note:
+            The observation must have been triggered by an action (e.g., count(), write()) on the observed
+            DataFrame before calling this method, otherwise observation.get will be empty.
+            This method is only supported by spark batch. Spark query listener must be used for streaming:
+            For streaming use spark.streams.addListener(get_streaming_metrics_listener(..))
+        """
+        if self._engine.observer:
+            self._validate_session_for_metrics()
+            metrics_observation = DQMetricsObservation(
+                run_id=self._engine.run_id,
+                run_name=self._engine.observer.name,
+                run_time_overwrite=self._engine.run_time_overwrite,
+                observed_metrics=observed_metrics,
+                error_column_name=self._engine.result_column_names[ColumnArguments.ERRORS],
+                warning_column_name=self._engine.result_column_names[ColumnArguments.WARNINGS],
+                input_location=input_config.location if input_config else None,
+                output_location=output_config.location if output_config else None,
+                quarantine_location=quarantine_config.location if quarantine_config else None,
+                checks_location=checks_location,
+                user_metadata=self._engine.engine_user_metadata,
+            )
+
+            metrics_df = self._engine.observer.build_metrics_df(self.spark, metrics_observation)
+            save_dataframe_as_table(metrics_df, metrics_config)
+
+    @telemetry_logger("engine", "get_streaming_metrics_listener")
+    def get_streaming_metrics_listener(
+        self,
+        metrics_config: OutputConfig,
+        input_config: InputConfig | None = None,
+        output_config: OutputConfig | None = None,
+        quarantine_config: OutputConfig | None = None,
+        checks_location: str | None = None,
+        target_query_id: str | None = None,
+    ) -> StreamingMetricsListener:
+        """
+        Gets a `StreamingMetricsListener` object for writing metrics to an output table.
+
+        Args:
+            metrics_config: Configuration for writing summary metrics, including table name, mode, and options.
+            input_config: Optional configuration for input data containing location.
+            output_config: Optional configuration for output data containing location.
+            quarantine_config: Optional configuration for quarantine data containing location.
+            checks_location: Optional location of the checks files (e.g., absolute workspace or volume directory, or delta table).
+            target_query_id: Optional query ID of the specific streaming query to monitor. If provided, metrics will be collected only for this query.
+
+        Returns:
+            StreamingMetricsListener: Listener object for monitoring and writing streaming metrics.
+
+        Usage:
+            spark.streams.addListener(get_streaming_metrics_listener(..))
+        """
+
+        if not isinstance(self._engine, DQEngineCore):
+            raise ValueError(f"Metrics cannot be collected for engine with type '{self._engine.__class__.__name__}'")
+
+        if not self._engine.observer:
+            raise ValueError("Metrics cannot be collected for engine with no observer")
+
+        metrics_observation = DQMetricsObservation(
+            run_id=self._engine.run_id,
+            run_name=self._engine.observer.name,
+            error_column_name=self._engine.result_column_names[ColumnArguments.ERRORS],
+            warning_column_name=self._engine.result_column_names[ColumnArguments.WARNINGS],
+            input_location=input_config.location if input_config else None,
+            output_location=output_config.location if output_config else None,
+            quarantine_location=quarantine_config.location if quarantine_config else None,
+            checks_location=checks_location,
+            user_metadata=self._engine.engine_user_metadata,
+        )
+        return StreamingMetricsListener(metrics_config, metrics_observation, self.spark, target_query_id)
+
     def _apply_checks_for_run_config(self, run_config: RunConfig) -> None:
         """
         Applies checks based on a given RunConfig.
@@ -918,7 +1188,7 @@
         if not run_config.output_config:
             raise InvalidConfigError("Output configuration not provided")
 
-        logger.info(f"Applying checks from: {run_config.checks_location}")
+        logger.info(f"Applying checks from {run_config.checks_location} to {run_config.input_config.location}")
 
         storage_handler, storage_config = self._checks_handler_factory.create_for_run_config(run_config)
         # if checks are not found, return empty list
@@ -933,11 +1203,9 @@
             input_config=run_config.input_config,
             output_config=run_config.output_config,
             quarantine_config=run_config.quarantine_config,
+            metrics_config=run_config.metrics_config,
             custom_check_functions=custom_check_functions,
             ref_dfs=ref_dfs,
-<<<<<<< HEAD
-        )
-=======
             checks_location=storage_config.location,
         )
 
@@ -976,5 +1244,4 @@
             return bool(dlt_pipeline_id)  # Return True if the ID exists, otherwise False
         except Exception:
             # Return False if an exception occurs (e.g. in non-DLT serverless clusters)
-            return False
->>>>>>> 4ed822d5
+            return False