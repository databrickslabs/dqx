import datetime
import re
import uuid
from collections.abc import Callable
import operator as py_operator
from enum import Enum

import pyspark.sql.functions as F
from pyspark.sql import types
from pyspark.sql import Column, DataFrame, SparkSession
from pyspark.sql.window import Window

from databricks.labs.dqx.rule import register_rule
from databricks.labs.dqx.utils import (
    get_column_name_or_alias,
    is_sql_query_safe,
    normalize_col_str,
    get_columns_as_strings,
)

_IPV4_OCTET = r"(25[0-5]|2[0-4]\d|1\d{2}|[1-9]?\d)"
_IPV6_HEXTET = r"([0-9a-fA-F]{1,4})"
_IPV6_UNCOMPRESSED = rf"^{_IPV6_HEXTET}(:{_IPV6_HEXTET}){{7}}$"
_IPV6_COMPRESSED = (
    r"^("
    + r"::("
    + _IPV6_HEXTET
    + r":){0,6}"
    + _IPV6_HEXTET
    + r"?|"
    + r"("
    + _IPV6_HEXTET
    + r":){1}:("
    + _IPV6_HEXTET
    + r":){0,5}"
    + _IPV6_HEXTET
    + r"?|"
    + r"("
    + _IPV6_HEXTET
    + r":){2}:("
    + _IPV6_HEXTET
    + r":){0,4}"
    + _IPV6_HEXTET
    + r"?|"
    + r"("
    + _IPV6_HEXTET
    + r":){3}:("
    + _IPV6_HEXTET
    + r":){0,3}"
    + _IPV6_HEXTET
    + r"?|"
    + r"("
    + _IPV6_HEXTET
    + r":){4}:("
    + _IPV6_HEXTET
    + r":){0,2}"
    + _IPV6_HEXTET
    + r"?|"
    + r"("
    + _IPV6_HEXTET
    + r":){5}:("
    + _IPV6_HEXTET
    + r":){0,1}"
    + _IPV6_HEXTET
    + r"?|"
    + r"("
    + _IPV6_HEXTET
    + r":){6}:"
    + _IPV6_HEXTET
    + r"?|"
    + r"("
    + _IPV6_HEXTET
    + r":){1,7}:"
    + r")$"
)
_IPV4_EMBEDDED_SUFFIX = rf"{_IPV4_OCTET}\.{_IPV4_OCTET}\.{_IPV4_OCTET}\.{_IPV4_OCTET}"
_BASE_IPV6_EMBEDDED_IPV4 = (
    rf"({_IPV6_HEXTET}:){{6}}{_IPV4_EMBEDDED_SUFFIX}"
    r"|"
    rf"({_IPV6_HEXTET}:){{5}}:({_IPV6_HEXTET}:){{0,1}}{_IPV4_EMBEDDED_SUFFIX}"
    r"|"
    rf"({_IPV6_HEXTET}:){{4}}:({_IPV6_HEXTET}:){{0,2}}{_IPV4_EMBEDDED_SUFFIX}"
    r"|"
    rf"({_IPV6_HEXTET}:){{3}}:({_IPV6_HEXTET}:){{0,3}}{_IPV4_EMBEDDED_SUFFIX}"
    r"|"
    rf"({_IPV6_HEXTET}:){{2}}:({_IPV6_HEXTET}:){{0,4}}{_IPV4_EMBEDDED_SUFFIX}"
    r"|"
    rf"({_IPV6_HEXTET}:){{1}}:({_IPV6_HEXTET}:){{0,5}}{_IPV4_EMBEDDED_SUFFIX}"
    r"|"
    rf"::({_IPV6_HEXTET}:){{0,5}}{_IPV4_EMBEDDED_SUFFIX}"
)

_IPV4_CIDR_SUFFIX = r"(3[0-2]|[12]?\d)"
_IPV6_CIDR_SUFFIX = r"(12[0-8]|1[01]\d|\d?\d)"

IPV4_MAX_OCTET_COUNT = 4
IPV6_MAX_HEXTET_COUNT = 8
IPV4_BIT_LENGTH = 32
IPV6_BIT_LENGTH = 128


class DQPattern(Enum):
    """Enum class to represent DQ patterns used to match data in columns."""

    IPV4_ADDRESS = rf"^{_IPV4_OCTET}\.{_IPV4_OCTET}\.{_IPV4_OCTET}\.{_IPV4_OCTET}$"
    IPV4_CIDR_BLOCK = rf"{IPV4_ADDRESS[:-1]}/{_IPV4_CIDR_SUFFIX}$"
    IPV6_ADDRESS_UNCOMPRESSED = _IPV6_UNCOMPRESSED
    IPV6_ADDRESS_UNCOMPRESSED_CIDR_BLOCK = rf"{_IPV6_UNCOMPRESSED[:-1]}/{_IPV6_CIDR_SUFFIX}$"
    IPV6_ADDRESS_COMPRESSED = _IPV6_COMPRESSED
    IPV6_ADDRESS_COMPRESSED_CIDR_BLOCK = rf"{_IPV6_COMPRESSED[:-1]}/{_IPV6_CIDR_SUFFIX}$"
    IPV6_ADDRESS_LOOPBACK = r"^::1$"
    IPV6_ADDRESS_LOOPBACK_CIDR_BLOCK = rf"^::1/{_IPV6_CIDR_SUFFIX}$"
    IPV6_ADDRESS_UNSPECIFIED = r"^::$"
    IPV6_ADDRESS_UNSPECIFIED_CIDR_BLOCK = rf"^::/{_IPV6_CIDR_SUFFIX}$"
    IPV6_WITH_EMBEDDED_IPV4 = rf"^(?:{_BASE_IPV6_EMBEDDED_IPV4})$"
    IPV6_WITH_EMBEDDED_IPV4_CIDR_BLOCK = rf"^(?:{_BASE_IPV6_EMBEDDED_IPV4})/{_IPV6_CIDR_SUFFIX}$"


def make_condition(condition: Column, message: Column | str, alias: str) -> Column:
    """Helper function to create a condition column.

    Args:
        condition: condition expression.
            - Pass the check if the condition evaluates to False
            - Fail the check if condition evaluates to True
        message: message to output - it could be either *Column* object, or string constant
        alias: name for the resulting column

    Returns:
        an instance of *Column* type, that either returns string if condition is evaluated to *true*,
        or *null* if condition is evaluated to *false*
    """
    if isinstance(message, str):
        msg_col = F.lit(message)
    else:
        msg_col = message

    return (F.when(condition, msg_col).otherwise(F.lit(None).cast("string"))).alias(_cleanup_alias_name(alias))


def matches_pattern(column: str | Column, pattern: DQPattern) -> Column:
    """Checks whether the values in the input column match a given pattern.

    Args:
        column: column to check; can be a string column name or a column expression
        pattern: pattern to match against

    Returns:
        Column object for condition
    """
    col_str_norm, col_expr_str, col_expr = _get_normalized_column_and_expr(column)
    condition = _does_not_match_pattern(col_expr, pattern)
    final_condition = F.when(col_expr.isNotNull(), condition).otherwise(F.lit(None))

    condition_str = f"' in Column '{col_expr_str}' does not match pattern '{pattern.name}'"

    return make_condition(
        final_condition,
        F.concat_ws("", F.lit("Value '"), col_expr.cast("string"), F.lit(condition_str)),
        f"{col_str_norm}_does_not_match_pattern_{pattern.name.lower()}",
    )


@register_rule("row")
def is_not_null_and_not_empty(column: str | Column, trim_strings: bool | None = False) -> Column:
    """Checks whether the values in the input column are not null and not empty.

    Args:
        column: column to check; can be a string column name or a column expression
        trim_strings: boolean flag to trim spaces from strings

    Returns:
        Column object for condition
    """
    col_str_norm, col_expr_str, col_expr = _get_normalized_column_and_expr(column)
    if trim_strings:
        col_expr = F.trim(col_expr).alias(col_str_norm)
    condition = col_expr.isNull() | (col_expr.cast("string").isNull() | (col_expr.cast("string") == F.lit("")))
    return make_condition(
        condition, f"Column '{col_expr_str}' value is null or empty", f"{col_str_norm}_is_null_or_empty"
    )


@register_rule("row")
def is_not_empty(column: str | Column) -> Column:
    """Checks whether the values in the input column are not empty (but may be null).

    Args:
        column: column to check; can be a string column name or a column expression

    Returns:
        Column object for condition
    """
    col_str_norm, col_expr_str, col_expr = _get_normalized_column_and_expr(column)
    condition = col_expr.cast("string") == F.lit("")
    return make_condition(condition, f"Column '{col_expr_str}' value is empty", f"{col_str_norm}_is_empty")


@register_rule("row")
def is_not_null(column: str | Column) -> Column:
    """Checks whether the values in the input column are not null.

    Args:
        column: column to check; can be a string column name or a column expression

    Returns:
        Column object for condition
    """
    col_str_norm, col_expr_str, col_expr = _get_normalized_column_and_expr(column)
    return make_condition(col_expr.isNull(), f"Column '{col_expr_str}' value is null", f"{col_str_norm}_is_null")


@register_rule("row")
def is_not_null_and_is_in_list(column: str | Column, allowed: list) -> Column:
    """Checks whether the values in the input column are not null and present in the list of allowed values.

    Args:
        column: column to check; can be a string column name or a column expression
        allowed: list of allowed values (actual values or Column objects)

    Returns:
        Column object for condition
    """
    if not allowed:
        raise ValueError("allowed list is not provided.")

    allowed_cols = [item if isinstance(item, Column) else F.lit(item) for item in allowed]
    col_str_norm, col_expr_str, col_expr = _get_normalized_column_and_expr(column)
    condition = col_expr.isNull() | ~col_expr.isin(*allowed_cols)
    return make_condition(
        condition,
        F.concat_ws(
            "",
            F.lit("Value '"),
            F.when(col_expr.isNull(), F.lit("null")).otherwise(col_expr.cast("string")),
            F.lit(f"' in Column '{col_expr_str}' is null or not in the allowed list: ["),
            F.concat_ws(", ", *allowed_cols),
            F.lit("]"),
        ),
        f"{col_str_norm}_is_null_or_is_not_in_the_list",
    )


@register_rule("row")
def is_in_list(column: str | Column, allowed: list) -> Column:
    """Checks whether the values in the input column are present in the list of allowed values
    (null values are allowed).

    Args:
        column: column to check; can be a string column name or a column expression
        allowed: list of allowed values (actual values or Column objects)

    Returns:
        Column object for condition
    """
    if not allowed:
        raise ValueError("allowed list is not provided.")

    allowed_cols = [item if isinstance(item, Column) else F.lit(item) for item in allowed]
    col_str_norm, col_expr_str, col_expr = _get_normalized_column_and_expr(column)
    condition = ~col_expr.isin(*allowed_cols)
    return make_condition(
        condition,
        F.concat_ws(
            "",
            F.lit("Value '"),
            F.when(col_expr.isNull(), F.lit("null")).otherwise(col_expr.cast("string")),
            F.lit(f"' in Column '{col_expr_str}' is not in the allowed list: ["),
            F.concat_ws(", ", *allowed_cols),
            F.lit("]"),
        ),
        f"{col_str_norm}_is_not_in_the_list",
    )


@register_rule("row")
def sql_expression(
    expression: str,
    msg: str | None = None,
    name: str | None = None,
    negate: bool = False,
    columns: list[str | Column] | None = None,
) -> Column:
    """Checks whether the condition provided as an SQL expression is met.

    Args:
        expression: SQL expression. Fail if expression evaluates to True, pass if it evaluates to False.
        msg: optional message of the *Column* type, automatically generated if None
        name: optional name of the resulting column, automatically generated if None
        negate: if the condition should be negated (true) or not. For example, "col is not null" will mark null
            values as "bad". Although sometimes it's easier to specify it other way around "col is null" + negate set to False
        columns: optional list of columns to be used for reporting. Unused in the actual logic.

    Returns:
        new Column
    """
    expr_col = F.expr(expression)
    expr_msg = expression

    if negate:
        expr_msg = "~(" + expression + ")"
        message = F.concat_ws("", F.lit(f"Value is matching expression: {expr_msg}"))
    else:
        expr_col = ~expr_col
        message = F.concat_ws("", F.lit(f"Value is not matching expression: {expr_msg}"))

    if not name:
        name = get_column_name_or_alias(expr_col, normalize=True)
        if columns:
            name = normalize_col_str(
                "_".join([get_column_name_or_alias(col, normalize=True) for col in columns]) + "_" + name
            )

    return make_condition(expr_col, msg or message, name)


@register_rule("row")
def is_older_than_col2_for_n_days(
    column1: str | Column, column2: str | Column, days: int = 0, negate: bool = False
) -> Column:
    """Checks whether the values in one input column are at least N days older than the values in another column.

    Args:
        column1: first column to check; can be a string column name or a column expression
        column2: second column to check; can be a string column name or a column expression
        days: number of days
        negate: if the condition should be negated (true) or not; if negated, the check will fail when values in the
            first column are at least N days older than values in the second column

    Returns:
        new Column
    """
    col_str_norm1, col_expr_str1, col_expr1 = _get_normalized_column_and_expr(column1)
    col_str_norm2, col_expr_str2, col_expr2 = _get_normalized_column_and_expr(column2)

    col1_date = F.to_date(col_expr1)
    col2_date = F.to_date(col_expr2)
    condition = col1_date >= F.date_sub(col2_date, days)
    if negate:
        return make_condition(
            ~condition,
            F.concat_ws(
                "",
                F.lit("Value '"),
                col1_date.cast("string"),
                F.lit(f"' in Column '{col_expr_str1}' is less than Value '"),
                col2_date.cast("string"),
                F.lit(f"' in Column '{col_expr_str2}' for {days} or more days"),
            ),
            f"is_col_{col_str_norm1}_not_older_than_{col_str_norm2}_for_n_days",
        )

    return make_condition(
        condition,
        F.concat_ws(
            "",
            F.lit("Value '"),
            col1_date.cast("string"),
            F.lit(f"' in Column '{col_expr_str1}' is not less than Value '"),
            col2_date.cast("string"),
            F.lit(f"' in Column '{col_expr_str2}' for more than {days} days"),
        ),
        f"is_col_{col_str_norm1}_older_than_{col_str_norm2}_for_n_days",
    )


@register_rule("row")
def is_older_than_n_days(
    column: str | Column, days: int, curr_date: Column | None = None, negate: bool = False
) -> Column:
    """Checks whether the values in the input column are at least N days older than the current date.

    Args:
        column: column to check; can be a string column name or a column expression
        days: number of days
        curr_date: (optional) set current date
        negate: if the condition should be negated (true) or not; if negated, the check will fail when values in the
            first column are at least N days older than values in the second column

    Returns:
        new Column
    """
    col_str_norm, col_expr_str, col_expr = _get_normalized_column_and_expr(column)
    if curr_date is None:
        curr_date = F.current_date()

    col_date = F.to_date(col_expr)
    condition = col_date >= F.date_sub(curr_date, days)

    if negate:
        return make_condition(
            ~condition,
            F.concat_ws(
                "",
                F.lit("Value '"),
                col_date.cast("string"),
                F.lit(f"' in Column '{col_expr_str}' is less than current date '"),
                curr_date.cast("string"),
                F.lit(f"' for {days} or more days"),
            ),
            f"is_col_{col_str_norm}_not_older_than_n_days",
        )

    return make_condition(
        condition,
        F.concat_ws(
            "",
            F.lit("Value '"),
            col_date.cast("string"),
            F.lit(f"' in Column '{col_expr_str}' is not less than current date '"),
            curr_date.cast("string"),
            F.lit(f"' for more than {days} days"),
        ),
        f"is_col_{col_str_norm}_older_than_n_days",
    )


@register_rule("row")
def is_not_in_future(column: str | Column, offset: int = 0, curr_timestamp: Column | None = None) -> Column:
    """Checks whether the values in the input column contain a timestamp that is not in the future,
    where 'future' is defined as current_timestamp + offset (in seconds).

    Args:
        column: column to check; can be a string column name or a column expression
        offset: offset (in seconds) to add to the current timestamp at time of execution
        curr_timestamp: (optional) set current timestamp

    Returns:
        new Column
    """
    col_str_norm, col_expr_str, col_expr = _get_normalized_column_and_expr(column)
    if curr_timestamp is None:
        curr_timestamp = F.current_timestamp()

    timestamp_offset = F.from_unixtime(F.unix_timestamp(curr_timestamp) + offset)
    condition = col_expr > timestamp_offset

    return make_condition(
        condition,
        F.concat_ws(
            "",
            F.lit("Value '"),
            col_expr.cast("string"),
            F.lit(f"' in Column '{col_expr_str}' is greater than time '"),
            timestamp_offset,
            F.lit("'"),
        ),
        f"{col_str_norm}_in_future",
    )


@register_rule("row")
def is_not_in_near_future(column: str | Column, offset: int = 0, curr_timestamp: Column | None = None) -> Column:
    """Checks whether the values in the input column contain a timestamp that is not in the near future,
    where 'near future' is defined as greater than the current timestamp
    but less than the current_timestamp + offset (in seconds).

    Args:
        column: column to check; can be a string column name or a column expression
        offset: offset (in seconds) to add to the current timestamp at time of execution
        curr_timestamp: (optional) set current timestamp

    Returns:
        new Column
    """
    col_str_norm, col_expr_str, col_expr = _get_normalized_column_and_expr(column)
    if curr_timestamp is None:
        curr_timestamp = F.current_timestamp()

    near_future = F.from_unixtime(F.unix_timestamp(curr_timestamp) + offset)
    condition = (col_expr > curr_timestamp) & (col_expr < near_future)

    return make_condition(
        condition,
        F.concat_ws(
            "",
            F.lit("Value '"),
            col_expr.cast("string"),
            F.lit(f"' in Column '{col_expr_str}' is greater than '"),
            curr_timestamp.cast("string"),
            F.lit(" and smaller than '"),
            near_future.cast("string"),
            F.lit("'"),
        ),
        f"{col_str_norm}_in_near_future",
    )


@register_rule("row")
def is_not_less_than(
    column: str | Column, limit: int | datetime.date | datetime.datetime | str | Column | None = None
) -> Column:
    """Checks whether the values in the input column are not less than the provided limit.

    Args:
        column: column to check; can be a string column name or a column expression
        limit: limit to use in the condition as number, date, timestamp, column name or sql expression

    Returns:
        new Column
    """
    col_str_norm, col_expr_str, col_expr = _get_normalized_column_and_expr(column)
    limit_expr = _get_limit_expr(limit)
    condition = col_expr < limit_expr

    return make_condition(
        condition,
        F.concat_ws(
            "",
            F.lit("Value '"),
            col_expr.cast("string"),
            F.lit(f"' in Column '{col_expr_str}' is less than limit: "),
            limit_expr.cast("string"),
        ),
        f"{col_str_norm}_less_than_limit",
    )


@register_rule("row")
def is_not_greater_than(
    column: str | Column, limit: int | datetime.date | datetime.datetime | str | Column | None = None
) -> Column:
    """Checks whether the values in the input column are not greater than the provided limit.

    Args:
        column: column to check; can be a string column name or a column expression
        limit: limit to use in the condition as number, date, timestamp, column name or sql expression

    Returns:
        new Column
    """
    col_str_norm, col_expr_str, col_expr = _get_normalized_column_and_expr(column)
    limit_expr = _get_limit_expr(limit)
    condition = col_expr > limit_expr

    return make_condition(
        condition,
        F.concat_ws(
            "",
            F.lit("Value '"),
            col_expr.cast("string"),
            F.lit(f"' in Column '{col_expr_str}' is greater than limit: "),
            limit_expr.cast("string"),
        ),
        f"{col_str_norm}_greater_than_limit",
    )


@register_rule("row")
def is_in_range(
    column: str | Column,
    min_limit: int | datetime.date | datetime.datetime | str | Column | None = None,
    max_limit: int | datetime.date | datetime.datetime | str | Column | None = None,
) -> Column:
    """Checks whether the values in the input column are in the provided limits (inclusive of both boundaries).

    Args:
        column: column to check; can be a string column name or a column expression
        min_limit: min limit to use in the condition as number, date, timestamp, column name or sql expression
        max_limit: max limit to use in the condition as number, date, timestamp, column name or sql expression

    Returns:
        new Column
    """
    col_str_norm, col_expr_str, col_expr = _get_normalized_column_and_expr(column)
    min_limit_expr = _get_limit_expr(min_limit)
    max_limit_expr = _get_limit_expr(max_limit)

    condition = (col_expr < min_limit_expr) | (col_expr > max_limit_expr)

    return make_condition(
        condition,
        F.concat_ws(
            "",
            F.lit("Value '"),
            col_expr.cast("string"),
            F.lit(f"' in Column '{col_expr_str}' not in range: ["),
            min_limit_expr.cast("string"),
            F.lit(", "),
            max_limit_expr.cast("string"),
            F.lit("]"),
        ),
        f"{col_str_norm}_not_in_range",
    )


@register_rule("row")
def is_not_in_range(
    column: str | Column,
    min_limit: int | datetime.date | datetime.datetime | str | Column | None = None,
    max_limit: int | datetime.date | datetime.datetime | str | Column | None = None,
) -> Column:
    """Checks whether the values in the input column are outside the provided limits (inclusive of both boundaries).

    Args:
        column: column to check; can be a string column name or a column expression
        min_limit: min limit to use in the condition as number, date, timestamp, column name or sql expression
        max_limit: min limit to use in the condition as number, date, timestamp, column name or sql expression

    Returns:
        new Column
    """
    col_str_norm, col_expr_str, col_expr = _get_normalized_column_and_expr(column)
    min_limit_expr = _get_limit_expr(min_limit)
    max_limit_expr = _get_limit_expr(max_limit)

    condition = (col_expr >= min_limit_expr) & (col_expr <= max_limit_expr)

    return make_condition(
        condition,
        F.concat_ws(
            "",
            F.lit("Value '"),
            col_expr.cast("string"),
            F.lit(f"' in Column '{col_expr_str}' in range: ["),
            min_limit_expr.cast("string"),
            F.lit(", "),
            max_limit_expr.cast("string"),
            F.lit("]"),
        ),
        f"{col_str_norm}_in_range",
    )


@register_rule("row")
def regex_match(column: str | Column, regex: str, negate: bool = False) -> Column:
    """Checks whether the values in the input column matches a given regex.

    Args:
        column: column to check; can be a string column name or a column expression
        regex: regex to check
        negate: if the condition should be negated (true) or not

    Returns:
        Column object for condition
    """
    col_str_norm, col_expr_str, col_expr = _get_normalized_column_and_expr(column)
    if negate:
        condition = col_expr.rlike(regex)
        return make_condition(condition, f"Column '{col_expr_str}' is matching regex", f"{col_str_norm}_matching_regex")

    condition = ~col_expr.rlike(regex)
    return make_condition(
        condition, f"Column '{col_expr_str}' is not matching regex", f"{col_str_norm}_not_matching_regex"
    )


@register_rule("row")
def is_not_null_and_not_empty_array(column: str | Column) -> Column:
    """Checks whether the values in the array input column are not null and not empty.

    Args:
        column: column to check; can be a string column name or a column expression

    Returns:
        Column object for condition
    """
    col_str_norm, col_expr_str, col_expr = _get_normalized_column_and_expr(column)
    condition = col_expr.isNull() | (F.size(col_expr) == 0)
    return make_condition(
        condition, f"Column '{col_expr_str}' is null or empty array", f"{col_str_norm}_is_null_or_empty_array"
    )


@register_rule("row")
def is_valid_date(column: str | Column, date_format: str | None = None) -> Column:
    """Checks whether the values in the input column have valid date formats.

    Args:
        column: column to check; can be a string column name or a column expression
        date_format: date format (e.g. 'yyyy-mm-dd')

    Returns:
        Column object for condition
    """
    col_str_norm, col_expr_str, col_expr = _get_normalized_column_and_expr(column)
    date_col = F.try_to_timestamp(col_expr) if date_format is None else F.try_to_timestamp(col_expr, F.lit(date_format))
    condition = F.when(col_expr.isNull(), F.lit(None)).otherwise(date_col.isNull())
    condition_str = f"' in Column '{col_expr_str}' is not a valid date"
    if date_format is not None:
        condition_str += f" with format '{date_format}'"
    return make_condition(
        condition,
        F.concat_ws("", F.lit("Value '"), col_expr.cast("string"), F.lit(condition_str)),
        f"{col_str_norm}_is_not_valid_date",
    )


@register_rule("row")
def is_valid_timestamp(column: str | Column, timestamp_format: str | None = None) -> Column:
    """Checks whether the values in the input column have valid timestamp formats.

    Args:
        column: column to check; can be a string column name or a column expression
        timestamp_format: timestamp format (e.g. 'yyyy-mm-dd HH:mm:ss')

    Returns:
        Column object for condition
    """
    col_str_norm, col_expr_str, col_expr = _get_normalized_column_and_expr(column)
    ts_col = (
        F.try_to_timestamp(col_expr)
        if timestamp_format is None
        else F.try_to_timestamp(col_expr, F.lit(timestamp_format))
    )
    condition = F.when(col_expr.isNull(), F.lit(None)).otherwise(ts_col.isNull())
    condition_str = f"' in Column '{col_expr_str}' is not a valid timestamp"
    if timestamp_format is not None:
        condition_str += f" with format '{timestamp_format}'"
    return make_condition(
        condition,
        F.concat_ws("", F.lit("Value '"), col_expr.cast("string"), F.lit(condition_str)),
        f"{col_str_norm}_is_not_valid_timestamp",
    )


@register_rule("row")
def is_valid_ipv4_address(column: str | Column) -> Column:
    """Checks whether the values in the input column have valid IPv4 address formats.

    Args:
        column: column to check; can be a string column name or a column expression

    Returns:
        Column object for condition
    """
    return matches_pattern(column, DQPattern.IPV4_ADDRESS)


@register_rule("row")
def is_ipv4_address_in_cidr(column: str | Column, cidr_block: str) -> Column:
    """
    Checks if an IP column value falls within the given CIDR block.

    Args:
        column: column to check; can be a string column name or a column expression
        cidr_block: CIDR block string (e.g., '192.168.1.0/24')

    Raises:
        ValueError: If cidr_block is not a valid string in CIDR notation.

    Returns:
        Column object for condition
    """

    if not cidr_block:
        raise ValueError("'cidr_block' must be a non-empty string.")

    if not re.match(DQPattern.IPV4_CIDR_BLOCK.value, cidr_block):
        raise ValueError(f"CIDR block '{cidr_block}' is not a valid IPv4 CIDR block.")

    col_str_norm, col_expr_str, col_expr = _get_normalized_column_and_expr(column)
    cidr_col_expr = F.lit(cidr_block)
    ipv4_msg_col = is_valid_ipv4_address(column)

    ip_bits_col = _convert_ipv4_to_bits(col_expr)
    cidr_ip_bits_col, cidr_prefix_length_col = _convert_ipv4_cidr_to_bits_and_prefix(cidr_col_expr)
    ip_net = _get_network_address(ip_bits_col, cidr_prefix_length_col, IPV4_BIT_LENGTH)
    cidr_net = _get_network_address(cidr_ip_bits_col, cidr_prefix_length_col, IPV4_BIT_LENGTH)

    cidr_msg = F.concat_ws(
        "",
        F.lit("Value '"),
        col_expr.cast("string"),
        F.lit(f"' in Column '{col_expr_str}' is not in the CIDR block '{cidr_block}'"),
    )
    return make_condition(
        condition=ipv4_msg_col.isNotNull() | (ip_net != cidr_net),
        message=F.when(ipv4_msg_col.isNotNull(), ipv4_msg_col).otherwise(cidr_msg),
        alias=f"{col_str_norm}_is_not_ipv4_in_cidr",
    )


@register_rule("row")
def is_valid_ipv6_address(column: str | Column) -> Column:
    """
    Checks whether a column contains properly formatted IPv6 addresses.

    This rule checks for four accepted IPv6 formats:
      - Fully uncompressed (e.g. '2001:0db8:0000:0000:0000:0000:0000:0001')
      - Compressed (e.g. '2001:db8::1')
      - Loopback ('::1')
      - Unspecified ('::')

    A value fails the check if it does not match **any** of these valid IPv6 patterns.

    :param column: column to check; can be a string column name or a column expression
    :return: Column object for condition
    """
    col_str_norm, col_expr_str, col_expr = _get_normalized_column_and_expr(column)

    ipv6_match_uncompressed = _does_not_match_pattern(col_expr, DQPattern.IPV6_ADDRESS_UNCOMPRESSED)
    ipv6_match_compressed = _does_not_match_pattern(col_expr, DQPattern.IPV6_ADDRESS_COMPRESSED)
    ipv6_match_loopback = _does_not_match_pattern(col_expr, DQPattern.IPV6_ADDRESS_LOOPBACK)
    ipv6_match_unspecified = _does_not_match_pattern(col_expr, DQPattern.IPV6_ADDRESS_UNSPECIFIED)
    ipv6_mapped_ipv4_match = _does_not_match_pattern(col_expr, DQPattern.IPV6_WITH_EMBEDDED_IPV4)

    ipv6_match_condition = (
        ipv6_match_uncompressed
        & ipv6_match_compressed
        & ipv6_match_loopback
        & ipv6_match_unspecified
        & ipv6_mapped_ipv4_match
    )
    final_condition = F.when(col_expr.isNotNull(), ipv6_match_condition).otherwise(F.lit(None))
    condition_str = f"' in Column '{col_expr_str}' does not match pattern 'IPV6_ADDRESS'"

    return make_condition(
        final_condition,
        F.concat_ws("", F.lit("Value '"), col_expr.cast("string"), F.lit(condition_str)),
        f"{col_str_norm}_does_not_match_pattern_ipv6_address",
    )


@register_rule("row")
def is_ipv6_address_in_cidr(column: str | Column, cidr_block: str) -> Column:
    """
    Validates whether each IPv6 address in the given column falls within the specified IPv6 CIDR block.

    The check includes:
      - Verifying that the value in the column is a valid IPv6 address (compressed, uncompressed, loopback, or unspecified)
      - Ensuring the address belongs to the provided CIDR block (e.g., '2001:db8::/32')

    If the value is not a valid IPv6 address or does not fall within the CIDR block, an error message is returned.

    :param column: column to check; can be a string column name or a column expression
    :param cidr_block: A valid IPv6 CIDR block string (e.g., '2001:db8::/32', '::1/128')
    :raises ValueError: If `cidr_block` is empty or not a valid IPv6 CIDR format
    :return: Column object for condition
    """

    if not cidr_block:
        raise ValueError("'cidr_block' must be a non-empty string.")

    if not (
        re.match(DQPattern.IPV6_ADDRESS_COMPRESSED_CIDR_BLOCK.value, cidr_block)
        or re.match(DQPattern.IPV6_ADDRESS_UNCOMPRESSED_CIDR_BLOCK.value, cidr_block)
        or re.match(DQPattern.IPV6_ADDRESS_LOOPBACK_CIDR_BLOCK.value, cidr_block)
        or re.match(DQPattern.IPV6_ADDRESS_UNSPECIFIED_CIDR_BLOCK.value, cidr_block)
        or re.match(DQPattern.IPV6_WITH_EMBEDDED_IPV4_CIDR_BLOCK.value, cidr_block)
    ):
        raise ValueError(f"CIDR block '{cidr_block}' is not a valid IPv6 CIDR block.")

    col_str_norm, col_expr_str, col_expr = _get_normalized_column_and_expr(column)
    cidr_col_expr = F.lit(cidr_block)
    ipv6_msg_col = is_valid_ipv6_address(column)

    ip_bits_col = _extract_hextets_to_bits(_get_normalized_ipv6_hextets(col_expr))

    cidr_ip_bits_col, cidr_prefix_length_col = _convert_ipv6_cidr_to_bits_and_prefix(cidr_col_expr)
    ip_net = _get_network_address(ip_bits_col, cidr_prefix_length_col, IPV6_BIT_LENGTH)
    cidr_net = _get_network_address(cidr_ip_bits_col, cidr_prefix_length_col, IPV6_BIT_LENGTH)

    cidr_msg = F.concat_ws(
        "",
        F.lit("Value '"),
        col_expr.cast("string"),
        F.lit(f"' in Column '{col_expr_str}' is not in the CIDR block '{cidr_block}'"),
    )
    return make_condition(
        condition=ipv6_msg_col.isNotNull() | (ip_net != cidr_net),
        message=F.when(ipv6_msg_col.isNotNull(), ipv6_msg_col).otherwise(cidr_msg),
        alias=f"{col_str_norm}_is_not_ipv6_in_cidr",
    )


def is_data_fresh(
    column: str | Column,
    max_age_minutes: int,
    base_timestamp: str | datetime.date | datetime.datetime | Column | None = None,
) -> Column:
    """Checks whether the values in the timestamp column are not older than the specified number of minutes from the base timestamp column.

    This is useful for identifying stale data due to delayed pipelines and helps catch upstream issues early.

    Args:
        column: column to check; can be a string column name or a column expression containing timestamp values
        max_age_minutes: maximum age in minutes before data is considered stale
        base_timestamp: (optional) set base timestamp column from which the stale check is calculated, if not provided uses current_timestamp()

    Returns:
        Column object for condition
    """
    col_str_norm, col_expr_str, col_expr = _get_normalized_column_and_expr(column)
    if base_timestamp is None:
        base_timestamp = F.current_timestamp()
    base_timestamp_col_expr = _get_limit_expr(base_timestamp)
    # Calculate the threshold timestamp (base time - max_age_minutes)
    threshold_timestamp = base_timestamp_col_expr - F.expr(f"INTERVAL {max_age_minutes} MINUTES")

    # Check if the timestamp is older than the threshold (stale)
    condition = col_expr < threshold_timestamp

    return make_condition(
        condition,
        F.concat_ws(
            "",
            F.lit("Value '"),
            col_expr.cast("string"),
            F.lit(f"' in Column '{col_expr_str}' is older than {max_age_minutes} minutes from base timestamp '"),
            base_timestamp_col_expr.cast("string"),
            F.lit("'"),
        ),
        f"{col_str_norm}_is_data_fresh",
    )


@register_rule("dataset")
def is_unique(
    columns: list[str | Column],
    nulls_distinct: bool = True,
    row_filter: str | None = None,
) -> tuple[Column, Callable]:
    """
    Build a uniqueness check condition and closure for dataset-level validation.

    This function checks whether the specified columns contain unique values within the dataset
    and reports rows with duplicate combinations. When *nulls_distinct*
    is True (default), rows with NULLs are treated as distinct (SQL ANSI behavior); otherwise,
    NULLs are treated as equal when checking for duplicates.

    In streaming, uniqueness is validated within individual micro-batches only.

    Args:
        columns: List of column names (str) or Spark Column expressions to validate for uniqueness.
        nulls_distinct: Whether NULLs are treated as distinct (default: True).
        row_filter: Optional SQL expression for filtering rows before checking uniqueness.
            Auto-injected from the check filter.

    Returns:
        A tuple of:
            - A Spark Column representing the condition for uniqueness violations.
            - A closure that applies the uniqueness check and adds the necessary condition/count columns.
    """
    if len(columns) == 1:
        single_key = columns[0]
        column = F.col(single_key) if isinstance(single_key, str) else single_key
    else:  # composite key
        column = F.struct(*[F.col(col) if isinstance(col, str) else col for col in columns])

    col_str_norm, col_expr_str, col_expr = _get_normalized_column_and_expr(column)

    unique_str = uuid.uuid4().hex  # make sure any column added to the dataframe is unique
    condition_col = f"__condition_{col_str_norm}_{unique_str}"
    count_col = f"__count_{col_str_norm}_{unique_str}"

    def apply(df: DataFrame) -> DataFrame:
        """
        Apply the uniqueness check logic to the DataFrame.

        Adds columns indicating whether the row violates uniqueness, and how many duplicates exist.
        The condition is applied during check evaluation to flag duplicates.

        Args:
            df: The input DataFrame to validate for uniqueness.

        Returns:
            The DataFrame with additional condition and count columns for uniqueness validation.
        """
        window_count_col = f"__window_count_{col_str_norm}_{unique_str}"

        w = Window.partitionBy(col_expr)

        filter_condition = F.lit(True)
        if row_filter:
            filter_condition = filter_condition & F.expr(row_filter)

        if nulls_distinct:
            # All columns must be non-null
            for col in columns:
                col_ref = F.col(col) if isinstance(col, str) else col
                filter_condition = filter_condition & col_ref.isNotNull()

        # Conditionally count only matching rows within the window
        df = df.withColumn(window_count_col, F.sum(F.when(filter_condition, F.lit(1)).otherwise(F.lit(0))).over(w))

        df = (
            # Add condition column used in make_condition
            df.withColumn(condition_col, F.col(window_count_col) > 1)
            .withColumn(count_col, F.coalesce(F.col(window_count_col), F.lit(0)))
            .drop(window_count_col)
        )

        return df

    condition = make_condition(
        condition=F.col(condition_col),
        message=F.concat_ws(
            "",
            F.lit("Value '"),
            (
                col_expr.cast("string")
                if nulls_distinct
                else F.when(col_expr.isNull(), F.lit("null")).otherwise(col_expr.cast("string"))
            ),
            F.lit(f"' in column '{col_expr_str}' is not unique, found "),
            F.col(count_col).cast("string"),
            F.lit(" duplicates"),
        ),
        alias=f"{col_str_norm}_is_not_unique",
    )

    return condition, apply


@register_rule("dataset")
def foreign_key(
    columns: list[str | Column],
    ref_columns: list[str | Column],
    ref_df_name: str | None = None,  # must provide reference DataFrame name
    ref_table: str | None = None,  # or reference table name
    negate: bool = False,
    row_filter: str | None = None,
) -> tuple[Column, Callable]:
    """
    Build a foreign key check condition and closure for dataset-level validation.

    This function verifies that values in the specified foreign key columns exist (or don't exist, if *negate=True*) in
    the corresponding reference columns of another DataFrame or table. Rows where
    foreign key values do not match the reference are reported as violations.

    NULL values in the foreign key columns are ignored (SQL ANSI behavior).

    Args:
        columns: List of column names (str) or Column expressions in the dataset (foreign key).
        ref_columns: List of column names (str) or Column expressions in the reference dataset.
        ref_df_name: Name of the reference DataFrame (used when passing DataFrames directly).
        ref_table: Name of the reference table (used when reading from catalog).
        row_filter: Optional SQL expression for filtering rows before checking the foreign key.
            Auto-injected from the check filter.
        negate: If True, the condition is negated (i.e., the check fails when the foreign key values exist in the
            reference DataFrame/Table). If False, the check fails when the foreign key values do not exist in the reference.

    Returns:
        A tuple of:
            - A Spark Column representing the condition for foreign key violations.
            - A closure that applies the foreign key validation by joining against the reference.
    """
    _validate_ref_params(columns, ref_columns, ref_df_name, ref_table)

    not_null_condition = F.lit(True)
    if len(columns) == 1:
        column = columns[0]
        ref_column = ref_columns[0]
    else:
        column, ref_column, not_null_condition = _handle_fk_composite_keys(columns, ref_columns, not_null_condition)

    col_str_norm, col_expr_str, col_expr = _get_normalized_column_and_expr(column)
    ref_col_str_norm, ref_col_expr_str, ref_col_expr = _get_normalized_column_and_expr(ref_column)
    unique_str = uuid.uuid4().hex  # make sure any column added to the dataframe is unique
    condition_col = f"__{col_str_norm}_{unique_str}"

    def apply(df: DataFrame, spark: SparkSession, ref_dfs: dict[str, DataFrame]) -> DataFrame:
        """
        Apply the foreign key check logic to the DataFrame.

        Joins the dataset with the reference DataFrame or table to verify the foreign key values.
        Adds a condition column indicating whether each row violates the foreign key constraint.

        Args:
            df: The input DataFrame to validate.
            spark: SparkSession used if reading a reference table.
            ref_dfs: Dictionary of reference DataFrames (by name), used for joins.

        Returns:
            The DataFrame with an additional condition column for foreign key validation.
        """
        ref_df = _get_ref_df(ref_df_name, ref_table, ref_dfs, spark)

        ref_alias = f"__ref_{col_str_norm}_{unique_str}"
        ref_df_distinct = ref_df.select(ref_col_expr.alias(ref_alias)).distinct()

        filter_expr = F.expr(row_filter) if row_filter else F.lit(True)

        joined = df.join(
            ref_df_distinct, on=(col_expr == F.col(ref_alias)) & col_expr.isNotNull() & filter_expr, how="left"
        )

        base_condition = not_null_condition & col_expr.isNotNull()
        match_failed = F.col(ref_alias).isNull()
        match_succeeded = F.col(ref_alias).isNotNull()
        violation_condition = base_condition & (match_succeeded if negate else match_failed)

        # FK violation: no match found for non-null FK values if negate=False, opposite if negate=True
        # Add condition column used in make_condition
        result_df = joined.withColumn(condition_col, violation_condition)

        return result_df

    op_name = "exists_in" if negate else "not_exists_in"

    condition = make_condition(
        condition=F.col(condition_col),
        message=F.concat_ws(
            "",
            F.lit("Value '"),
            col_expr.cast("string"),
            F.lit("' in column '"),
            F.lit(col_expr_str),
            F.lit(f"' {'' if negate else 'not '}found in reference column '"),
            F.lit(ref_col_expr_str),
            F.lit("'"),
        ),
        alias=f"{col_str_norm}_{op_name}_ref_{ref_col_str_norm}",
    )

    return condition, apply


@register_rule("dataset")
def sql_query(
    query: str,
    merge_columns: list[str],
    msg: str | None = None,
    name: str | None = None,
    negate: bool = False,
    condition_column: str = "condition",
    input_placeholder: str = "input_view",
    row_filter: str | None = None,
) -> tuple[Column, Callable]:
    """
    Checks whether the condition column generated by SQL query is met.

    Args:
        query: SQL query that must return as a minimum a condition column and
            all merge columns. The resulting DataFrame is automatically joined back to the input DataFrame
            using the merge_columns. Reference DataFrames when provided in the ref_dfs parameter are registered as temp view.
        condition_column: Column name indicating violation (boolean). Fail the check if True, pass it if False
        merge_columns: List of columns for join back to the input DataFrame.
            They must provide a unique key for the join, otherwise a duplicate records may be produced.
        msg: Optional custom message or Column expression.
        name: Optional name for the result.
        negate: If True, the condition is negated (i.e., the check fails when the condition is False).
        input_placeholder: Name to be used in the sql query as `{{ input_placeholder }}` to refer to the
            input DataFrame on which the checks are applied.
        row_filter: Optional SQL expression for filtering rows before checking the foreign key.
            Auto-injected from the check filter.

    Returns:
        Tuple (condition column, apply function).
    """
    if not merge_columns:
        raise ValueError("merge_columns must contain at least one column.")

    if not is_sql_query_safe(query):
        raise ValueError(
            "Provided SQL query is not safe for execution. Please ensure it does not contain any unsafe operations."
        )

    alias_name = name if name else "_".join(merge_columns) + f"_query_{condition_column}_violation"

    unique_str = uuid.uuid4().hex  # make sure any column added to the dataframe is unique
    unique_condition_column = f"{alias_name}_{condition_column}_{unique_str}"
    unique_input_view = f"{alias_name}_{input_placeholder}_{unique_str}"

    def _replace_template(sql: str, replacements: dict[str, str]) -> str:
        """
        Replace {{ template }} placeholders in sql with actual names, allowing for whitespace between braces.
        """
        for key, val in replacements.items():
            pattern = r"\{\{\s*" + re.escape(key) + r"\s*\}\}"
            sql = re.sub(pattern, val, sql)
        return sql

    def apply(df: DataFrame, spark: SparkSession, ref_dfs: dict[str, DataFrame]) -> DataFrame:
        filtered_df = df
        if row_filter:
            filtered_df = df.filter(F.expr(row_filter))

        # since the check could be applied multiple times, the views created here must be unique
        filtered_df.createOrReplaceTempView(unique_input_view)
        replacements = {input_placeholder: unique_input_view}

        for ref_name, ref_df in (ref_dfs or {}).items():
            ref_name_unique = f"{ref_name}_{unique_str}"
            ref_df.createOrReplaceTempView(ref_name_unique)
            replacements[ref_name] = ref_name_unique

        query_resolved = _replace_template(query, replacements)
        if not is_sql_query_safe(query_resolved):
            # we only replace dict keys so there is no risk of SQL injection here,
            # but we still want to ensure the query is safe to execute
            raise ValueError(
                "Resolved SQL query is not safe for execution. Please ensure it does not contain any unsafe operations."
            )

        # Resolve the SQL query against the input DataFrame and any reference DataFrames
        user_query_df = spark.sql(query_resolved).select(
            *merge_columns, F.col(condition_column).alias(unique_condition_column)
        )

        # If merge columns aren't unique, multiple query rows can attach to a single input row,
        # potentially causing false positives!
        # Take distinct rows so that we don't multiply records in the output.
        user_query_df_unique = user_query_df.groupBy(*merge_columns).agg(
            F.max(F.col(unique_condition_column)).alias(unique_condition_column)
        )

        # To retain the original records we need to join back to the input DataFrame.
        # Therefore, applying this check multiple times at once can potentially lead to long spark plans.
        # When applying large number of sql query checks, it may be beneficial to split it into separate runs.
        joined_df = df.join(user_query_df_unique, on=merge_columns, how="left")

        # we only care about original columns + condition
        result_df = joined_df.select(*[joined_df[col] for col in df.columns], joined_df[unique_condition_column])

        return result_df

    if negate:
        message_expr = F.lit(msg) if msg else F.lit(f"Value is matching query: '{query}'")
        condition_col_expr = ~F.col(unique_condition_column)
    else:
        message_expr = F.lit(msg) if msg else F.lit(f"Value is not matching query: '{query}'")
        condition_col_expr = F.col(unique_condition_column)

    condition = make_condition(condition=condition_col_expr, message=message_expr, alias=alias_name)

    return condition, apply


@register_rule("dataset")
def is_aggr_not_greater_than(
    column: str | Column,
    limit: int | float | str | Column,
    aggr_type: str = "count",
    group_by: list[str | Column] | None = None,
    row_filter: str | None = None,
) -> tuple[Column, Callable]:
    """
    Build an aggregation check condition and closure for dataset-level validation.

    This function verifies that an aggregation (count, sum, avg, min, max) on a column
    or group of columns does not exceed a specified limit. Rows where the aggregation
    result exceeds the limit are flagged.

    Args:
        column: Column name (str) or Column expression to aggregate.
        limit: Numeric value, column name, or SQL expression for the limit.
        aggr_type: Aggregation type: 'count', 'sum', 'avg', 'min', or 'max' (default: 'count').
        group_by: Optional list of column names or Column expressions to group by.
        row_filter: Optional SQL expression to filter rows before aggregation. Auto-injected from the check filter.

    Returns:
        A tuple of:
            - A Spark Column representing the condition for aggregation limit violations.
            - A closure that applies the aggregation check and adds the necessary condition/metric columns.
    """
    return _is_aggr_compare(
        column,
        limit,
        aggr_type,
        group_by,
        row_filter,
        compare_op=py_operator.gt,
        compare_op_label="greater than",
        compare_op_name="greater_than",
    )


@register_rule("dataset")
def is_aggr_not_less_than(
    column: str | Column,
    limit: int | float | str | Column,
    aggr_type: str = "count",
    group_by: list[str | Column] | None = None,
    row_filter: str | None = None,
) -> tuple[Column, Callable]:
    """
    Build an aggregation check condition and closure for dataset-level validation.

    This function verifies that an aggregation (count, sum, avg, min, max) on a column
    or group of columns is not below a specified limit. Rows where the aggregation
    result is below the limit are flagged.

    Args:
        column: Column name (str) or Column expression to aggregate.
        limit: Numeric value, column name, or SQL expression for the limit.
        aggr_type: Aggregation type: 'count', 'sum', 'avg', 'min', or 'max' (default: 'count').
        group_by: Optional list of column names or Column expressions to group by.
        row_filter: Optional SQL expression to filter rows before aggregation. Auto-injected from the check filter.

    Returns:
        A tuple of:
            - A Spark Column representing the condition for aggregation limit violations.
            - A closure that applies the aggregation check and adds the necessary condition/metric columns.
    """
    return _is_aggr_compare(
        column,
        limit,
        aggr_type,
        group_by,
        row_filter,
        compare_op=py_operator.lt,
        compare_op_label="less than",
        compare_op_name="less_than",
    )


@register_rule("dataset")
def is_aggr_equal(
    column: str | Column,
    limit: int | float | str | Column,
    aggr_type: str = "count",
    group_by: list[str | Column] | None = None,
    row_filter: str | None = None,
) -> tuple[Column, Callable]:
    """
    Build an aggregation check condition and closure for dataset-level validation.

    This function verifies that an aggregation (count, sum, avg, min, max) on a column
    or group of columns is equal to a specified limit. Rows where the aggregation
    result is not equal to the limit are flagged.

    Args:
        column: Column name (str) or Column expression to aggregate.
        limit: Numeric value, column name, or SQL expression for the limit.
        aggr_type: Aggregation type: 'count', 'sum', 'avg', 'min', or 'max' (default: 'count').
        group_by: Optional list of column names or Column expressions to group by.
        row_filter: Optional SQL expression to filter rows before aggregation. Auto-injected from the check filter.

    Returns:
        A tuple of:
            - A Spark Column representing the condition for aggregation limit violations.
            - A closure that applies the aggregation check and adds the necessary condition/metric columns.
    """
    return _is_aggr_compare(
        column,
        limit,
        aggr_type,
        group_by,
        row_filter,
        compare_op=py_operator.ne,
        compare_op_label="not equal to",
        compare_op_name="not_equal_to",
    )


@register_rule("dataset")
def is_aggr_not_equal(
    column: str | Column,
    limit: int | float | str | Column,
    aggr_type: str = "count",
    group_by: list[str | Column] | None = None,
    row_filter: str | None = None,
) -> tuple[Column, Callable]:
    """
    Build an aggregation check condition and closure for dataset-level validation.

    This function verifies that an aggregation (count, sum, avg, min, max) on a column
    or group of columns is not equal to a specified limit. Rows where the aggregation
    result is equal to the limit are flagged.

    Args:
        column: Column name (str) or Column expression to aggregate.
        limit: Numeric value, column name, or SQL expression for the limit.
        aggr_type: Aggregation type: 'count', 'sum', 'avg', 'min', or 'max' (default: 'count').
        group_by: Optional list of column names or Column expressions to group by.
        row_filter: Optional SQL expression to filter rows before aggregation. Auto-injected from the check filter.

    Returns:
        A tuple of:
            - A Spark Column representing the condition for aggregation limit violations.
            - A closure that applies the aggregation check and adds the necessary condition/metric columns.
    """
    return _is_aggr_compare(
        column,
        limit,
        aggr_type,
        group_by,
        row_filter,
        compare_op=py_operator.eq,
        compare_op_label="equal to",
        compare_op_name="equal_to",
    )


@register_rule("dataset")
def compare_datasets(
    columns: list[str | Column],
    ref_columns: list[str | Column],
    ref_df_name: str | None = None,
    ref_table: str | None = None,
    check_missing_records: bool | None = False,
    exclude_columns: list[str | Column] | None = None,
    null_safe_row_matching: bool | None = True,
    null_safe_column_value_matching: bool | None = True,
    row_filter: str | None = None,
) -> tuple[Column, Callable]:
    """
    Dataset-level check that compares two datasets and returns a condition for changed rows,
    with details on row and column-level differences.

    Only columns that are common across both datasets will be compared. Mismatched columns are ignored.
    Detailed information about the differences is provided in the condition column.
    The comparison does not support Map types (any column comparison on map type is skipped automatically).

    The log containing detailed differences is written to the message field of the check result as a JSON string.

    Examples:
    ```json
    {
      "row_missing": false,
      "row_extra": true,
      "changed": {
        "val": {
          "df": "val1"
        }
      }
    }
    ```

    Args:
      columns: List of columns to use for row matching with the reference DataFrame
        (can be a list of string column names or column expressions). Only simple column
        expressions are supported, e.g. F.col("col_name").
      ref_columns: List of columns in the reference DataFrame or Table to row match against
        the source DataFrame (can be a list of string column names or column expressions).
        The *columns* parameter is matched with *ref_columns* by position, so the order of
        the provided columns in both lists must be exactly aligned. Only simple column
        expressions are supported, e.g. F.col("col_name").
      ref_df_name: Name of the reference DataFrame (used when passing DataFrames directly).
      ref_table: Name of the reference table (used when reading from catalog).
      check_missing_records: Perform FULL OUTER JOIN between the DataFrames to also find
        records that could be missing from the DataFrame. Use with caution as it may produce
        output with more rows than in the original DataFrame.
      exclude_columns: List of columns to exclude from the value comparison but not from row
        matching (can be a list of string column names or column expressions). Only simple
        column expressions are supported, e.g. F.col("col_name"). This parameter does not alter
        the list of columns used to determine row matches; it only controls which columns are
        skipped during the column value comparison.
      null_safe_row_matching: If True, treats nulls as equal when matching rows.
      null_safe_column_value_matching: If True, treats nulls as equal when matching column values.
        If enabled, (NULL, NULL) column values are equal and matching.
      row_filter: Optional SQL expression to filter rows in the input DataFrame. Auto-injected
        from the check filter.

    Returns:
      Tuple[Column, Callable]:
        - A Spark Column representing the condition for comparison violations.
        - A closure that applies the comparison validation.
    """
    _validate_ref_params(columns, ref_columns, ref_df_name, ref_table)

    # convert all input columns to strings
    pk_column_names = get_columns_as_strings(columns, allow_simple_expressions_only=True)
    ref_pk_column_names = get_columns_as_strings(ref_columns, allow_simple_expressions_only=True)
    exclude_column_names = (
        get_columns_as_strings(exclude_columns, allow_simple_expressions_only=True) if exclude_columns else []
    )
    check_alias = normalize_col_str(f"datasets_diff_pk_{'_'.join(pk_column_names)}_ref_{'_'.join(ref_pk_column_names)}")

    unique_id = uuid.uuid4().hex
    condition_col = f"__compare_status_{unique_id}"
    row_missing_col = f"__row_missing_{unique_id}"
    row_extra_col = f"__row_extra_{unique_id}"
    columns_changed_col = f"__columns_changed_{unique_id}"
    filter_col = f"__filter_{uuid.uuid4().hex}"

    def apply(df: DataFrame, spark: SparkSession, ref_dfs: dict[str, DataFrame]) -> DataFrame:
        ref_df = _get_ref_df(ref_df_name, ref_table, ref_dfs, spark)

        # map type columns must be skipped as they cannot be compared with eqNullSafe
        map_type_columns = {field.name for field in df.schema.fields if isinstance(field.dataType, types.MapType)}

        # columns to compare: present in both df and ref_df, not in PK, not excluded, not map type
        compare_columns = [
            col
            for col in df.columns
            if (
                col in ref_df.columns
                and col not in pk_column_names
                and col not in exclude_column_names
                and col not in map_type_columns
            )
        ]

        # determine skipped columns: present in df, not compared, and not PK
        skipped_columns = [col for col in df.columns if col not in compare_columns and col not in pk_column_names]

        # apply filter before aliasing to avoid ambiguity
        df = df.withColumn(filter_col, F.expr(row_filter) if row_filter else F.lit(True))

        df = df.alias("df")
        ref_df = ref_df.alias("ref_df")

        results = _match_rows(
            df, ref_df, pk_column_names, ref_pk_column_names, check_missing_records, null_safe_row_matching
        )
        results = _add_row_diffs(results, pk_column_names, ref_pk_column_names, row_missing_col, row_extra_col)
        results = _add_column_diffs(results, compare_columns, columns_changed_col, null_safe_column_value_matching)
        results = _add_compare_condition(
            results, condition_col, row_missing_col, row_extra_col, columns_changed_col, filter_col
        )

        # in a full outer join, rows may be missing from either side, we take the first non-null value
        coalesced_pk_columns = [
            F.coalesce(F.col(f"df.{col}"), F.col(f"ref_df.{ref_col}")).alias(col)
            for col, ref_col in zip(pk_column_names, ref_pk_column_names)
        ]

        # make sure original columns + condition column are present in the output
        return results.select(
            *coalesced_pk_columns,
            *[F.col(f"df.{col}").alias(col) for col in compare_columns],
            *[F.col(f"df.{col}").alias(col) for col in skipped_columns],
            F.col(condition_col),
        )

    condition = F.col(condition_col).isNotNull()

    return (
        make_condition(
            condition=condition, message=F.when(condition, F.to_json(F.col(condition_col))), alias=check_alias
        ),
        apply,
    )


@register_rule("dataset")
def is_data_fresh_per_time_window(
    column: str | Column,
    window_minutes: int,
    min_records_per_window: int,
    lookback_windows: int | None = None,
    row_filter: str | None = None,
    curr_timestamp: Column | None = None,
) -> tuple[Column, Callable]:
    """
    Build a completeness freshness check that validates records arrive at least every X minutes
    with a threshold for the expected number of rows per time window.

    If *lookback_windows* is provided, only data within that lookback period will be validated.
    If omitted, the entire dataset will be checked.

    Args:
        column: Column name (str) or Column expression containing timestamps to check.
        window_minutes: Time window in minutes to check for data arrival.
        min_records_per_window: Minimum number of records expected per time window.
        lookback_windows: Optional number of time windows to look back from *curr_timestamp*.
            This filters records to include only those within the specified number of time windows from *curr_timestamp*.
            If no lookback is provided, the check is applied to the entire dataset.
        row_filter: Optional SQL expression to filter rows before checking.
        curr_timestamp: Optional current timestamp column. If not provided, current_timestamp() function is used.

    Returns:
        A tuple of:
            - A Spark Column representing the condition for missing data within a time window.
            - A closure that applies the completeness check and adds the necessary condition columns.
    """
    col_str_norm, _, col_expr = _get_normalized_column_and_expr(column)

    unique_str = uuid.uuid4().hex
    condition_col = f"__data_volume_condition_completeness_{col_str_norm}_{unique_str}"
    interval_col = f"__interval_{col_str_norm}_{unique_str}"
    count_col = f"__count_{col_str_norm}_{unique_str}"

    if lookback_windows is not None and lookback_windows <= 0:
        raise ValueError("lookback_windows must be a positive integer if provided")
    if min_records_per_window is None or min_records_per_window <= 0:
        raise ValueError("min_records_per_window must be a positive integer")
    if window_minutes is None or window_minutes <= 0:
        raise ValueError("window_minutes must be a positive integer")

    if curr_timestamp is None:
        curr_timestamp = F.current_timestamp()

    def apply(df: DataFrame) -> DataFrame:
        """
        Apply the data arrival completeness check logic to the DataFrame.

        Creates time windows and checks if each window has the minimum required records.

        Args:
            df: The input DataFrame to validate.

        Returns:
            The DataFrame with additional condition columns for completeness validation.
        """
        # Build filter condition
        filter_condition = F.lit(True)
        if row_filter:
            filter_condition = filter_condition & F.expr(row_filter)

        # Limit checking to be within the lookback window if needed
        if lookback_windows is not None:
            lookback_minutes = window_minutes * lookback_windows
            cutoff_timestamp = F.from_unixtime(F.unix_timestamp(curr_timestamp) - F.lit(lookback_minutes * 60))
            filter_condition = filter_condition & (col_expr >= cutoff_timestamp)

        # Always filter by current time upper bound
        filter_condition = filter_condition & (col_expr <= curr_timestamp)

        # Window in Spark only returns non-null windows for rows where the timestamp column is non-null
        # so we have to make sure to coalesce it to a safe default value
        safe_col_expr = F.coalesce(col_expr, F.lit("1900-01-01 00:00:00").cast("timestamp"))

        # Create time windows
        df = df.withColumn(interval_col, F.window(safe_col_expr, f"INTERVAL {window_minutes} MINUTES"))

        window_spec = Window.partitionBy(F.col(interval_col))
        df = df.withColumn(count_col, F.count_if(filter_condition).over(window_spec))

        # Check if count is below minimum threshold
        df = df.withColumn(
            condition_col,
            F.when((F.col(count_col) < min_records_per_window) & filter_condition, True).otherwise(False),
        )

        return df

    condition = make_condition(
        condition=F.col(condition_col),
        message=F.concat_ws(
            "",
            F.lit("Data arrival completeness check failed: only "),
            F.col(count_col).cast("string"),
            F.lit(f" records found in {window_minutes}-minute interval starting at "),
            F.col(interval_col).start.cast("string"),
            F.lit(" and ending at "),
            F.col(interval_col).end.cast("string"),
            F.lit(f", expected at least {min_records_per_window} records"),
        ),
        alias=f"{col_str_norm}_is_data_fresh_per_time_window",
    )

    return condition, apply


def _match_rows(
    df: DataFrame,
    ref_df: DataFrame,
    pk_column_names: list[str],
    ref_pk_column_names: list[str],
    check_missing_records: bool | None,
    null_safe_row_matching: bool | None = True,
) -> DataFrame:
    """
    Perform a null-safe join between two DataFrames based on primary key columns.
    Ensure that corresponding pk columns are compared together, match by position in pk and ref pk cols.
    Use eq null safe join to ensure that:
        - 1 == 1 matches
        - NULL <=> NULL matches
        - 1 <=> NULL does not match

    Args:
        df: The input DataFrame to join.
        ref_df: The reference DataFrame to join against.
        pk_column_names: List of primary key column names in the input DataFrame.
        ref_pk_column_names: List of primary key column names in the reference DataFrame.
        check_missing_records: If True, perform a full outer join to find missing records in both DataFrames.
        null_safe_row_matching: If True, treats nulls as equal when matching rows.

    Returns:
        A DataFrame with the results of the join.
    """
    join_condition = F.lit(True)
    for column, ref_column in zip(pk_column_names, ref_pk_column_names):
        if null_safe_row_matching:
            join_condition = join_condition & F.col(f"df.{column}").eqNullSafe(F.col(f"ref_df.{ref_column}"))
        else:
            join_condition = join_condition & (F.col(f"df.{column}") == F.col(f"ref_df.{ref_column}"))

    results = df.join(
        ref_df,
        on=join_condition,
        # full outer join allows us to find missing records in both DataFrames
        how="full_outer" if check_missing_records else "left_outer",
    )
    return results


def _add_row_diffs(
    df: DataFrame, pk_column_names: list[str], ref_pk_column_names: list[str], row_missing_col: str, row_extra_col: str
) -> DataFrame:
    """
    Adds flags to the DataFrame indicating missing or extra rows during comparison.

    A row is considered missing if it exists in the reference DataFrame but not in the source DataFrame.
    This is determined by checking if all primary key columns in the source DataFrame (df) are null.
    A row is extra if it exists in the source DataFrame but not in the reference DataFrame.
    This is determined by checking if all primary key columns in the reference DataFrame (ref_df) are null.
    """
    row_missing_condition = F.lit(True)
    row_extra_condition = F.lit(True)

    # check for existence against all pk columns
    for df_col_name, ref_col_name in zip(pk_column_names, ref_pk_column_names):
        row_missing_condition = row_missing_condition & F.col(f"df.{df_col_name}").isNull()
        row_extra_condition = row_extra_condition & F.col(f"ref_df.{ref_col_name}").isNull()

    df = df.withColumn(row_missing_col, row_missing_condition)
    df = df.withColumn(row_extra_col, row_extra_condition)

    return df


def _add_column_diffs(
    df: DataFrame,
    compare_columns: list[str],
    columns_changed_col: str,
    null_safe_column_value_matching: bool | None = True,
) -> DataFrame:
    """
    Adds a column to the DataFrame that contains a map of changed columns and their differences.

    This function compares specified columns between two datasets (*df* and *ref_df*) and identifies differences.
    For each column in *compare_columns*, it checks if the values in *df* and *ref_df* are equal.
    If a difference is found, it adds the column name and the differing values to a map stored in *columns_changed_col*.

    Args:
        df: The input DataFrame containing columns to compare.
        compare_columns: List of column names to compare between *df* and *ref_df*.
        columns_changed_col: Name of the column to store the map of changed columns and their differences.
        null_safe_column_value_matching: If True, treats nulls as equal when matching column values.
            If enabled (NULL, NULL) column values are equal and matching.
            If False, uses a standard inequality comparison (`!=`), where (NULL, NULL) values are not considered equal.

    Returns:
        A DataFrame with the added *columns_changed_col* containing the map of changed columns and differences.
    """
    if compare_columns:
        columns_changed = [
            F.when(
                # with null-safe comparison values are matching if they are equal or both are NULL
                (
                    ~F.col(f"df.{col}").eqNullSafe(F.col(f"ref_df.{col}"))
                    if null_safe_column_value_matching
                    else F.col(f"df.{col}") != F.col(f"ref_df.{col}")
                ),
                F.struct(
                    F.lit(col).alias("col_changed"),
                    F.struct(
                        F.col(f"df.{col}").cast("string").alias("df"),
                        F.col(f"ref_df.{col}").cast("string").alias("ref"),
                    ).alias("diff"),
                ),
            ).otherwise(None)
            for col in compare_columns
        ]

        df = df.withColumn(columns_changed_col, F.array_compact(F.array(*columns_changed)))

        df = df.withColumn(
            columns_changed_col,
            F.map_from_arrays(
                F.col(columns_changed_col).getField("col_changed"),
                F.col(columns_changed_col).getField("diff"),
            ),
        )
    else:
        # No columns to compare, inject empty map
        df = df.withColumn(columns_changed_col, F.create_map())

    return df


def _add_compare_condition(
    df: DataFrame,
    condition_col: str,
    row_missing_col: str,
    row_extra_col: str,
    columns_changed_col: str,
    filter_col: str,
) -> DataFrame:
    """
    Add the condition column only for mismatched records based on filter and differences.
    This function adds a new column (*condition_col*) to the DataFrame, which contains structured information
    about mismatched records. The mismatches are determined based on the presence of missing rows, extra rows,
    and differences in specified columns.

    Args:
        df: The input DataFrame containing the comparison results.
        condition_col: The name of the column to add, which will store mismatch information.
        row_missing_col: The name of the column indicating missing rows.
        row_extra_col: The name of the column indicating extra rows.
        columns_changed_col: The name of the column containing differences in compared columns.
        filter_col: The name of the column used to filter records for comparison.

    Returns:
        The input DataFrame with the added *condition_col* containing mismatch information.
    """
    all_is_ok = ~F.col(row_missing_col) & ~F.col(row_extra_col) & (F.size(F.col(columns_changed_col)) == 0)
    return df.withColumn(
        condition_col,
        F.when(
            # apply filter but skip it for missing rows (null filter col)
            (F.col(f"df.{filter_col}").isNull() | F.col(f"df.{filter_col}")) & ~all_is_ok,
            F.struct(
                F.col(row_missing_col).alias("row_missing"),
                F.col(row_extra_col).alias("row_extra"),
                F.col(columns_changed_col).alias("changed"),
            ),
        ),
    )


def _is_aggr_compare(
    column: str | Column,
    limit: int | float | str | Column,
    aggr_type: str,
    group_by: list[str | Column] | None,
    row_filter: str | None,
    compare_op: Callable[[Column, Column], Column],
    compare_op_label: str,
    compare_op_name: str,
) -> tuple[Column, Callable]:
    """
    Helper to build aggregation comparison checks with a given operator.

    Constructs a condition and closure that verify whether an aggregation on a column
    (or groups of columns) satisfies a comparison against a limit (e.g., greater than).

    Args:
        column: Column name (str) or Column expression to aggregate.
        limit: Numeric value, column name, or SQL expression for the limit.
        aggr_type: Aggregation type: 'count', 'sum', 'avg', 'min', or 'max'.
        group_by: Optional list of columns or Column expressions to group by.
        row_filter: Optional SQL expression to filter rows before aggregation.
        compare_op: Comparison operator (e.g., operator.gt, operator.lt).
        compare_op_label: Human-readable label for the comparison (e.g., 'greater than').
        compare_op_name: Name identifier for the comparison (e.g., 'greater_than').

    Returns:
        A tuple of:
            - A Spark Column representing the condition for the aggregation check.
            - A closure that applies the aggregation check logic.
    """
    supported_aggr_types = {"count", "sum", "avg", "min", "max"}
    if aggr_type not in supported_aggr_types:
        raise ValueError(f"Unsupported aggregation type: {aggr_type}. Supported: {supported_aggr_types}")

    aggr_col_str_norm, aggr_col_str, aggr_col_expr = _get_normalized_column_and_expr(column)

    group_by_list_str = (
        ", ".join(col if isinstance(col, str) else get_column_name_or_alias(col) for col in group_by)
        if group_by
        else None
    )
    group_by_str = (
        "_".join(col if isinstance(col, str) else get_column_name_or_alias(col) for col in group_by)
        if group_by
        else None
    )

    name = (
        f"{aggr_col_str_norm}_{aggr_type.lower()}_group_by_{group_by_str}_{compare_op_name}_limit".lstrip("_")
        if group_by_str
        else f"{aggr_col_str_norm}_{aggr_type.lower()}_{compare_op_name}_limit".lstrip("_")
    )

    limit_expr = _get_limit_expr(limit)

    unique_str = uuid.uuid4().hex  # make sure any column added to the dataframe is unique
    condition_col = f"__condition_{aggr_col_str_norm}_{aggr_type}_{compare_op_name}_{unique_str}"
    metric_col = f"__metric_{aggr_col_str_norm}_{aggr_type}_{compare_op_name}_{unique_str}"

    def apply(df: DataFrame) -> DataFrame:
        """
        Apply the aggregation comparison check logic to the DataFrame.

        Computes the specified aggregation over the dataset (or groups if provided)
        and compares the result against the limit. Adds condition and metric columns
        used for check evaluation.

        Args:
            df: The input DataFrame to validate.

        Returns:
            The DataFrame with additional condition and metric columns for aggregation validation.
        """
        filter_col = F.expr(row_filter) if row_filter else F.lit(True)
        filtered_expr = F.when(filter_col, aggr_col_expr) if row_filter else aggr_col_expr
        aggr_expr = getattr(F, aggr_type)(filtered_expr)

        if group_by:
            window_spec = Window.partitionBy(*[F.col(col) if isinstance(col, str) else col for col in group_by])
            df = df.withColumn(metric_col, aggr_expr.over(window_spec))
        else:
            # When no group-by columns are provided, using partitionBy would move all rows into a single partition,
            # forcing the window function to process the entire dataset in one task.
            # To avoid this performance issue, we compute a global aggregation instead.
            # Note: The aggregation naturally returns a single row without a groupBy clause,
            # so no explicit limit is required (informational only).
            agg_df = df.select(aggr_expr.alias(metric_col)).limit(1)
            df = df.crossJoin(agg_df)  # bring the metric across all rows

        df = df.withColumn(condition_col, compare_op(F.col(metric_col), limit_expr))

        return df

    condition = make_condition(
        condition=F.col(condition_col),
        message=F.concat_ws(
            "",
            F.lit(f"{aggr_type.capitalize()} "),
            F.col(metric_col).cast("string"),
            F.lit(f" in column '{aggr_col_str}'"),
            F.lit(f"{' per group of columns ' if group_by_list_str else ''}"),
            F.lit(f"'{group_by_list_str}'" if group_by_list_str else ""),
            F.lit(f" is {compare_op_label} limit: "),
            limit_expr.cast("string"),
        ),
        alias=name,
    )

    return condition, apply


def _get_ref_df(
    ref_df_name: str | None, ref_table: str | None, ref_dfs: dict[str, DataFrame] | None, spark: SparkSession
) -> DataFrame:
    """
    Retrieve the reference DataFrame based on the provided parameters.

    This helper fetches the reference DataFrame either from the supplied dictionary of DataFrames
    (using *ref_df_name* as the key) or by reading a table from the Unity Catalog (using *ref_table*).
    It raises an error if the necessary reference source is not properly specified or cannot be found.

    Args:
        ref_df_name: The key name of the reference DataFrame in the provided dictionary (optional).
        ref_table: The name of the reference table to read from the Spark catalog (optional).
        ref_dfs: A dictionary mapping reference DataFrame names to DataFrame objects.
        spark: The active SparkSession used to read the reference table if needed.

    Returns:
        A Spark DataFrame representing the reference dataset.

    Raises:
        ValueError: If neither or both of *ref_df_name* and *ref_table* are provided,
            or if the specified reference DataFrame is not found.
    """
    if ref_df_name:
        if not ref_dfs:
            raise ValueError(
                "Reference DataFrames dictionary not provided. "
                f"Provide '{ref_df_name}' reference DataFrame when applying the checks."
            )

        if ref_df_name not in ref_dfs:
            raise ValueError(
                f"Reference DataFrame with key '{ref_df_name}' not found. "
                f"Provide reference '{ref_df_name}' DataFrame when applying the checks."
            )

        return ref_dfs[ref_df_name]

    if not ref_table:
        raise ValueError("The 'ref_table' must be provided.")

    return spark.table(ref_table)


def _cleanup_alias_name(column: str) -> str:
    """
    Sanitize a column name for use as an alias by replacing dots with underscores.

    This helper avoids issues when using struct field names as aliases,
    since dots in column names can cause ambiguity in Spark SQL.

    Args:
        column: The column name as a string.

    Returns:
        A sanitized column name with dots replaced by underscores.
    """
    # avoid issues with structs
    return column.replace(".", "_")


def _get_limit_expr(
    limit: int | float | datetime.date | datetime.datetime | str | Column | None = None,
) -> Column:
    """
    Generate a Spark Column expression for a limit value.

    This helper converts the provided limit (literal, string expression, or Column)
    into a Spark Column expression suitable for use in conditions.

    Args:
        limit: The limit to use in the condition. Can be a literal (int, float, date, datetime),
            a string SQL expression, or a Spark Column.

    Returns:
        A Spark Column expression representing the limit.

    Raises:
        ValueError: If the limit is not provided (None).
    """
    if limit is None:
        raise ValueError("Limit is not provided.")

    if isinstance(limit, str):
        return F.expr(limit)
    if isinstance(limit, Column):
        return limit
    return F.lit(limit)


def _get_normalized_column_and_expr(column: str | Column) -> tuple[str, str, Column]:
    """
    Extract the normalized column name, original column name as string, and column expression.

    This helper ensures that both a normalized string representation and a raw string representation
    of the column are available, along with the corresponding Spark Column expression.
    Useful for generating aliases, conditions, and consistent messaging.

    Args:
        column: The input column, provided as either a string column name or a Spark Column expression.

    Returns:
        A tuple containing:
            - Normalized column name as a string (suitable for use in aliases or metadata).
            - Original column name as a string.
            - Spark Column expression corresponding to the input.
    """
    col_expr = _get_column_expr(column)
    column_str = get_column_name_or_alias(col_expr)
    col_str_norm = get_column_name_or_alias(col_expr, normalize=True)

    return col_str_norm, column_str, col_expr


def _get_column_expr(column: Column | str) -> Column:
    """
    Extract the normalized column name, original column name as string, and column expression.

    :param column: The input column, provided as either a string column name or a Spark Column expression.
    :return: A Spark Column expression corresponding to the input.

    """
    return F.expr(column) if isinstance(column, str) else column


def _handle_fk_composite_keys(columns: list[str | Column], ref_columns: list[str | Column], not_null_condition: Column):
    """
    Construct composite key expressions and not-null condition for foreign key validation.

    This helper function builds structured column expressions for composite foreign keys
    in both the main and reference datasets. It also updates the not-null condition to skip any rows where
    any of the composite key columns are NULL, in line with SQL ANSI foreign key semantics.

    Args:
        columns: List of columns (names or expressions) from the input DataFrame forming the composite key.
        ref_columns: List of columns (names or expressions) from the reference DataFrame forming the composite key.
        not_null_condition: Existing condition Column to be combined with not-null checks for the composite key.

    Returns:
        A tuple containing:
            - Column expression representing the composite key in the input DataFrame.
            - Column expression representing the composite key in the reference DataFrame.
            - Updated not-null condition Column ensuring no NULLs in any composite key field.
    """
    # Extract column names from columns for consistent aliasing
    columns_names = [get_column_name_or_alias(col) if not isinstance(col, str) else col for col in columns]

    # skip nulls from comparison for ANSI standard compliance
    # if any column is Null, skip the row from the check
    for col_name in columns_names:
        not_null_condition = not_null_condition & F.col(col_name).isNotNull()

    column = _build_fk_composite_key_struct(columns, columns_names)
    ref_column = _build_fk_composite_key_struct(ref_columns, columns_names)

    return column, ref_column, not_null_condition


def _build_fk_composite_key_struct(columns: list[str | Column], columns_names: list[str]):
    """
    Build a Spark struct expression for composite foreign key validation with consistent field aliases.

    This helper constructs a Spark expression from the provided list of columns (names or Column expressions),
    ensuring each field in the struct has a consistent alias based on the provided column names.
    This is used for comparing composite foreign keys as a single struct value.

    Args:
        columns: List of columns (names as str or Spark Column expressions) to include in the struct.
        columns_names: List of normalized column names (str) to use as aliases for the struct fields.

    Returns:
        A Spark Column representing a struct with the specified columns and aliases.
    """
    struct_fields = []
    for alias, col in zip(columns_names, columns):
        if isinstance(col, str):
            struct_fields.append(F.col(col).alias(alias))
        else:
            struct_fields.append(col.alias(alias))
    return F.struct(*struct_fields)


def _validate_ref_params(
    columns: list[str | Column], ref_columns: list[str | Column], ref_df_name: str | None, ref_table: str | None
):
    """
    Validate reference parameters to ensure correctness and prevent ambiguity.

    This helper verifies that:
    - Exactly one of *ref_df_name* or *ref_table* is provided (not both, not neither).
    - The number of columns in the input DataFrame matches the number of reference columns.

    Args:
        columns: List of columns from the input DataFrame.
        ref_columns: List of columns from the reference DataFrame or table.
        ref_df_name: Optional name of the reference DataFrame.
        ref_table: Optional name of the reference table.

    Raises:
        ValueError: If both or neither of *ref_df_name* and *ref_table* are provided,
            or if the lengths of *columns* and *ref_columns* do not match.
    """
    if ref_df_name and ref_table:
        raise ValueError(
            "Both 'ref_df_name' and 'ref_table' are provided. Please provide only one of them to avoid ambiguity."
        )

    if not ref_df_name and not ref_table:
        raise ValueError("Either 'ref_df_name' or 'ref_table' must be provided to specify the reference DataFrame.")

    if len(columns) != len(ref_columns):
        raise ValueError("The number of columns to check against the reference columns must be equal.")


def _does_not_match_pattern(column: Column, pattern: DQPattern) -> Column:
    """
    Internal function that returns a Boolean Column indicating if values
    in the column do NOT match the given pattern.
    """
    col_expr = _get_column_expr(column)
    return ~col_expr.rlike(pattern.value)


def _extract_octets_to_bits(column: Column, pattern: str) -> Column:
    """Extracts 4 octets from an IP column and returns the binary string."""
    ip_match = F.regexp_extract(column, pattern, 0)
    octets = F.split(ip_match, r"\.")
    octets_bin = [F.lpad(F.conv(octets[i], 10, 2), 8, "0") for i in range(IPV4_MAX_OCTET_COUNT)]
    return F.concat(*octets_bin).alias("ip_bits")


def _convert_ipv4_to_bits(ip_col: Column) -> Column:
    """Returns 32-bit binary string from IPv4 address (no CIDR). (e.g., '11000000101010000000000100000001')."""
    return _extract_octets_to_bits(ip_col, DQPattern.IPV4_ADDRESS.value)


def _convert_ipv4_cidr_to_bits_and_prefix(cidr_col: Column) -> tuple[Column, Column]:
    """Returns binary IP and prefix length from CIDR (e.g., '192.168.1.0/24')."""
    ip_bits = _extract_octets_to_bits(cidr_col, DQPattern.IPV4_CIDR_BLOCK.value)
    # The 5th capture group in the regex pattern corresponds to the CIDR prefix length.
    prefix_length = F.regexp_extract(cidr_col, DQPattern.IPV4_CIDR_BLOCK.value, 5).cast("int").alias("prefix_length")
    return ip_bits, prefix_length


def _get_network_address(ip_bits: Column, prefix_length: Column, total_bits: int) -> Column:
    """
    Returns the network address from IP bits using the CIDR prefix length.

<<<<<<< HEAD
    :param ip_bits: Binary string representation of the IP address (32 or 128 bits)
    :param prefix_length: Prefix length for CIDR notation
    :param total_bits: Total number of bits in the IP address (32 for IPv4, 128 for IPv6)
    :return: Network address as a binary string of the same total length
    """
    return F.rpad(F.substring(ip_bits, 1, prefix_length), total_bits, "0")


def _get_normalized_ipv6_hextets(ip_col: Column) -> Column:
    """
    Returns a normalized IPv6 as a string of 8 padded hextets joined by ":".
    Example: '::1' -> '0000:0000:0000:0000:0000:0000:0000:0001'
=======
    Args:
        ip_bits: 32-bit binary string representation of the IPv4 address
        prefix_length: Prefix length for CIDR notation

    Returns:
        Network address as a 32-bit binary string
>>>>>>> b9254316
    """
    return F.when(ip_col.isNull(), F.lit(None)).otherwise(_normalize_ipv6_internal(ip_col))


def _normalize_ipv6_internal(ip_col: Column) -> Column:
    """Internal function that does the actual IPv6 normalization."""
    ip_no_cidr = F.substring_index(ip_col, "/", 1)

    octet1 = F.regexp_extract(ip_no_cidr, DQPattern.IPV4_ADDRESS.value[1:], 1).cast("int")
    octet2 = F.regexp_extract(ip_no_cidr, DQPattern.IPV4_ADDRESS.value[1:], 2).cast("int")
    octet3 = F.regexp_extract(ip_no_cidr, DQPattern.IPV4_ADDRESS.value[1:], 3).cast("int")
    octet4 = F.regexp_extract(ip_no_cidr, DQPattern.IPV4_ADDRESS.value[1:], 4).cast("int")

    hextet7 = F.concat(F.lpad(F.hex(octet1), 2, '0'), F.lpad(F.hex(octet2), 2, '0'))
    hextet8 = F.concat(F.lpad(F.hex(octet3), 2, '0'), F.lpad(F.hex(octet4), 2, '0'))

    prefix_clean = F.regexp_replace(ip_no_cidr, r":?(\d{1,3}\.){3}\d{1,3}$", "")

    is_embedded_ipv4 = ~_does_not_match_pattern(ip_no_cidr, DQPattern.IPV6_WITH_EMBEDDED_IPV4)
    pre_processed_ip = F.when(
        is_embedded_ipv4,
        F.when(prefix_clean == "", F.concat_ws(":", hextet7, hextet8)).otherwise(
            F.concat_ws(":", prefix_clean, hextet7, hextet8)
        ),
    ).otherwise(ip_no_cidr)

    parts = F.split(pre_processed_ip, "::")
    is_compressed = F.size(parts) == 2

    left_side = parts.getItem(0)
    right_side = F.when(is_compressed, parts.getItem(1)).otherwise(F.lit(""))

    left_hextets = F.array_remove(F.split(left_side, ":"), "")
    right_hextets = F.array_remove(F.split(right_side, ":"), "")

    num_zeros_needed = F.lit(IPV6_MAX_HEXTET_COUNT) - (F.size(left_hextets) + F.size(right_hextets))
    zeros = F.array_repeat(F.lit("0000"), num_zeros_needed)

    unpadded_array = F.when(is_compressed, F.concat(left_hextets, zeros, right_hextets)).otherwise(
        F.array_remove(F.split(pre_processed_ip, ":"), "")
    )

    padded_hextets = [F.lpad(F.coalesce(F.get(unpadded_array, i), F.lit("0000")), 4, '0') for i in range(8)]
    return F.concat_ws(":", *padded_hextets)


def _extract_hextets_to_bits(column: Column) -> Column:
    """Extracts 4 hextets from an IP column and returns the binary string."""
    hextets = F.split(column, r"\:")
    hextets_bin = [F.lpad(F.conv(hextets[i], 16, 2), 16, "0") for i in range(IPV6_MAX_HEXTET_COUNT)]
    return F.concat(*hextets_bin).alias("ip_bits")


def _convert_ipv6_cidr_to_bits_and_prefix(cidr_col: Column) -> tuple[Column, Column]:
    """Returns binary IP and prefix length from CIDR  (e.g., '2001:db8::/32', '::1/128')."""
    normalized_ip_bits = _get_normalized_ipv6_hextets(cidr_col)
    ip_bits = _extract_hextets_to_bits(
        normalized_ip_bits,
    )
    prefix_length = F.regexp_extract(cidr_col, f"/{_IPV6_CIDR_SUFFIX}$", 1).cast("int").alias("prefix_length")
    return ip_bits, prefix_length<|MERGE_RESOLUTION|>--- conflicted
+++ resolved
@@ -2154,11 +2154,13 @@
     """
     Returns the network address from IP bits using the CIDR prefix length.
 
-<<<<<<< HEAD
-    :param ip_bits: Binary string representation of the IP address (32 or 128 bits)
-    :param prefix_length: Prefix length for CIDR notation
-    :param total_bits: Total number of bits in the IP address (32 for IPv4, 128 for IPv6)
-    :return: Network address as a binary string of the same total length
+    Args:
+        ip_bits: Binary string representation of the IP address (32 or 128 bits)
+        prefix_length: Prefix length for CIDR notation
+        total_bits: Total number of bits in the IP address (32 for IPv4, 128 for IPv6)
+
+    Returns:
+        Network address as a binary string of the same total length
     """
     return F.rpad(F.substring(ip_bits, 1, prefix_length), total_bits, "0")
 
@@ -2167,14 +2169,6 @@
     """
     Returns a normalized IPv6 as a string of 8 padded hextets joined by ":".
     Example: '::1' -> '0000:0000:0000:0000:0000:0000:0000:0001'
-=======
-    Args:
-        ip_bits: 32-bit binary string representation of the IPv4 address
-        prefix_length: Prefix length for CIDR notation
-
-    Returns:
-        Network address as a 32-bit binary string
->>>>>>> b9254316
     """
     return F.when(ip_col.isNull(), F.lit(None)).otherwise(_normalize_ipv6_internal(ip_col))
 
