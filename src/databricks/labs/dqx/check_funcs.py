--- conflicted
+++ resolved
@@ -1,131 +1,26 @@
 import datetime
+import re
+import warnings
 import ipaddress
-import operator as py_operator
-import re
 import uuid
-import warnings
 from collections.abc import Callable
 from enum import Enum
 from itertools import zip_longest
-from typing import Any
-
+import operator as py_operator
 import pandas as pd  # type: ignore[import-untyped]
 import pyspark.sql.functions as F
-from pyspark.sql import Column, DataFrame, SparkSession, types
+from pyspark.sql import types
+from pyspark.sql import Column, DataFrame, SparkSession
 from pyspark.sql.window import Window
-
-from databricks.labs.dqx.errors import (
-    InvalidParameterError,
-    MissingParameterError,
-    UnsafeSqlQueryError,
-)
 from databricks.labs.dqx.rule import register_rule
 from databricks.labs.dqx.utils import (
     get_column_name_or_alias,
-    get_columns_as_strings,
     is_sql_query_safe,
     normalize_col_str,
-<<<<<<< HEAD
-=======
     get_columns_as_strings,
     to_lowercase,
->>>>>>> 4ed822d5
 )
-
-# Optional LLM imports for primary key detection
-try:
-    from databricks.labs.dqx.llm.pk_identifier import DatabricksPrimaryKeyDetector
-
-    HAS_LLM_DETECTOR = True
-except ImportError:
-    HAS_LLM_DETECTOR = False
-
-
-def _get_search_columns(df: DataFrame, columns: list[str | Column]) -> list[str]:
-    """Determine search space for PK detection."""
-    if not columns:
-        return df.columns
-    return get_columns_as_strings(columns, allow_simple_expressions_only=True)
-
-
-def _create_pk_detector(
-    temp_table_name: str, llm_options: dict[str, Any], spark: SparkSession
-) -> "DatabricksPrimaryKeyDetector":
-    """Create and configure the primary key detector."""
-    return DatabricksPrimaryKeyDetector(
-        table=temp_table_name,
-        endpoint=llm_options["llm_pk_detection_endpoint"],
-        validate_duplicates=True,
-        spark_session=spark,
-        max_retries=3,
-        show_live_reasoning=False,
-    )
-
-
-def _validate_and_filter_detected_columns(
-    pk_result: dict[str, Any], search_columns: list[str], columns: list[str | Column]
-) -> list[str]:
-    """Validate PK detection result and filter columns."""
-    if not pk_result.get("success", False):
-        raise RuntimeError(f"LLM-based primary key detection failed: {pk_result.get('error', 'Unknown error')}")
-
-    detected_columns = pk_result["primary_key_columns"]
-
-    if columns:
-        detected_columns = [col for col in detected_columns if col in search_columns]
-        if not detected_columns:
-            raise RuntimeError(f"No primary key columns detected within the provided columns: {search_columns}")
-
-    return detected_columns
-
-
-def _detect_matching_keys_with_llm(
-    df: DataFrame,
-    columns: list[str | Column],
-    llm_options: dict[str, Any],
-    spark: SparkSession,
-    unique_id: str,
-) -> list[str]:
-    """
-    Helper function to detect matching keys using LLM.
-
-    Args:
-        df: Source DataFrame for analysis
-        columns: Current columns list (may be empty)
-        llm_options: LLM detection options
-        spark: Spark session
-        unique_id: Unique identifier for temporary table
-
-    Returns:
-        List of detected column names
-
-    Raises:
-        ImportError: If LLM dependencies are not available
-        RuntimeError: If detection fails
-    """
-    if not HAS_LLM_DETECTOR:
-        raise ImportError(
-            "LLM matching key detection is enabled but LLM dependencies are not installed. "
-            "Install with: pip install databricks-labs-dqx[llm]"
-        )
-
-    search_columns = _get_search_columns(df, columns)
-    temp_table_name = f"temp_pk_detection_{unique_id}"
-    df.createOrReplaceTempView(temp_table_name)
-
-    try:
-        detector = _create_pk_detector(temp_table_name, llm_options, spark)
-        pk_result = detector.detect_primary_keys()
-        detected_columns = _validate_and_filter_detected_columns(pk_result, search_columns, columns)
-        return detected_columns
-    except Exception as e:
-        raise RuntimeError(f"Failed to detect primary keys using LLM: {str(e)}") from e
-    finally:
-        try:
-            spark.sql(f"DROP VIEW IF EXISTS {temp_table_name}")
-        except Exception:
-            pass
-
+from databricks.labs.dqx.errors import MissingParameterError, InvalidParameterError, UnsafeSqlQueryError
 
 _IPV4_OCTET = r"(25[0-5]|2[0-4]\d|1\d{2}|[1-9]?\d)"
 _IPV4_CIDR_SUFFIX = r"(3[0-2]|[12]?\d)"
@@ -1519,105 +1414,19 @@
     )
 
 
-def _prepare_compare_columns(
-    df: DataFrame,
-    ref_df: DataFrame,
-    pk_column_names: list[str],
-    exclude_column_names: list[str],
-) -> tuple[list[str], list[str]]:
-    """Prepare columns for comparison and determine skipped columns."""
-    map_type_columns = {field.name for field in df.schema.fields if isinstance(field.dataType, types.MapType)}
-    compare_columns = [
-        col
-        for col in df.columns
-        if (
-            col in ref_df.columns
-            and col not in pk_column_names
-            and col not in exclude_column_names
-            and col not in map_type_columns
-        )
-    ]
-    skipped_columns = [col for col in df.columns if col not in compare_columns and col not in pk_column_names]
-    return compare_columns, skipped_columns
-
-
-def _build_output_columns(
-    pk_column_names: list[str],
-    ref_pk_column_names: list[str],
-    compare_columns: list[str],
-    skipped_columns: list[str],
-    condition_col: str,
-) -> list[Column]:
-    """Build the output column list for the comparison result."""
-    coalesced_pk_columns = [
-        F.coalesce(F.col(f"df.{col}"), F.col(f"ref_df.{ref_col}")).alias(col)
-        for col, ref_col in zip(pk_column_names, ref_pk_column_names)
-    ]
-    return [
-        *coalesced_pk_columns,
-        *[F.col(f"df.{col}").alias(col) for col in compare_columns],
-        *[F.col(f"df.{col}").alias(col) for col in skipped_columns],
-        F.col(condition_col),
-    ]
-
-
-def _extract_tolerances(abs_tol: float | None, rel_tol: float | None) -> tuple[float, float]:
-    """Extract and validate tolerance values from individual parameters."""
-    abs_tolerance = 0.0 if abs_tol is None else abs_tol
-    rel_tolerance = 0.0 if rel_tol is None else rel_tol
-    if abs_tolerance < 0 or rel_tolerance < 0:
-        raise InvalidParameterError("Absolute and/or relative tolerances if provided must be non-negative")
-    return abs_tolerance, rel_tolerance
-
-
-def _prepare_column_names(
-    columns: list[str | Column],
-    ref_columns: list[str | Column],
-    exclude_columns: list[str | Column] | None,
-) -> tuple[list[str], list[str], list[str], str]:
-    """Convert column inputs to strings and create check alias."""
-    pk_column_names = get_columns_as_strings(columns, allow_simple_expressions_only=True)
-    ref_pk_column_names = get_columns_as_strings(ref_columns, allow_simple_expressions_only=True)
-    exclude_column_names = (
-        get_columns_as_strings(exclude_columns, allow_simple_expressions_only=True) if exclude_columns else []
-    )
-    check_alias = normalize_col_str(f"datasets_diff_pk_{'_'.join(pk_column_names)}_ref_{'_'.join(ref_pk_column_names)}")
-    return pk_column_names, ref_pk_column_names, exclude_column_names, check_alias
-
-
-def _create_temp_column_names(unique_id: str) -> dict[str, str]:
-    """Create temporary column names for comparison."""
-    return {
-        "condition": f"__compare_status_{unique_id}",
-        "row_missing": f"__row_missing_{unique_id}",
-        "row_extra": f"__row_extra_{unique_id}",
-        "columns_changed": f"__columns_changed_{unique_id}",
-        "filter": f"__filter_{uuid.uuid4().hex}",
-    }
-
-
-def _initialize_llm_options(llm_opts: dict[str, Any] | None) -> tuple[bool, dict[str, Any]]:
-    """Initialize LLM options and determine if LLM detection is enabled."""
-    enable_detection = llm_opts is not None and llm_opts.get("enable", True)
-    if llm_opts is None:
-        llm_opts = {"llm_pk_detection_endpoint": "databricks-meta-llama-3-1-8b-instruct"}
-    return enable_detection, llm_opts
-
-
 @register_rule("dataset")
 def compare_datasets(
     columns: list[str | Column],
     ref_columns: list[str | Column],
     ref_df_name: str | None = None,
     ref_table: str | None = None,
-    *,
     check_missing_records: bool | None = False,
     exclude_columns: list[str | Column] | None = None,
-    null_safe_matching: bool | dict[str, bool] | None = True,
+    null_safe_row_matching: bool | None = True,
+    null_safe_column_value_matching: bool | None = True,
     row_filter: str | None = None,
     abs_tolerance: float | None = None,
     rel_tolerance: float | None = None,
-    llm_matching_key_detection_options: dict[str, Any] | None = None,
 ) -> tuple[Column, Callable]:
     """
     Dataset-level check that compares two datasets and returns a condition for changed rows,
@@ -1661,10 +1470,9 @@
         column expressions are supported, e.g. F.col("col_name"). This parameter does not alter
         the list of columns used to determine row matches; it only controls which columns are
         skipped during the column value comparison.
-      null_safe_matching: Controls null handling in comparisons. Can be:
-        - bool: If True, treats nulls as equal for both row matching and column value matching.
-        - dict: Fine-grained control with keys 'row' and 'value' (e.g., {'row': True, 'value': False}).
-        Defaults to True (null-safe for both).
+      null_safe_row_matching: If True, treats nulls as equal when matching rows.
+      null_safe_column_value_matching: If True, treats nulls as equal when matching column values.
+        If enabled, (NULL, NULL) column values are equal and matching.
       row_filter: Optional SQL expression to filter rows in the input DataFrame. Auto-injected
         from the check filter.
       abs_tolerance: Values are considered equal if the absolute difference is less than or equal to the tolerance. This is applicable to numeric columns.
@@ -1677,12 +1485,7 @@
             With tolerance=0.01 (1%):
             100 vs 101 → equal (diff = 1, tolerance = 1)
             2.001 vs 2.0099 → equal
-      llm_matching_key_detection_options: Optional dictionary of options for LLM-based matching key detection.
-        When provided, enables automatic matching key detection using LLM to detect primary/matching keys
-        from the provided columns (or all columns if columns is empty). Requires LLM dependencies.
-        Supported options:
-        - llm_pk_detection_endpoint: Databricks Model Serving endpoint (defaults to foundational model)
-        - enable: Set to True to enable LLM detection (default: True when options dict is provided)
+
 
     Returns:
       Tuple[Column, Callable]:
@@ -1698,77 +1501,84 @@
             - if *abs_tolerance* or *rel_tolerance* is negative.
     """
     _validate_ref_params(columns, ref_columns, ref_df_name, ref_table)
-    abs_tolerance, rel_tolerance = _extract_tolerances(abs_tolerance, rel_tolerance)
-    pk_column_names, ref_pk_column_names, exclude_column_names, check_alias = _prepare_column_names(
-        columns, ref_columns, exclude_columns
-    )
-
-    # Extract null-safe matching settings
-    if isinstance(null_safe_matching, dict):
-        null_safe_row_matching = null_safe_matching.get("row", True)
-        null_safe_column_value_matching = null_safe_matching.get("value", True)
-    else:
-        null_safe_row_matching = null_safe_matching if null_safe_matching is not None else True
-        null_safe_column_value_matching = null_safe_matching if null_safe_matching is not None else True
-
-    enable_llm_detection, _llm_options = _initialize_llm_options(llm_matching_key_detection_options)
+
+    abs_tolerance = 0.0 if abs_tolerance is None else abs_tolerance
+    rel_tolerance = 0.0 if rel_tolerance is None else rel_tolerance
+    if abs_tolerance < 0 or rel_tolerance < 0:
+        raise InvalidParameterError("Absolute and/or relative tolerances if provided must be non-negative")
+
+    # convert all input columns to strings
+    pk_column_names = get_columns_as_strings(columns, allow_simple_expressions_only=True)
+    ref_pk_column_names = get_columns_as_strings(ref_columns, allow_simple_expressions_only=True)
+    exclude_column_names = (
+        get_columns_as_strings(exclude_columns, allow_simple_expressions_only=True) if exclude_columns else []
+    )
+    check_alias = normalize_col_str(f"datasets_diff_pk_{'_'.join(pk_column_names)}_ref_{'_'.join(ref_pk_column_names)}")
+
     unique_id = uuid.uuid4().hex
-    internal_column_names = _create_temp_column_names(unique_id)
+    condition_col = f"__compare_status_{unique_id}"
+    row_missing_col = f"__row_missing_{unique_id}"
+    row_extra_col = f"__row_extra_{unique_id}"
+    columns_changed_col = f"__columns_changed_{unique_id}"
+    filter_col = f"__filter_{uuid.uuid4().hex}"
 
     def apply(df: DataFrame, spark: SparkSession, ref_dfs: dict[str, DataFrame]) -> DataFrame:
-        nonlocal columns, ref_columns
-
         ref_df = _get_ref_df(ref_df_name, ref_table, ref_dfs, spark)
 
-        if enable_llm_detection:
-            detected_columns = _detect_matching_keys_with_llm(df, columns, _llm_options, spark, unique_id)
-            columns = detected_columns  # type: ignore[assignment]
-            ref_columns = detected_columns  # type: ignore[assignment]
-
-        compare_columns, skipped_columns = _prepare_compare_columns(df, ref_df, pk_column_names, exclude_column_names)
-        df = df.withColumn(internal_column_names["filter"], F.expr(row_filter) if row_filter else F.lit(True))
+        # map type columns must be skipped as they cannot be compared with eqNullSafe
+        map_type_columns = {field.name for field in df.schema.fields if isinstance(field.dataType, types.MapType)}
+
+        # columns to compare: present in both df and ref_df, not in PK, not excluded, not map type
+        compare_columns = [
+            col
+            for col in df.columns
+            if (
+                col in ref_df.columns
+                and col not in pk_column_names
+                and col not in exclude_column_names
+                and col not in map_type_columns
+            )
+        ]
+
+        # determine skipped columns: present in df, not compared, and not PK
+        skipped_columns = [col for col in df.columns if col not in compare_columns and col not in pk_column_names]
+
+        # apply filter before aliasing to avoid ambiguity
+        df = df.withColumn(filter_col, F.expr(row_filter) if row_filter else F.lit(True))
+
         df = df.alias("df")
         ref_df = ref_df.alias("ref_df")
 
         results = _match_rows(
             df, ref_df, pk_column_names, ref_pk_column_names, check_missing_records, null_safe_row_matching
         )
-        results = _add_row_diffs(
-            results,
-            pk_column_names,
-            ref_pk_column_names,
-            internal_column_names["row_missing"],
-            internal_column_names["row_extra"],
-        )
+        results = _add_row_diffs(results, pk_column_names, ref_pk_column_names, row_missing_col, row_extra_col)
         results = _add_column_diffs(
-            results,
-            compare_columns,
-            internal_column_names["columns_changed"],
-            null_safe_column_value_matching,
-            abs_tolerance,
-            rel_tolerance,
+            results, compare_columns, columns_changed_col, null_safe_column_value_matching, abs_tolerance, rel_tolerance
         )
         results = _add_compare_condition(
-            results,
-            internal_column_names["condition"],
-            internal_column_names["row_missing"],
-            internal_column_names["row_extra"],
-            internal_column_names["columns_changed"],
-            internal_column_names["filter"],
+            results, condition_col, row_missing_col, row_extra_col, columns_changed_col, filter_col
         )
 
-        output_columns = _build_output_columns(
-            pk_column_names, ref_pk_column_names, compare_columns, skipped_columns, internal_column_names["condition"]
+        # in a full outer join, rows may be missing from either side, we take the first non-null value
+        coalesced_pk_columns = [
+            F.coalesce(F.col(f"df.{col}"), F.col(f"ref_df.{ref_col}")).alias(col)
+            for col, ref_col in zip(pk_column_names, ref_pk_column_names)
+        ]
+
+        # make sure original columns + condition column are present in the output
+        return results.select(
+            *coalesced_pk_columns,
+            *[F.col(f"df.{col}").alias(col) for col in compare_columns],
+            *[F.col(f"df.{col}").alias(col) for col in skipped_columns],
+            F.col(condition_col),
         )
-        return results.select(*output_columns)
-
-    condition = F.col(internal_column_names["condition"]).isNotNull()
+
+    condition = F.col(condition_col).isNotNull()
 
     return (
         make_condition(
-            condition=condition,
-            message=F.when(condition, F.to_json(F.col(internal_column_names["condition"]))),
-            alias=check_alias,
+            condition=condition, message=F.when(condition, F.to_json(F.col(condition_col))), alias=check_alias
         ),
         apply,
     )
