import datetime
import re
import warnings
import ipaddress
import uuid
from collections.abc import Callable
from enum import Enum
<<<<<<< HEAD
import pandas as pd  # type: ignore[import-untyped]
=======
from itertools import zip_longest

import operator as py_operator
>>>>>>> 8a3ac177
import pyspark.sql.functions as F
from pyspark.sql import types
from pyspark.sql import Column, DataFrame, SparkSession
from pyspark.sql.window import Window
from databricks.labs.dqx.rule import register_rule
from databricks.labs.dqx.utils import (
    get_column_name_or_alias,
    is_sql_query_safe,
    normalize_col_str,
    get_columns_as_strings,
)

_IPV4_OCTET = r"(25[0-5]|2[0-4]\d|1\d{2}|[1-9]?\d)"
_IPV4_CIDR_SUFFIX = r"(3[0-2]|[12]?\d)"
IPV4_MAX_OCTET_COUNT = 4
IPV4_BIT_LENGTH = 32


class DQPattern(Enum):
    """Enum class to represent DQ patterns used to match data in columns."""

    IPV4_ADDRESS = rf"^{_IPV4_OCTET}\.{_IPV4_OCTET}\.{_IPV4_OCTET}\.{_IPV4_OCTET}$"
    IPV4_CIDR_BLOCK = rf"{IPV4_ADDRESS[:-1]}/{_IPV4_CIDR_SUFFIX}$"


def make_condition(condition: Column, message: Column | str, alias: str) -> Column:
    """Helper function to create a condition column.

    Args:
        condition: condition expression.
            - Pass the check if the condition evaluates to False
            - Fail the check if condition evaluates to True
        message: message to output - it could be either *Column* object, or string constant
        alias: name for the resulting column

    Returns:
        an instance of *Column* type, that either returns string if condition is evaluated to *true*,
        or *null* if condition is evaluated to *false*
    """
    if isinstance(message, str):
        msg_col = F.lit(message)
    else:
        msg_col = message

    return (F.when(condition, msg_col).otherwise(F.lit(None).cast("string"))).alias(_cleanup_alias_name(alias))


def matches_pattern(column: str | Column, pattern: DQPattern) -> Column:
    """Checks whether the values in the input column match a given pattern.

    Args:
        column: column to check; can be a string column name or a column expression
        pattern: pattern to match against

    Returns:
        Column object for condition
    """
    col_str_norm, col_expr_str, col_expr = _get_normalized_column_and_expr(column)
    condition = _does_not_match_pattern(col_expr, pattern)
    final_condition = F.when(col_expr.isNotNull(), condition).otherwise(F.lit(None))

    condition_str = f"' in Column '{col_expr_str}' does not match pattern '{pattern.name}'"

    return make_condition(
        final_condition,
        F.concat_ws("", F.lit("Value '"), col_expr.cast("string"), F.lit(condition_str)),
        f"{col_str_norm}_does_not_match_pattern_{pattern.name.lower()}",
    )


@register_rule("row")
def is_not_null_and_not_empty(column: str | Column, trim_strings: bool | None = False) -> Column:
    """Checks whether the values in the input column are not null and not empty.

    Args:
        column: column to check; can be a string column name or a column expression
        trim_strings: boolean flag to trim spaces from strings

    Returns:
        Column object for condition
    """
    col_str_norm, col_expr_str, col_expr = _get_normalized_column_and_expr(column)
    if trim_strings:
        col_expr = F.trim(col_expr).alias(col_str_norm)
    condition = col_expr.isNull() | (col_expr.cast("string").isNull() | (col_expr.cast("string") == F.lit("")))
    return make_condition(
        condition, f"Column '{col_expr_str}' value is null or empty", f"{col_str_norm}_is_null_or_empty"
    )


@register_rule("row")
def is_not_empty(column: str | Column) -> Column:
    """Checks whether the values in the input column are not empty (but may be null).

    Args:
        column: column to check; can be a string column name or a column expression

    Returns:
        Column object for condition
    """
    col_str_norm, col_expr_str, col_expr = _get_normalized_column_and_expr(column)
    condition = col_expr.cast("string") == F.lit("")
    return make_condition(condition, f"Column '{col_expr_str}' value is empty", f"{col_str_norm}_is_empty")


@register_rule("row")
def is_not_null(column: str | Column) -> Column:
    """Checks whether the values in the input column are not null.

    Args:
        column: column to check; can be a string column name or a column expression

    Returns:
        Column object for condition
    """
    col_str_norm, col_expr_str, col_expr = _get_normalized_column_and_expr(column)
    return make_condition(col_expr.isNull(), f"Column '{col_expr_str}' value is null", f"{col_str_norm}_is_null")


@register_rule("row")
def is_not_null_and_is_in_list(column: str | Column, allowed: list) -> Column:
    """Checks whether the values in the input column are not null and present in the list of allowed values.

    Args:
        column: column to check; can be a string column name or a column expression
        allowed: list of allowed values (actual values or Column objects)

    Returns:
        Column object for condition
    """
    if not allowed:
        raise ValueError("allowed list is not provided.")

    allowed_cols = [item if isinstance(item, Column) else F.lit(item) for item in allowed]
    col_str_norm, col_expr_str, col_expr = _get_normalized_column_and_expr(column)
    condition = col_expr.isNull() | ~col_expr.isin(*allowed_cols)
    return make_condition(
        condition,
        F.concat_ws(
            "",
            F.lit("Value '"),
            F.when(col_expr.isNull(), F.lit("null")).otherwise(col_expr.cast("string")),
            F.lit(f"' in Column '{col_expr_str}' is null or not in the allowed list: ["),
            F.concat_ws(", ", *allowed_cols),
            F.lit("]"),
        ),
        f"{col_str_norm}_is_null_or_is_not_in_the_list",
    )


@register_rule("row")
def is_in_list(column: str | Column, allowed: list) -> Column:
    """Checks whether the values in the input column are present in the list of allowed values
    (null values are allowed).

    Args:
        column: column to check; can be a string column name or a column expression
        allowed: list of allowed values (actual values or Column objects)

    Returns:
        Column object for condition
    """
    if not allowed:
        raise ValueError("allowed list is not provided.")

    allowed_cols = [item if isinstance(item, Column) else F.lit(item) for item in allowed]
    col_str_norm, col_expr_str, col_expr = _get_normalized_column_and_expr(column)
    condition = ~col_expr.isin(*allowed_cols)
    return make_condition(
        condition,
        F.concat_ws(
            "",
            F.lit("Value '"),
            F.when(col_expr.isNull(), F.lit("null")).otherwise(col_expr.cast("string")),
            F.lit(f"' in Column '{col_expr_str}' is not in the allowed list: ["),
            F.concat_ws(", ", *allowed_cols),
            F.lit("]"),
        ),
        f"{col_str_norm}_is_not_in_the_list",
    )


@register_rule("row")
def sql_expression(
    expression: str,
    msg: str | None = None,
    name: str | None = None,
    negate: bool = False,
    columns: list[str | Column] | None = None,
) -> Column:
    """Checks whether the condition provided as an SQL expression is met.

    Args:
        expression: SQL expression. Fail if expression evaluates to True, pass if it evaluates to False.
        msg: optional message of the *Column* type, automatically generated if None
        name: optional name of the resulting column, automatically generated if None
        negate: if the condition should be negated (true) or not. For example, "col is not null" will mark null
            values as "bad". Although sometimes it's easier to specify it other way around "col is null" + negate set to False
        columns: optional list of columns to be used for reporting. Unused in the actual logic.

    Returns:
        new Column
    """
    expr_col = F.expr(expression)
    expr_msg = expression

    if negate:
        expr_msg = "~(" + expression + ")"
        message = F.concat_ws("", F.lit(f"Value is matching expression: {expr_msg}"))
    else:
        expr_col = ~expr_col
        message = F.concat_ws("", F.lit(f"Value is not matching expression: {expr_msg}"))

    if not name:
        name = get_column_name_or_alias(expr_col, normalize=True)
        if columns:
            name = normalize_col_str(
                "_".join([get_column_name_or_alias(col, normalize=True) for col in columns]) + "_" + name
            )

    return make_condition(expr_col, msg or message, name)


@register_rule("row")
def is_older_than_col2_for_n_days(
    column1: str | Column, column2: str | Column, days: int = 0, negate: bool = False
) -> Column:
    """Checks whether the values in one input column are at least N days older than the values in another column.

    Args:
        column1: first column to check; can be a string column name or a column expression
        column2: second column to check; can be a string column name or a column expression
        days: number of days
        negate: if the condition should be negated (true) or not; if negated, the check will fail when values in the
            first column are at least N days older than values in the second column

    Returns:
        new Column
    """
    col_str_norm1, col_expr_str1, col_expr1 = _get_normalized_column_and_expr(column1)
    col_str_norm2, col_expr_str2, col_expr2 = _get_normalized_column_and_expr(column2)

    col1_date = F.to_date(col_expr1)
    col2_date = F.to_date(col_expr2)
    condition = col1_date >= F.date_sub(col2_date, days)
    if negate:
        return make_condition(
            ~condition,
            F.concat_ws(
                "",
                F.lit("Value '"),
                col1_date.cast("string"),
                F.lit(f"' in Column '{col_expr_str1}' is less than Value '"),
                col2_date.cast("string"),
                F.lit(f"' in Column '{col_expr_str2}' for {days} or more days"),
            ),
            f"is_col_{col_str_norm1}_not_older_than_{col_str_norm2}_for_n_days",
        )

    return make_condition(
        condition,
        F.concat_ws(
            "",
            F.lit("Value '"),
            col1_date.cast("string"),
            F.lit(f"' in Column '{col_expr_str1}' is not less than Value '"),
            col2_date.cast("string"),
            F.lit(f"' in Column '{col_expr_str2}' for more than {days} days"),
        ),
        f"is_col_{col_str_norm1}_older_than_{col_str_norm2}_for_n_days",
    )


@register_rule("row")
def is_older_than_n_days(
    column: str | Column, days: int, curr_date: Column | None = None, negate: bool = False
) -> Column:
    """Checks whether the values in the input column are at least N days older than the current date.

    Args:
        column: column to check; can be a string column name or a column expression
        days: number of days
        curr_date: (optional) set current date
        negate: if the condition should be negated (true) or not; if negated, the check will fail when values in the
            first column are at least N days older than values in the second column

    Returns:
        new Column
    """
    col_str_norm, col_expr_str, col_expr = _get_normalized_column_and_expr(column)
    if curr_date is None:
        curr_date = F.current_date()

    col_date = F.to_date(col_expr)
    condition = col_date >= F.date_sub(curr_date, days)

    if negate:
        return make_condition(
            ~condition,
            F.concat_ws(
                "",
                F.lit("Value '"),
                col_date.cast("string"),
                F.lit(f"' in Column '{col_expr_str}' is less than current date '"),
                curr_date.cast("string"),
                F.lit(f"' for {days} or more days"),
            ),
            f"is_col_{col_str_norm}_not_older_than_n_days",
        )

    return make_condition(
        condition,
        F.concat_ws(
            "",
            F.lit("Value '"),
            col_date.cast("string"),
            F.lit(f"' in Column '{col_expr_str}' is not less than current date '"),
            curr_date.cast("string"),
            F.lit(f"' for more than {days} days"),
        ),
        f"is_col_{col_str_norm}_older_than_n_days",
    )


@register_rule("row")
def is_not_in_future(column: str | Column, offset: int = 0, curr_timestamp: Column | None = None) -> Column:
    """Checks whether the values in the input column contain a timestamp that is not in the future,
    where 'future' is defined as current_timestamp + offset (in seconds).

    Args:
        column: column to check; can be a string column name or a column expression
        offset: offset (in seconds) to add to the current timestamp at time of execution
        curr_timestamp: (optional) set current timestamp

    Returns:
        new Column
    """
    col_str_norm, col_expr_str, col_expr = _get_normalized_column_and_expr(column)
    if curr_timestamp is None:
        curr_timestamp = F.current_timestamp()

    timestamp_offset = F.from_unixtime(F.unix_timestamp(curr_timestamp) + offset)
    condition = col_expr > timestamp_offset

    return make_condition(
        condition,
        F.concat_ws(
            "",
            F.lit("Value '"),
            col_expr.cast("string"),
            F.lit(f"' in Column '{col_expr_str}' is greater than time '"),
            timestamp_offset,
            F.lit("'"),
        ),
        f"{col_str_norm}_in_future",
    )


@register_rule("row")
def is_not_in_near_future(column: str | Column, offset: int = 0, curr_timestamp: Column | None = None) -> Column:
    """Checks whether the values in the input column contain a timestamp that is not in the near future,
    where 'near future' is defined as greater than the current timestamp
    but less than the current_timestamp + offset (in seconds).

    Args:
        column: column to check; can be a string column name or a column expression
        offset: offset (in seconds) to add to the current timestamp at time of execution
        curr_timestamp: (optional) set current timestamp

    Returns:
        new Column
    """
    col_str_norm, col_expr_str, col_expr = _get_normalized_column_and_expr(column)
    if curr_timestamp is None:
        curr_timestamp = F.current_timestamp()

    near_future = F.from_unixtime(F.unix_timestamp(curr_timestamp) + offset)
    condition = (col_expr > curr_timestamp) & (col_expr < near_future)

    return make_condition(
        condition,
        F.concat_ws(
            "",
            F.lit("Value '"),
            col_expr.cast("string"),
            F.lit(f"' in Column '{col_expr_str}' is greater than '"),
            curr_timestamp.cast("string"),
            F.lit(" and smaller than '"),
            near_future.cast("string"),
            F.lit("'"),
        ),
        f"{col_str_norm}_in_near_future",
    )


@register_rule("row")
def is_equal_to(
    column: str | Column, value: int | float | str | datetime.date | datetime.datetime | Column | None = None
) -> Column:
    """Check whether the values in the input column are equal to the given value.

    Args:
        column (str | Column): Column to check. Can be a string column name or a column expression.
        value (int | float | str | datetime.date | datetime.datetime | Column | None, optional):
            The value to compare with. Can be a literal or a Spark Column. Defaults to None.

    Returns:
        Column: A Spark Column condition that fails if the column value is not equal to the given value.
    """
    col_str_norm, col_expr_str, col_expr = _get_normalized_column_and_expr(column)
    value_expr = _get_limit_expr(value)
    condition = col_expr != value_expr

    return make_condition(
        condition,
        F.concat_ws(
            "",
            F.lit("Value '"),
            col_expr.cast("string"),
            F.lit(f"' in Column '{col_expr_str}' is not equal to value: "),
            value_expr.cast("string"),
        ),
        f"{col_str_norm}_not_equal_to_value",
    )


@register_rule("row")
def is_not_equal_to(
    column: str | Column, value: int | float | str | datetime.date | datetime.datetime | Column | None = None
) -> Column:
    """Check whether the values in the input column are not equal to the given value.

    Args:
        column (str | Column): Column to check. Can be a string column name or a column expression.
        value (int | float | str | datetime.date | datetime.datetime | Column | None, optional):
            The value to compare with. Can be a literal or a Spark Column. Defaults to None.

    Returns:
        Column: A Spark Column condition that fails if the column value is equal to the given value.
    """
    col_str_norm, col_expr_str, col_expr = _get_normalized_column_and_expr(column)
    value_expr = _get_limit_expr(value)
    condition = col_expr == value_expr

    return make_condition(
        condition,
        F.concat_ws(
            "",
            F.lit("Value '"),
            col_expr.cast("string"),
            F.lit(f"' in Column '{col_expr_str}' is equal to value: "),
            value_expr.cast("string"),
        ),
        f"{col_str_norm}_equal_to_value",
    )


@register_rule("row")
def is_not_less_than(
    column: str | Column, limit: int | datetime.date | datetime.datetime | str | Column | None = None
) -> Column:
    """Checks whether the values in the input column are not less than the provided limit.

    Args:
        column: column to check; can be a string column name or a column expression
        limit: limit to use in the condition as number, date, timestamp, column name or sql expression

    Returns:
        new Column
    """
    col_str_norm, col_expr_str, col_expr = _get_normalized_column_and_expr(column)
    limit_expr = _get_limit_expr(limit)
    condition = col_expr < limit_expr

    return make_condition(
        condition,
        F.concat_ws(
            "",
            F.lit("Value '"),
            col_expr.cast("string"),
            F.lit(f"' in Column '{col_expr_str}' is less than limit: "),
            limit_expr.cast("string"),
        ),
        f"{col_str_norm}_less_than_limit",
    )


@register_rule("row")
def is_not_greater_than(
    column: str | Column, limit: int | datetime.date | datetime.datetime | str | Column | None = None
) -> Column:
    """Checks whether the values in the input column are not greater than the provided limit.

    Args:
        column: column to check; can be a string column name or a column expression
        limit: limit to use in the condition as number, date, timestamp, column name or sql expression

    Returns:
        new Column
    """
    col_str_norm, col_expr_str, col_expr = _get_normalized_column_and_expr(column)
    limit_expr = _get_limit_expr(limit)
    condition = col_expr > limit_expr

    return make_condition(
        condition,
        F.concat_ws(
            "",
            F.lit("Value '"),
            col_expr.cast("string"),
            F.lit(f"' in Column '{col_expr_str}' is greater than limit: "),
            limit_expr.cast("string"),
        ),
        f"{col_str_norm}_greater_than_limit",
    )


@register_rule("row")
def is_in_range(
    column: str | Column,
    min_limit: int | datetime.date | datetime.datetime | str | Column | None = None,
    max_limit: int | datetime.date | datetime.datetime | str | Column | None = None,
) -> Column:
    """Checks whether the values in the input column are in the provided limits (inclusive of both boundaries).

    Args:
        column: column to check; can be a string column name or a column expression
        min_limit: min limit to use in the condition as number, date, timestamp, column name or sql expression
        max_limit: max limit to use in the condition as number, date, timestamp, column name or sql expression

    Returns:
        new Column
    """
    col_str_norm, col_expr_str, col_expr = _get_normalized_column_and_expr(column)
    min_limit_expr = _get_limit_expr(min_limit)
    max_limit_expr = _get_limit_expr(max_limit)

    condition = (col_expr < min_limit_expr) | (col_expr > max_limit_expr)

    return make_condition(
        condition,
        F.concat_ws(
            "",
            F.lit("Value '"),
            col_expr.cast("string"),
            F.lit(f"' in Column '{col_expr_str}' not in range: ["),
            min_limit_expr.cast("string"),
            F.lit(", "),
            max_limit_expr.cast("string"),
            F.lit("]"),
        ),
        f"{col_str_norm}_not_in_range",
    )


@register_rule("row")
def is_not_in_range(
    column: str | Column,
    min_limit: int | datetime.date | datetime.datetime | str | Column | None = None,
    max_limit: int | datetime.date | datetime.datetime | str | Column | None = None,
) -> Column:
    """Checks whether the values in the input column are outside the provided limits (inclusive of both boundaries).

    Args:
        column: column to check; can be a string column name or a column expression
        min_limit: min limit to use in the condition as number, date, timestamp, column name or sql expression
        max_limit: min limit to use in the condition as number, date, timestamp, column name or sql expression

    Returns:
        new Column
    """
    col_str_norm, col_expr_str, col_expr = _get_normalized_column_and_expr(column)
    min_limit_expr = _get_limit_expr(min_limit)
    max_limit_expr = _get_limit_expr(max_limit)

    condition = (col_expr >= min_limit_expr) & (col_expr <= max_limit_expr)

    return make_condition(
        condition,
        F.concat_ws(
            "",
            F.lit("Value '"),
            col_expr.cast("string"),
            F.lit(f"' in Column '{col_expr_str}' in range: ["),
            min_limit_expr.cast("string"),
            F.lit(", "),
            max_limit_expr.cast("string"),
            F.lit("]"),
        ),
        f"{col_str_norm}_in_range",
    )


@register_rule("row")
def regex_match(column: str | Column, regex: str, negate: bool = False) -> Column:
    """Checks whether the values in the input column matches a given regex.

    Args:
        column: column to check; can be a string column name or a column expression
        regex: regex to check
        negate: if the condition should be negated (true) or not

    Returns:
        Column object for condition
    """
    col_str_norm, col_expr_str, col_expr = _get_normalized_column_and_expr(column)
    if negate:
        condition = col_expr.rlike(regex)
        return make_condition(condition, f"Column '{col_expr_str}' is matching regex", f"{col_str_norm}_matching_regex")

    condition = ~col_expr.rlike(regex)
    return make_condition(
        condition, f"Column '{col_expr_str}' is not matching regex", f"{col_str_norm}_not_matching_regex"
    )


@register_rule("row")
def is_not_null_and_not_empty_array(column: str | Column) -> Column:
    """Checks whether the values in the array input column are not null and not empty.

    Args:
        column: column to check; can be a string column name or a column expression

    Returns:
        Column object for condition
    """
    col_str_norm, col_expr_str, col_expr = _get_normalized_column_and_expr(column)
    condition = col_expr.isNull() | (F.size(col_expr) == 0)
    return make_condition(
        condition, f"Column '{col_expr_str}' is null or empty array", f"{col_str_norm}_is_null_or_empty_array"
    )


@register_rule("row")
def is_valid_date(column: str | Column, date_format: str | None = None) -> Column:
    """Checks whether the values in the input column have valid date formats.

    Args:
        column: column to check; can be a string column name or a column expression
        date_format: date format (e.g. 'yyyy-mm-dd')

    Returns:
        Column object for condition
    """
    col_str_norm, col_expr_str, col_expr = _get_normalized_column_and_expr(column)
    date_col = F.try_to_timestamp(col_expr) if date_format is None else F.try_to_timestamp(col_expr, F.lit(date_format))
    condition = F.when(col_expr.isNull(), F.lit(None)).otherwise(date_col.isNull())
    condition_str = f"' in Column '{col_expr_str}' is not a valid date"
    if date_format is not None:
        condition_str += f" with format '{date_format}'"
    return make_condition(
        condition,
        F.concat_ws("", F.lit("Value '"), col_expr.cast("string"), F.lit(condition_str)),
        f"{col_str_norm}_is_not_valid_date",
    )


@register_rule("row")
def is_valid_timestamp(column: str | Column, timestamp_format: str | None = None) -> Column:
    """Checks whether the values in the input column have valid timestamp formats.

    Args:
        column: column to check; can be a string column name or a column expression
        timestamp_format: timestamp format (e.g. 'yyyy-mm-dd HH:mm:ss')

    Returns:
        Column object for condition
    """
    col_str_norm, col_expr_str, col_expr = _get_normalized_column_and_expr(column)
    ts_col = (
        F.try_to_timestamp(col_expr)
        if timestamp_format is None
        else F.try_to_timestamp(col_expr, F.lit(timestamp_format))
    )
    condition = F.when(col_expr.isNull(), F.lit(None)).otherwise(ts_col.isNull())
    condition_str = f"' in Column '{col_expr_str}' is not a valid timestamp"
    if timestamp_format is not None:
        condition_str += f" with format '{timestamp_format}'"
    return make_condition(
        condition,
        F.concat_ws("", F.lit("Value '"), col_expr.cast("string"), F.lit(condition_str)),
        f"{col_str_norm}_is_not_valid_timestamp",
    )


@register_rule("row")
def is_valid_ipv4_address(column: str | Column) -> Column:
    """Checks whether the values in the input column have valid IPv4 address formats.

    Args:
        column: column to check; can be a string column name or a column expression

    Returns:
        Column object for condition
    """
    return matches_pattern(column, DQPattern.IPV4_ADDRESS)


@register_rule("row")
def is_ipv4_address_in_cidr(column: str | Column, cidr_block: str) -> Column:
    """
    Checks if an IPv4 column value falls within the given CIDR block.

    Args:
        column: column to check; can be a string column name or a column expression
        cidr_block: CIDR block string (e.g., '192.168.1.0/24')

    Raises:
        ValueError: If cidr_block is not a valid string in CIDR notation.

    Returns:
        Column object for condition
    """

    if not cidr_block:
        raise ValueError("'cidr_block' must be a non-empty string.")

    if not re.match(DQPattern.IPV4_CIDR_BLOCK.value, cidr_block):
        raise ValueError(f"CIDR block '{cidr_block}' is not a valid IPv4 CIDR block.")

    col_str_norm, col_expr_str, col_expr = _get_normalized_column_and_expr(column)
    cidr_col_expr = F.lit(cidr_block)
    ipv4_msg_col = is_valid_ipv4_address(column)

    ip_bits_col = _convert_ipv4_to_bits(col_expr)
    cidr_ip_bits_col, cidr_prefix_length_col = _convert_ipv4_cidr_to_bits_and_prefix(cidr_col_expr)
    ip_net = _get_network_address(ip_bits_col, cidr_prefix_length_col, IPV4_BIT_LENGTH)
    cidr_net = _get_network_address(cidr_ip_bits_col, cidr_prefix_length_col, IPV4_BIT_LENGTH)

    cidr_msg = F.concat_ws(
        "",
        F.lit("Value '"),
        col_expr.cast("string"),
        F.lit(f"' in Column '{col_expr_str}' is not in the CIDR block '{cidr_block}'"),
    )
    return make_condition(
        condition=ipv4_msg_col.isNotNull() | (ip_net != cidr_net),
        message=F.when(ipv4_msg_col.isNotNull(), ipv4_msg_col).otherwise(cidr_msg),
        alias=f"{col_str_norm}_is_not_ipv4_in_cidr",
    )


@register_rule("row")
def is_valid_ipv6_address(column: str | Column) -> Column:
    """
    Validate if the column contains properly formatted IPv6 addresses.

    Args:
        column: The column to check; can be a string column name or a Column expression.

    Returns:
        Column object for condition indicating whether a value is a valid IPv6 address.
    """
    warnings.warn(
        "IPv6 Address validation uses pandas user-defined functions which may degrade performance. "
        "Sample or limit large datasets when running IPV6 address validation.",
        UserWarning,
    )

    col_str_norm, col_expr_str, col_expr = _get_normalized_column_and_expr(column)

    is_valid_ipv6_address_udf = _build_is_valid_ipv6_address_udf()
    ipv6_match_condition = is_valid_ipv6_address_udf(col_expr)
    final_condition = F.when(col_expr.isNotNull(), ~ipv6_match_condition).otherwise(F.lit(None))
    condition_str = f"' in Column '{col_expr_str}' does not match pattern 'IPV6_ADDRESS'"

    return make_condition(
        final_condition,
        F.concat_ws("", F.lit("Value '"), col_expr.cast("string"), F.lit(condition_str)),
        f"{col_str_norm}_does_not_match_pattern_ipv6_address",
    )


@register_rule("row")
def is_ipv6_address_in_cidr(column: str | Column, cidr_block: str) -> Column:
    """
    Fail if IPv6 is invalid OR (valid AND not in CIDR). Null for null inputs.

    Args:
        column: The column to check; can be a string column name or a Column expression.
        cidr_block: The CIDR block to check against.

    Returns:
        Column: A Column expression indicating whether each value is not a valid IPv6 address or not in the CIDR block.
    """
    warnings.warn(
        "Checking if an IPv6 Address is in CIDR block uses pandas user-defined functions "
        "which may degrade performance. Sample or limit large datasets when running IPv6 validation.",
        UserWarning,
    )

    if not cidr_block:
        raise ValueError("'cidr_block' must be a non-empty string.")

    if not _is_valid_ipv6_cidr_block(cidr_block):
        raise ValueError(f"CIDR block '{cidr_block}' is not a valid IPv6 CIDR block.")

    col_str_norm, col_expr_str, col_expr = _get_normalized_column_and_expr(column)
    cidr_lit = F.lit(cidr_block)
    ipv6_msg_col = is_valid_ipv6_address(column)
    is_valid_ipv6 = ipv6_msg_col.isNull()
    in_cidr = _build_is_ipv6_address_in_cidr_udf()(col_expr, cidr_lit)
    condition = F.when(col_expr.isNull(), F.lit(None)).otherwise(
        F.when(~is_valid_ipv6, F.lit(True)).otherwise(~in_cidr)
    )
    cidr_msg = F.concat_ws(
        "",
        F.lit("Value '"),
        col_expr.cast("string"),
        F.lit("' in Column '"),
        F.lit(col_expr_str),
        F.lit(f"' is not in the CIDR block '{cidr_block}'"),
    )
    message = F.when(~is_valid_ipv6, ipv6_msg_col).otherwise(cidr_msg)

    return make_condition(
        condition=condition,
        message=message,
        alias=f"{col_str_norm}_is_not_ipv6_in_cidr",
    )


def is_data_fresh(
    column: str | Column,
    max_age_minutes: int,
    base_timestamp: str | datetime.date | datetime.datetime | Column | None = None,
) -> Column:
    """Checks whether the values in the timestamp column are not older than the specified number of minutes from the base timestamp column.

    This is useful for identifying stale data due to delayed pipelines and helps catch upstream issues early.

    Args:
        column: column to check; can be a string column name or a column expression containing timestamp values
        max_age_minutes: maximum age in minutes before data is considered stale
        base_timestamp: (optional) set base timestamp column from which the stale check is calculated, if not provided uses current_timestamp()

    Returns:
        Column object for condition
    """
    col_str_norm, col_expr_str, col_expr = _get_normalized_column_and_expr(column)
    if base_timestamp is None:
        base_timestamp = F.current_timestamp()
    base_timestamp_col_expr = _get_limit_expr(base_timestamp)
    # Calculate the threshold timestamp (base time - max_age_minutes)
    threshold_timestamp = base_timestamp_col_expr - F.expr(f"INTERVAL {max_age_minutes} MINUTES")

    # Check if the timestamp is older than the threshold (stale)
    condition = col_expr < threshold_timestamp

    return make_condition(
        condition,
        F.concat_ws(
            "",
            F.lit("Value '"),
            col_expr.cast("string"),
            F.lit(f"' in Column '{col_expr_str}' is older than {max_age_minutes} minutes from base timestamp '"),
            base_timestamp_col_expr.cast("string"),
            F.lit("'"),
        ),
        f"{col_str_norm}_is_data_fresh",
    )


@register_rule("dataset")
def is_unique(
    columns: list[str | Column],
    nulls_distinct: bool = True,
    row_filter: str | None = None,
) -> tuple[Column, Callable]:
    """
    Build a uniqueness check condition and closure for dataset-level validation.

    This function checks whether the specified columns contain unique values within the dataset
    and reports rows with duplicate combinations. When *nulls_distinct*
    is True (default), rows with NULLs are treated as distinct (SQL ANSI behavior); otherwise,
    NULLs are treated as equal when checking for duplicates.

    In streaming, uniqueness is validated within individual micro-batches only.

    Args:
        columns: List of column names (str) or Spark Column expressions to validate for uniqueness.
        nulls_distinct: Whether NULLs are treated as distinct (default: True).
        row_filter: Optional SQL expression for filtering rows before checking uniqueness.
            Auto-injected from the check filter.

    Returns:
        A tuple of:
            - A Spark Column representing the condition for uniqueness violations.
            - A closure that applies the uniqueness check and adds the necessary condition/count columns.
    """
    if len(columns) == 1:
        single_key = columns[0]
        column = F.col(single_key) if isinstance(single_key, str) else single_key
    else:  # composite key
        column = F.struct(*[F.col(col) if isinstance(col, str) else col for col in columns])

    col_str_norm, col_expr_str, col_expr = _get_normalized_column_and_expr(column)

    unique_str = uuid.uuid4().hex  # make sure any column added to the dataframe is unique
    condition_col = f"__condition_{col_str_norm}_{unique_str}"
    count_col = f"__count_{col_str_norm}_{unique_str}"

    def apply(df: DataFrame) -> DataFrame:
        """
        Apply the uniqueness check logic to the DataFrame.

        Adds columns indicating whether the row violates uniqueness, and how many duplicates exist.
        The condition is applied during check evaluation to flag duplicates.

        Args:
            df: The input DataFrame to validate for uniqueness.

        Returns:
            The DataFrame with additional condition and count columns for uniqueness validation.
        """
        window_count_col = f"__window_count_{col_str_norm}_{unique_str}"

        w = Window.partitionBy(col_expr)

        filter_condition = F.lit(True)
        if row_filter:
            filter_condition = filter_condition & F.expr(row_filter)

        if nulls_distinct:
            # All columns must be non-null
            for col in columns:
                col_ref = F.col(col) if isinstance(col, str) else col
                filter_condition = filter_condition & col_ref.isNotNull()

        # Conditionally count only matching rows within the window
        df = df.withColumn(window_count_col, F.sum(F.when(filter_condition, F.lit(1)).otherwise(F.lit(0))).over(w))

        df = (
            # Add condition column used in make_condition
            df.withColumn(condition_col, F.col(window_count_col) > 1)
            .withColumn(count_col, F.coalesce(F.col(window_count_col), F.lit(0)))
            .drop(window_count_col)
        )

        return df

    condition = make_condition(
        condition=F.col(condition_col),
        message=F.concat_ws(
            "",
            F.lit("Value '"),
            (
                col_expr.cast("string")
                if nulls_distinct
                else F.when(col_expr.isNull(), F.lit("null")).otherwise(col_expr.cast("string"))
            ),
            F.lit(f"' in column '{col_expr_str}' is not unique, found "),
            F.col(count_col).cast("string"),
            F.lit(" duplicates"),
        ),
        alias=f"{col_str_norm}_is_not_unique",
    )

    return condition, apply


@register_rule("dataset")
def foreign_key(
    columns: list[str | Column],
    ref_columns: list[str | Column],
    ref_df_name: str | None = None,  # must provide reference DataFrame name
    ref_table: str | None = None,  # or reference table name
    negate: bool = False,
    row_filter: str | None = None,
) -> tuple[Column, Callable]:
    """
    Build a foreign key check condition and closure for dataset-level validation.

    This function verifies that values in the specified foreign key columns exist (or don't exist, if *negate=True*) in
    the corresponding reference columns of another DataFrame or table. Rows where
    foreign key values do not match the reference are reported as violations.

    NULL values in the foreign key columns are ignored (SQL ANSI behavior).

    Args:
        columns: List of column names (str) or Column expressions in the dataset (foreign key).
        ref_columns: List of column names (str) or Column expressions in the reference dataset.
        ref_df_name: Name of the reference DataFrame (used when passing DataFrames directly).
        ref_table: Name of the reference table (used when reading from catalog).
        row_filter: Optional SQL expression for filtering rows before checking the foreign key.
            Auto-injected from the check filter.
        negate: If True, the condition is negated (i.e., the check fails when the foreign key values exist in the
            reference DataFrame/Table). If False, the check fails when the foreign key values do not exist in the reference.

    Returns:
        A tuple of:
            - A Spark Column representing the condition for foreign key violations.
            - A closure that applies the foreign key validation by joining against the reference.
    """
    _validate_ref_params(columns, ref_columns, ref_df_name, ref_table)

    not_null_condition = F.lit(True)
    if len(columns) == 1:
        column = columns[0]
        ref_column = ref_columns[0]
    else:
        column, ref_column, not_null_condition = _handle_fk_composite_keys(columns, ref_columns, not_null_condition)

    col_str_norm, col_expr_str, col_expr = _get_normalized_column_and_expr(column)
    ref_col_str_norm, ref_col_expr_str, ref_col_expr = _get_normalized_column_and_expr(ref_column)
    unique_str = uuid.uuid4().hex  # make sure any column added to the dataframe is unique
    condition_col = f"__{col_str_norm}_{unique_str}"

    def apply(df: DataFrame, spark: SparkSession, ref_dfs: dict[str, DataFrame]) -> DataFrame:
        """
        Apply the foreign key check logic to the DataFrame.

        Joins the dataset with the reference DataFrame or table to verify the foreign key values.
        Adds a condition column indicating whether each row violates the foreign key constraint.

        Args:
            df: The input DataFrame to validate.
            spark: SparkSession used if reading a reference table.
            ref_dfs: Dictionary of reference DataFrames (by name), used for joins.

        Returns:
            The DataFrame with an additional condition column for foreign key validation.
        """
        ref_df = _get_ref_df(ref_df_name, ref_table, ref_dfs, spark)

        ref_alias = f"__ref_{col_str_norm}_{unique_str}"
        ref_df_distinct = ref_df.select(ref_col_expr.alias(ref_alias)).distinct()

        filter_expr = F.expr(row_filter) if row_filter else F.lit(True)

        joined = df.join(
            ref_df_distinct, on=(col_expr == F.col(ref_alias)) & col_expr.isNotNull() & filter_expr, how="left"
        )

        base_condition = not_null_condition & col_expr.isNotNull()
        match_failed = F.col(ref_alias).isNull()
        match_succeeded = F.col(ref_alias).isNotNull()
        violation_condition = base_condition & (match_succeeded if negate else match_failed)

        # FK violation: no match found for non-null FK values if negate=False, opposite if negate=True
        # Add condition column used in make_condition
        result_df = joined.withColumn(condition_col, violation_condition)

        return result_df

    op_name = "exists_in" if negate else "not_exists_in"

    condition = make_condition(
        condition=F.col(condition_col),
        message=F.concat_ws(
            "",
            F.lit("Value '"),
            col_expr.cast("string"),
            F.lit("' in column '"),
            F.lit(col_expr_str),
            F.lit(f"' {'' if negate else 'not '}found in reference column '"),
            F.lit(ref_col_expr_str),
            F.lit("'"),
        ),
        alias=f"{col_str_norm}_{op_name}_ref_{ref_col_str_norm}",
    )

    return condition, apply


@register_rule("dataset")
def sql_query(
    query: str,
    merge_columns: list[str],
    msg: str | None = None,
    name: str | None = None,
    negate: bool = False,
    condition_column: str = "condition",
    input_placeholder: str = "input_view",
    row_filter: str | None = None,
) -> tuple[Column, Callable]:
    """
    Checks whether the condition column generated by SQL query is met.

    Args:
        query: SQL query that must return as a minimum a condition column and
            all merge columns. The resulting DataFrame is automatically joined back to the input DataFrame
            using the merge_columns. Reference DataFrames when provided in the ref_dfs parameter are registered as temp view.
        condition_column: Column name indicating violation (boolean). Fail the check if True, pass it if False
        merge_columns: List of columns for join back to the input DataFrame.
            They must provide a unique key for the join, otherwise a duplicate records may be produced.
        msg: Optional custom message or Column expression.
        name: Optional name for the result.
        negate: If True, the condition is negated (i.e., the check fails when the condition is False).
        input_placeholder: Name to be used in the sql query as `{{ input_placeholder }}` to refer to the
            input DataFrame on which the checks are applied.
        row_filter: Optional SQL expression for filtering rows before checking the foreign key.
            Auto-injected from the check filter.

    Returns:
        Tuple (condition column, apply function).
    """
    if not merge_columns:
        raise ValueError("merge_columns must contain at least one column.")

    if not is_sql_query_safe(query):
        raise ValueError(
            "Provided SQL query is not safe for execution. Please ensure it does not contain any unsafe operations."
        )

    alias_name = name if name else "_".join(merge_columns) + f"_query_{condition_column}_violation"

    unique_str = uuid.uuid4().hex  # make sure any column added to the dataframe is unique
    unique_condition_column = f"{alias_name}_{condition_column}_{unique_str}"
    unique_input_view = f"{alias_name}_{input_placeholder}_{unique_str}"

    def _replace_template(sql: str, replacements: dict[str, str]) -> str:
        """
        Replace {{ template }} placeholders in sql with actual names, allowing for whitespace between braces.
        """
        for key, val in replacements.items():
            pattern = r"\{\{\s*" + re.escape(key) + r"\s*\}\}"
            sql = re.sub(pattern, val, sql)
        return sql

    def apply(df: DataFrame, spark: SparkSession, ref_dfs: dict[str, DataFrame]) -> DataFrame:
        filtered_df = df
        if row_filter:
            filtered_df = df.filter(F.expr(row_filter))

        # since the check could be applied multiple times, the views created here must be unique
        filtered_df.createOrReplaceTempView(unique_input_view)
        replacements = {input_placeholder: unique_input_view}

        for ref_name, ref_df in (ref_dfs or {}).items():
            ref_name_unique = f"{ref_name}_{unique_str}"
            ref_df.createOrReplaceTempView(ref_name_unique)
            replacements[ref_name] = ref_name_unique

        query_resolved = _replace_template(query, replacements)
        if not is_sql_query_safe(query_resolved):
            # we only replace dict keys so there is no risk of SQL injection here,
            # but we still want to ensure the query is safe to execute
            raise ValueError(
                "Resolved SQL query is not safe for execution. Please ensure it does not contain any unsafe operations."
            )

        # Resolve the SQL query against the input DataFrame and any reference DataFrames
        user_query_df = spark.sql(query_resolved).select(
            *merge_columns, F.col(condition_column).alias(unique_condition_column)
        )

        # If merge columns aren't unique, multiple query rows can attach to a single input row,
        # potentially causing false positives!
        # Take distinct rows so that we don't multiply records in the output.
        user_query_df_unique = user_query_df.groupBy(*merge_columns).agg(
            F.max(F.col(unique_condition_column)).alias(unique_condition_column)
        )

        # To retain the original records we need to join back to the input DataFrame.
        # Therefore, applying this check multiple times at once can potentially lead to long spark plans.
        # When applying large number of sql query checks, it may be beneficial to split it into separate runs.
        joined_df = df.join(user_query_df_unique, on=merge_columns, how="left")

        # we only care about original columns + condition
        result_df = joined_df.select(*[joined_df[col] for col in df.columns], joined_df[unique_condition_column])

        return result_df

    if negate:
        message_expr = F.lit(msg) if msg else F.lit(f"Value is matching query: '{query}'")
        condition_col_expr = ~F.col(unique_condition_column)
    else:
        message_expr = F.lit(msg) if msg else F.lit(f"Value is not matching query: '{query}'")
        condition_col_expr = F.col(unique_condition_column)

    condition = make_condition(condition=condition_col_expr, message=message_expr, alias=alias_name)

    return condition, apply


@register_rule("dataset")
def is_aggr_not_greater_than(
    column: str | Column,
    limit: int | float | str | Column,
    aggr_type: str = "count",
    group_by: list[str | Column] | None = None,
    row_filter: str | None = None,
) -> tuple[Column, Callable]:
    """
    Build an aggregation check condition and closure for dataset-level validation.

    This function verifies that an aggregation (count, sum, avg, min, max) on a column
    or group of columns does not exceed a specified limit. Rows where the aggregation
    result exceeds the limit are flagged.

    Args:
        column: Column name (str) or Column expression to aggregate.
        limit: Numeric value, column name, or SQL expression for the limit.
        aggr_type: Aggregation type: 'count', 'sum', 'avg', 'min', or 'max' (default: 'count').
        group_by: Optional list of column names or Column expressions to group by.
        row_filter: Optional SQL expression to filter rows before aggregation. Auto-injected from the check filter.

    Returns:
        A tuple of:
            - A Spark Column representing the condition for aggregation limit violations.
            - A closure that applies the aggregation check and adds the necessary condition/metric columns.
    """
    return _is_aggr_compare(
        column,
        limit,
        aggr_type,
        group_by,
        row_filter,
        compare_op=py_operator.gt,
        compare_op_label="greater than",
        compare_op_name="greater_than",
    )


@register_rule("dataset")
def is_aggr_not_less_than(
    column: str | Column,
    limit: int | float | str | Column,
    aggr_type: str = "count",
    group_by: list[str | Column] | None = None,
    row_filter: str | None = None,
) -> tuple[Column, Callable]:
    """
    Build an aggregation check condition and closure for dataset-level validation.

    This function verifies that an aggregation (count, sum, avg, min, max) on a column
    or group of columns is not below a specified limit. Rows where the aggregation
    result is below the limit are flagged.

    Args:
        column: Column name (str) or Column expression to aggregate.
        limit: Numeric value, column name, or SQL expression for the limit.
        aggr_type: Aggregation type: 'count', 'sum', 'avg', 'min', or 'max' (default: 'count').
        group_by: Optional list of column names or Column expressions to group by.
        row_filter: Optional SQL expression to filter rows before aggregation. Auto-injected from the check filter.

    Returns:
        A tuple of:
            - A Spark Column representing the condition for aggregation limit violations.
            - A closure that applies the aggregation check and adds the necessary condition/metric columns.
    """
    return _is_aggr_compare(
        column,
        limit,
        aggr_type,
        group_by,
        row_filter,
        compare_op=py_operator.lt,
        compare_op_label="less than",
        compare_op_name="less_than",
    )


@register_rule("dataset")
def is_aggr_equal(
    column: str | Column,
    limit: int | float | str | Column,
    aggr_type: str = "count",
    group_by: list[str | Column] | None = None,
    row_filter: str | None = None,
) -> tuple[Column, Callable]:
    """
    Build an aggregation check condition and closure for dataset-level validation.

    This function verifies that an aggregation (count, sum, avg, min, max) on a column
    or group of columns is equal to a specified limit. Rows where the aggregation
    result is not equal to the limit are flagged.

    Args:
        column: Column name (str) or Column expression to aggregate.
        limit: Numeric value, column name, or SQL expression for the limit.
        aggr_type: Aggregation type: 'count', 'sum', 'avg', 'min', or 'max' (default: 'count').
        group_by: Optional list of column names or Column expressions to group by.
        row_filter: Optional SQL expression to filter rows before aggregation. Auto-injected from the check filter.

    Returns:
        A tuple of:
            - A Spark Column representing the condition for aggregation limit violations.
            - A closure that applies the aggregation check and adds the necessary condition/metric columns.
    """
    return _is_aggr_compare(
        column,
        limit,
        aggr_type,
        group_by,
        row_filter,
        compare_op=py_operator.ne,
        compare_op_label="not equal to",
        compare_op_name="not_equal_to",
    )


@register_rule("dataset")
def is_aggr_not_equal(
    column: str | Column,
    limit: int | float | str | Column,
    aggr_type: str = "count",
    group_by: list[str | Column] | None = None,
    row_filter: str | None = None,
) -> tuple[Column, Callable]:
    """
    Build an aggregation check condition and closure for dataset-level validation.

    This function verifies that an aggregation (count, sum, avg, min, max) on a column
    or group of columns is not equal to a specified limit. Rows where the aggregation
    result is equal to the limit are flagged.

    Args:
        column: Column name (str) or Column expression to aggregate.
        limit: Numeric value, column name, or SQL expression for the limit.
        aggr_type: Aggregation type: 'count', 'sum', 'avg', 'min', or 'max' (default: 'count').
        group_by: Optional list of column names or Column expressions to group by.
        row_filter: Optional SQL expression to filter rows before aggregation. Auto-injected from the check filter.

    Returns:
        A tuple of:
            - A Spark Column representing the condition for aggregation limit violations.
            - A closure that applies the aggregation check and adds the necessary condition/metric columns.
    """
    return _is_aggr_compare(
        column,
        limit,
        aggr_type,
        group_by,
        row_filter,
        compare_op=py_operator.eq,
        compare_op_label="equal to",
        compare_op_name="equal_to",
    )


@register_rule("dataset")
def compare_datasets(
    columns: list[str | Column],
    ref_columns: list[str | Column],
    ref_df_name: str | None = None,
    ref_table: str | None = None,
    check_missing_records: bool | None = False,
    exclude_columns: list[str | Column] | None = None,
    null_safe_row_matching: bool | None = True,
    null_safe_column_value_matching: bool | None = True,
    row_filter: str | None = None,
    abs_tolerance: float | None = None,
    rel_tolerance: float | None = None,
) -> tuple[Column, Callable]:
    """
    Dataset-level check that compares two datasets and returns a condition for changed rows,
    with details on row and column-level differences.

    Only columns that are common across both datasets will be compared. Mismatched columns are ignored.
    Detailed information about the differences is provided in the condition column.
    The comparison does not support Map types (any column comparison on map type is skipped automatically).

    The log containing detailed differences is written to the message field of the check result as a JSON string.

    Examples:
    ```json
    {
      "row_missing": false,
      "row_extra": true,
      "changed": {
        "val": {
          "df": "val1"
        }
      }
    }
    ```

    Args:
      columns: List of columns to use for row matching with the reference DataFrame
        (can be a list of string column names or column expressions). Only simple column
        expressions are supported, e.g. F.col("col_name").
      ref_columns: List of columns in the reference DataFrame or Table to row match against
        the source DataFrame (can be a list of string column names or column expressions).
        The *columns* parameter is matched with *ref_columns* by position, so the order of
        the provided columns in both lists must be exactly aligned. Only simple column
        expressions are supported, e.g. F.col("col_name").
      ref_df_name: Name of the reference DataFrame (used when passing DataFrames directly).
      ref_table: Name of the reference table (used when reading from catalog).
      check_missing_records: Perform FULL OUTER JOIN between the DataFrames to also find
        records that could be missing from the DataFrame. Use with caution as it may produce
        output with more rows than in the original DataFrame.
      exclude_columns: List of columns to exclude from the value comparison but not from row
        matching (can be a list of string column names or column expressions). Only simple
        column expressions are supported, e.g. F.col("col_name"). This parameter does not alter
        the list of columns used to determine row matches; it only controls which columns are
        skipped during the column value comparison.
      null_safe_row_matching: If True, treats nulls as equal when matching rows.
      null_safe_column_value_matching: If True, treats nulls as equal when matching column values.
        If enabled, (NULL, NULL) column values are equal and matching.
      row_filter: Optional SQL expression to filter rows in the input DataFrame. Auto-injected
        from the check filter.
      abs_tolerance: Values are considered equal if the absolute difference is less than or equal to the tolerance. This is applicable to numeric columns.
            Example: abs(a - b) <= tolerance
            With tolerance=0.01:
            2.001 and 2.0099 → equal (diff = 0.0089)
            2.001 and 2.02 → not equal (diff = 0.019)
      rel_tolerance: Relative tolerance for numeric comparisons. Differences within this relative tolerance are ignored. Useful if numbers vary in scale.
            Example: abs(a - b) <= rel_tolerance * max(abs(a), abs(b))
            With tolerance=0.01 (1%):
            100 vs 101 → equal (diff = 1, tolerance = 1)
            2.001 vs 2.0099 → equal


    Returns:
      Tuple[Column, Callable]:
        - A Spark Column representing the condition for comparison violations.
        - A closure that applies the comparison validation.
    """
    _validate_ref_params(columns, ref_columns, ref_df_name, ref_table)

    abs_tolerance = 0.0 if abs_tolerance is None else abs_tolerance
    rel_tolerance = 0.0 if rel_tolerance is None else rel_tolerance
    if abs_tolerance < 0 or rel_tolerance < 0:
        raise ValueError("Absolute and/or relative tolerances if provided must be non-negative")

    # convert all input columns to strings
    pk_column_names = get_columns_as_strings(columns, allow_simple_expressions_only=True)
    ref_pk_column_names = get_columns_as_strings(ref_columns, allow_simple_expressions_only=True)
    exclude_column_names = (
        get_columns_as_strings(exclude_columns, allow_simple_expressions_only=True) if exclude_columns else []
    )
    check_alias = normalize_col_str(f"datasets_diff_pk_{'_'.join(pk_column_names)}_ref_{'_'.join(ref_pk_column_names)}")

    unique_id = uuid.uuid4().hex
    condition_col = f"__compare_status_{unique_id}"
    row_missing_col = f"__row_missing_{unique_id}"
    row_extra_col = f"__row_extra_{unique_id}"
    columns_changed_col = f"__columns_changed_{unique_id}"
    filter_col = f"__filter_{uuid.uuid4().hex}"

    def apply(df: DataFrame, spark: SparkSession, ref_dfs: dict[str, DataFrame]) -> DataFrame:
        ref_df = _get_ref_df(ref_df_name, ref_table, ref_dfs, spark)

        # map type columns must be skipped as they cannot be compared with eqNullSafe
        map_type_columns = {field.name for field in df.schema.fields if isinstance(field.dataType, types.MapType)}

        # columns to compare: present in both df and ref_df, not in PK, not excluded, not map type
        compare_columns = [
            col
            for col in df.columns
            if (
                col in ref_df.columns
                and col not in pk_column_names
                and col not in exclude_column_names
                and col not in map_type_columns
            )
        ]

        # determine skipped columns: present in df, not compared, and not PK
        skipped_columns = [col for col in df.columns if col not in compare_columns and col not in pk_column_names]

        # apply filter before aliasing to avoid ambiguity
        df = df.withColumn(filter_col, F.expr(row_filter) if row_filter else F.lit(True))

        df = df.alias("df")
        ref_df = ref_df.alias("ref_df")

        results = _match_rows(
            df, ref_df, pk_column_names, ref_pk_column_names, check_missing_records, null_safe_row_matching
        )
        results = _add_row_diffs(results, pk_column_names, ref_pk_column_names, row_missing_col, row_extra_col)
        results = _add_column_diffs(
            results, compare_columns, columns_changed_col, null_safe_column_value_matching, abs_tolerance, rel_tolerance
        )
        results = _add_compare_condition(
            results, condition_col, row_missing_col, row_extra_col, columns_changed_col, filter_col
        )

        # in a full outer join, rows may be missing from either side, we take the first non-null value
        coalesced_pk_columns = [
            F.coalesce(F.col(f"df.{col}"), F.col(f"ref_df.{ref_col}")).alias(col)
            for col, ref_col in zip(pk_column_names, ref_pk_column_names)
        ]

        # make sure original columns + condition column are present in the output
        return results.select(
            *coalesced_pk_columns,
            *[F.col(f"df.{col}").alias(col) for col in compare_columns],
            *[F.col(f"df.{col}").alias(col) for col in skipped_columns],
            F.col(condition_col),
        )

    condition = F.col(condition_col).isNotNull()

    return (
        make_condition(
            condition=condition, message=F.when(condition, F.to_json(F.col(condition_col))), alias=check_alias
        ),
        apply,
    )


@register_rule("dataset")
def is_data_fresh_per_time_window(
    column: str | Column,
    window_minutes: int,
    min_records_per_window: int,
    lookback_windows: int | None = None,
    row_filter: str | None = None,
    curr_timestamp: Column | None = None,
) -> tuple[Column, Callable]:
    """
    Build a completeness freshness check that validates records arrive at least every X minutes
    with a threshold for the expected number of rows per time window.

    If *lookback_windows* is provided, only data within that lookback period will be validated.
    If omitted, the entire dataset will be checked.

    Args:
        column: Column name (str) or Column expression containing timestamps to check.
        window_minutes: Time window in minutes to check for data arrival.
        min_records_per_window: Minimum number of records expected per time window.
        lookback_windows: Optional number of time windows to look back from *curr_timestamp*.
            This filters records to include only those within the specified number of time windows from *curr_timestamp*.
            If no lookback is provided, the check is applied to the entire dataset.
        row_filter: Optional SQL expression to filter rows before checking.
        curr_timestamp: Optional current timestamp column. If not provided, current_timestamp() function is used.

    Returns:
        A tuple of:
            - A Spark Column representing the condition for missing data within a time window.
            - A closure that applies the completeness check and adds the necessary condition columns.
    """
    col_str_norm, _, col_expr = _get_normalized_column_and_expr(column)

    unique_str = uuid.uuid4().hex
    condition_col = f"__data_volume_condition_completeness_{col_str_norm}_{unique_str}"
    interval_col = f"__interval_{col_str_norm}_{unique_str}"
    count_col = f"__count_{col_str_norm}_{unique_str}"

    if lookback_windows is not None and lookback_windows <= 0:
        raise ValueError("lookback_windows must be a positive integer if provided")
    if min_records_per_window is None or min_records_per_window <= 0:
        raise ValueError("min_records_per_window must be a positive integer")
    if window_minutes is None or window_minutes <= 0:
        raise ValueError("window_minutes must be a positive integer")

    if curr_timestamp is None:
        curr_timestamp = F.current_timestamp()

    def apply(df: DataFrame) -> DataFrame:
        """
        Apply the data arrival completeness check logic to the DataFrame.

        Creates time windows and checks if each window has the minimum required records.

        Args:
            df: The input DataFrame to validate.

        Returns:
            The DataFrame with additional condition columns for completeness validation.
        """
        # Build filter condition
        filter_condition = F.lit(True)
        if row_filter:
            filter_condition = filter_condition & F.expr(row_filter)

        # Limit checking to be within the lookback window if needed
        if lookback_windows is not None:
            lookback_minutes = window_minutes * lookback_windows
            cutoff_timestamp = F.from_unixtime(F.unix_timestamp(curr_timestamp) - F.lit(lookback_minutes * 60))
            filter_condition = filter_condition & (col_expr >= cutoff_timestamp)

        # Always filter by current time upper bound
        filter_condition = filter_condition & (col_expr <= curr_timestamp)

        # Window in Spark only returns non-null windows for rows where the timestamp column is non-null
        # so we have to make sure to coalesce it to a safe default value
        safe_col_expr = F.coalesce(col_expr, F.lit("1900-01-01 00:00:00").cast("timestamp"))

        # Create time windows
        df = df.withColumn(interval_col, F.window(safe_col_expr, f"INTERVAL {window_minutes} MINUTES"))

        window_spec = Window.partitionBy(F.col(interval_col))
        df = df.withColumn(count_col, F.count_if(filter_condition).over(window_spec))

        # Check if count is below minimum threshold
        df = df.withColumn(
            condition_col,
            F.when((F.col(count_col) < min_records_per_window) & filter_condition, True).otherwise(False),
        )

        return df

    condition = make_condition(
        condition=F.col(condition_col),
        message=F.concat_ws(
            "",
            F.lit("Data arrival completeness check failed: only "),
            F.col(count_col).cast("string"),
            F.lit(f" records found in {window_minutes}-minute interval starting at "),
            F.col(interval_col).start.cast("string"),
            F.lit(" and ending at "),
            F.col(interval_col).end.cast("string"),
            F.lit(f", expected at least {min_records_per_window} records"),
        ),
        alias=f"{col_str_norm}_is_data_fresh_per_time_window",
    )

    return condition, apply


@register_rule("dataset")
def has_valid_schema(
    expected_schema: str | types.StructType,
    columns: list[str | Column] | None = None,
    strict: bool = False,
) -> tuple[Column, Callable]:
    """
    Build a schema compatibility check condition and closure for dataset-level validation.

    This function checks whether the DataFrame schema is compatible with the expected schema.
    In non-strict mode, validates that all expected columns exist with compatible types.
    In strict mode, validates that the schema matches exactly (same columns, same order, same types)
    for the columns specified in `columns` or for all columns if `columns` is not specified.

    Args:
        expected_schema: Expected schema as a DDL string (e.g., "id INT, name STRING") or StructType object.
        columns: Optional list of columns to validate (default: all columns are considered)
        strict: Whether to perform strict schema validation (default: False).
            - False: Validates that all expected columns exist with compatible types (allows extra columns)
            - True: Validates exact schema match (same columns, same order, same types)

    Returns:
        A tuple of:
            - A Spark Column representing the condition for schema compatibility violations.
            - A closure that applies the schema check and adds the necessary condition columns.
    """

    column_names: list[str] | None = None
    if columns:
        column_names = [get_column_name_or_alias(col) if not isinstance(col, str) else col for col in columns]

    _expected_schema = _get_schema(expected_schema, column_names)
    unique_str = uuid.uuid4().hex  # make sure any column added to the dataframe is unique
    condition_col = f"__schema_condition_{unique_str}"
    message_col = f"__schema_message_{unique_str}"

    def apply(df: DataFrame) -> DataFrame:
        """
        Apply the schema compatibility check logic to the DataFrame.

        Adds columns indicating whether the DataFrame schema is incompatible with the expected schema.

        Args:
            df: The input DataFrame to validate for schema compatibility.

        Returns:
            The DataFrame with additional condition and message columns for schema validation.
        """
        actual_schema = df.select(*columns).schema if columns else df.schema

        if strict:
            errors = _get_strict_schema_comparison(actual_schema, _expected_schema)
        else:
            errors = _get_permissive_schema_comparison(actual_schema, _expected_schema)

        has_errors = len(errors) > 0
        error_message = "; ".join(errors) if errors else None

        df = df.withColumn(condition_col, F.lit(has_errors))
        df = df.withColumn(message_col, F.lit(error_message))

        return df

    condition = make_condition(
        condition=F.col(condition_col),
        message=F.concat_ws("", F.lit("Schema validation failed: "), F.col(message_col)),
        alias="has_invalid_schema",
    )

    return condition, apply


def _get_schema(input_schema: str | types.StructType, columns: list[str] | None = None) -> types.StructType:
    """
    Normalize the input schema into a Spark StructType schema.

    Args:
        input_schema: Schema definition, either as a DDL string or a StructType.
        columns: Optional list of columns to keep (default: all).

    Returns:
        StructType schema.
    """
    if isinstance(input_schema, types.StructType):
        expected_schema = input_schema
    elif isinstance(input_schema, str):
        try:
            parsed_schema = types.StructType.fromDDL(input_schema)
        except Exception as e:  # Catch schema parsing errors from Spark
            raise ValueError(f"Invalid schema string '{input_schema}'. Error: {e}") from e

        if not isinstance(parsed_schema, types.StructType):  # Handles cases like input_schema="STRING"
            raise ValueError(f"Invalid schema string '{input_schema}' (not a StructType)")

        expected_schema = parsed_schema
    else:
        raise TypeError(f"'input_schema' must be str or StructType, got {type(input_schema).__name__}")

    if columns:
        return types.StructType([f for f in expected_schema.fields if f.name in columns])

    return expected_schema


def _get_strict_schema_comparison(actual_schema: types.StructType, expected_schema: types.StructType) -> list[str]:
    """
    Performs a strict schema comparison between actual and expected DataFrame schemas.

    Args:
        actual_schema: Actual DataFrame Schema as a Spark `StructType`
        expected_schema: Expected DataFrame Schema as a Spark `StructType`

    Return:
        List of differences between the actual and expected schemas
    """

    errors = []

    if actual_schema == expected_schema:
        return []

    for i, (actual_field, expected_field) in enumerate(zip_longest(actual_schema.fields, expected_schema.fields)):
        if not actual_field:
            errors.append(f"Column '{expected_field.name}' in expected schema not present in checked data")
            continue

        if not expected_field:
            errors.append(f"Column '{actual_field.name}' in checked data not present in expected schema")
            continue

        if actual_field.name != expected_field.name:
            errors.append(
                f"Column with index {i} has incorrect name, expected '{expected_field.name}', got '{actual_field.name}'"
            )

        if actual_field.dataType != expected_field.dataType:
            errors.append(
                f"Column '{actual_field.name}' has incorrect type, "
                f"expected '{expected_field.dataType.typeName()}', got '{actual_field.dataType.typeName()}'"
            )

        if actual_field.nullable != expected_field.nullable:
            errors.append(
                f"Column '{actual_field.name}' has incorrect nullability, "
                f"expected '{expected_field.nullable}', got '{actual_field.nullable}'"
            )

    return errors


def _get_permissive_schema_comparison(actual_schema: types.StructType, expected_schema: types.StructType) -> list[str]:
    """
    Performs a permissive schema comparison between actual and expected DataFrame schemas.
    Checks that all expected columns exist with compatible data types. Allows for differences
    in the exact column type, nullability, and order.

    Args:
        actual_schema: Actual DataFrame Schema as a Spark `StructType`
        expected_schema: Expected DataFrame Schema as a Spark `StructType`

    Return:
        List of differences between the actual and expected schemas
    """

    errors = []
    actual_fields_map = {field.name: field for field in actual_schema.fields}

    for expected_field in expected_schema.fields:
        if expected_field.name not in actual_fields_map:
            errors.append(f"Column '{expected_field.name}' in expected schema not present in checked data")
            continue

        actual_field = actual_fields_map[expected_field.name]
        if not _is_compatible_type(actual_field.dataType, expected_field.dataType):
            errors.append(
                f"Column '{expected_field.name}' has incompatible type, "
                f"expected '{expected_field.dataType.typeName()}', got '{actual_field.dataType.typeName()}'"
            )

    return errors


def _is_compatible_type(actual_type: types.DataType, expected_type: types.DataType) -> bool:
    """
    Checks if two Spark `DataTypes` are compatible. Allows for type-widening.

    Args:
        actual_type: The actual data type
        expected_type: The expected data type

    Returns:
        True if types are compatible, False otherwise
    """

    if actual_type == expected_type:
        return True

    if isinstance(actual_type, types.AtomicType) and isinstance(expected_type, types.AtomicType):
        return _is_compatible_atomic_type(actual_type, expected_type)

    if isinstance(actual_type, types.ArrayType) and isinstance(expected_type, types.ArrayType):
        return _is_compatible_type(actual_type.elementType, expected_type.elementType)

    if isinstance(actual_type, types.MapType) and isinstance(expected_type, types.MapType):
        has_compatible_keys = _is_compatible_type(actual_type.keyType, expected_type.keyType)
        has_compatible_values = _is_compatible_type(actual_type.valueType, expected_type.valueType)
        return has_compatible_keys and has_compatible_values

    if isinstance(actual_type, types.StructType) and isinstance(expected_type, types.StructType):
        return _is_compatible_struct_type(actual_type, expected_type)

    if isinstance(actual_type, types.VariantType):
        # NOTE: `VariantType` can be parsed to any `AtomicType`, `StructType`, `MapType`, or `ArrayType`
        return True

    return False


def _is_compatible_struct_type(actual_type: types.StructType, expected_type: types.StructType) -> bool:
    """
    Check if two Spark `StructTypes` are compatible. Allows for type-widening.

    Args:
        actual_type: The actual data type
        expected_type: The expected data type

    Returns:
        True if types are compatible, False otherwise
    """

    if len(actual_type.fields) != len(expected_type.fields):
        return False

    for actual_field, expected_field in zip(actual_type.fields, expected_type.fields):
        if actual_field.name != expected_field.name:
            return False
        if not _is_compatible_type(actual_field.dataType, expected_field.dataType):
            return False
    return True


def _is_compatible_atomic_type(actual_type: types.AtomicType, expected_type: types.AtomicType) -> bool:
    """
    Check if two Spark `AtomicTypes` are compatible. Allows for type-widening.

    Args:
        actual_type: The actual data type
        expected_type: The expected data type

    Returns:
        True if types are compatible, False otherwise
    """

    numeric_types = [
        types.ByteType,
        types.ShortType,
        types.IntegerType,
        types.LongType,
        types.DecimalType,
        types.FloatType,
        types.DoubleType,
    ]

    string_types = [
        types.CharType,
        types.VarcharType,
        types.StringType,
    ]

    datetime_types = [
        types.DateType,
        types.TimestampNTZType,
        types.TimestampType,
    ]

    if actual_type == expected_type:
        return True

    if type(actual_type) in numeric_types and type(expected_type) in numeric_types:
        # Allow widening conversions for numeric types
        return True

    if type(actual_type) in string_types and type(expected_type) in string_types:
        # Allow widening conversions for string types
        return True

    if type(actual_type) in datetime_types and type(expected_type) in datetime_types:
        # Allow widening conversions for datetime types
        return True

    return False


def _match_rows(
    df: DataFrame,
    ref_df: DataFrame,
    pk_column_names: list[str],
    ref_pk_column_names: list[str],
    check_missing_records: bool | None,
    null_safe_row_matching: bool | None = True,
) -> DataFrame:
    """
    Perform a null-safe join between two DataFrames based on primary key columns.
    Ensure that corresponding pk columns are compared together, match by position in pk and ref pk cols.
    Use eq null safe join to ensure that:
        - 1 == 1 matches
        - NULL <=> NULL matches
        - 1 <=> NULL does not match

    Args:
        df: The input DataFrame to join.
        ref_df: The reference DataFrame to join against.
        pk_column_names: List of primary key column names in the input DataFrame.
        ref_pk_column_names: List of primary key column names in the reference DataFrame.
        check_missing_records: If True, perform a full outer join to find missing records in both DataFrames.
        null_safe_row_matching: If True, treats nulls as equal when matching rows.

    Returns:
        A DataFrame with the results of the join.
    """
    join_condition = F.lit(True)
    for column, ref_column in zip(pk_column_names, ref_pk_column_names):
        if null_safe_row_matching:
            join_condition = join_condition & F.col(f"df.{column}").eqNullSafe(F.col(f"ref_df.{ref_column}"))
        else:
            join_condition = join_condition & (F.col(f"df.{column}") == F.col(f"ref_df.{ref_column}"))

    results = df.join(
        ref_df,
        on=join_condition,
        # full outer join allows us to find missing records in both DataFrames
        how="full_outer" if check_missing_records else "left_outer",
    )
    return results


def _add_row_diffs(
    df: DataFrame, pk_column_names: list[str], ref_pk_column_names: list[str], row_missing_col: str, row_extra_col: str
) -> DataFrame:
    """
    Adds flags to the DataFrame indicating missing or extra rows during comparison.

    A row is considered missing if it exists in the reference DataFrame but not in the source DataFrame.
    This is determined by checking if all primary key columns in the source DataFrame (df) are null.
    A row is extra if it exists in the source DataFrame but not in the reference DataFrame.
    This is determined by checking if all primary key columns in the reference DataFrame (ref_df) are null.
    """
    row_missing_condition = F.lit(True)
    row_extra_condition = F.lit(True)

    # check for existence against all pk columns
    for df_col_name, ref_col_name in zip(pk_column_names, ref_pk_column_names):
        row_missing_condition = row_missing_condition & F.col(f"df.{df_col_name}").isNull()
        row_extra_condition = row_extra_condition & F.col(f"ref_df.{ref_col_name}").isNull()

    df = df.withColumn(row_missing_col, row_missing_condition)
    df = df.withColumn(row_extra_col, row_extra_condition)

    return df


def _add_numeric_tolerance_condition(
    col_name: str, abs_tolerance: float, rel_tolerance: float, null_safe_column_value_matching: bool | None = None
) -> Column:
    df_col = F.col(f"df.{col_name}")
    ref_col = F.col(f"ref_df.{col_name}")

    # Handle NULL cases explicitly based on null_safe_column_value_matching
    if null_safe_column_value_matching:
        # NULL safety: (NULL, NULL) should be considered equal
        both_null = df_col.isNull() & ref_col.isNull()
        either_null = df_col.isNull() | ref_col.isNull()

        # For non-NULL values, apply tolerance logic
        tolerance_match = _match_values_with_tolerance(df_col, ref_col, abs_tolerance, rel_tolerance)

        # Values are considered equal if:
        # 1. Both are NULL (null safety), OR
        # 2. Neither is NULL AND they're within tolerance
        values_match = both_null | (~either_null & tolerance_match)
    else:
        # Null safety disabled: if either value is NULL, consider them matching
        either_null = df_col.isNull() | ref_col.isNull()

        tolerance_match = _match_values_with_tolerance(df_col, ref_col, abs_tolerance, rel_tolerance)

        # Values are considered equal if: either is NULL OR both non-NULL and within tolerance
        values_match = either_null | tolerance_match

    # Return True if values are NOT within tolerance (indicating a difference)
    return ~values_match


def _match_values_with_tolerance(df_col: Column, ref_col: Column, abs_tolerance: float, rel_tolerance: float) -> Column:
    abs_diff = F.abs(df_col - ref_col)
    tolerance_val_relative = rel_tolerance * F.greatest(F.abs(df_col), F.abs(ref_col))
    return (abs_diff <= F.lit(abs_tolerance)) | (abs_diff <= tolerance_val_relative)


def _add_column_diffs(
    df: DataFrame,
    compare_columns: list[str],
    columns_changed_col: str,
    null_safe_column_value_matching: bool | None = True,
    abs_tolerance: float = 0.0,
    rel_tolerance: float = 0.0,
) -> DataFrame:
    """
    Adds a column to the DataFrame that contains a map of changed columns and their differences.

    This function compares specified columns between two datasets (*df* and *ref_df*) and identifies differences.
    For each column in *compare_columns*, it checks if the values in *df* and *ref_df* are equal.
    If a difference is found, it adds the column name and the differing values to a map stored in *columns_changed_col*.

    Args:
        df: The input DataFrame containing columns to compare.
        compare_columns: List of column names to compare between *df* and *ref_df*.
        columns_changed_col: Name of the column to store the map of changed columns and their differences.
        null_safe_column_value_matching: If True, treats nulls as equal when matching column values.
            If enabled (NULL, NULL) column values are equal and matching.
            If False, uses a standard inequality comparison (`!=`), where (NULL, NULL) values are not considered equal.
        abs_tolerance: Absolute tolerance for numeric comparisons. Differences within this absolute tolerance are ignored.
            Example: abs(a - b) <= abs_tolerance
        rel_tolerance: Relative tolerance for numeric comparisons. Differences within this relative tolerance are ignored.
            Example: abs(a - b) <= rel_tolerance * max(abs(a), abs(b))
    Returns:
        A DataFrame with the added *columns_changed_col* containing the map of changed columns and differences.
    """
    columns_changed = []
    if compare_columns:

        for col_name in compare_columns:
            is_numeric = isinstance(df.schema[col_name].dataType, types.NumericType)

            if (abs_tolerance > 0.0 or rel_tolerance > 0.0) and is_numeric:
                # Absolute and relative difference
                condition = _add_numeric_tolerance_condition(
                    col_name, abs_tolerance, rel_tolerance, null_safe_column_value_matching
                )
            else:
                condition = (
                    ~F.col(f"df.{col_name}").eqNullSafe(F.col(f"ref_df.{col_name}"))
                    if null_safe_column_value_matching
                    else F.col(f"df.{col_name}") != F.col(f"ref_df.{col_name}")
                )

            columns_changed.append(
                F.when(
                    condition,
                    F.struct(
                        F.lit(col_name).alias("col_changed"),
                        F.struct(
                            F.col(f"df.{col_name}").cast("string").alias("df"),
                            F.col(f"ref_df.{col_name}").cast("string").alias("ref"),
                        ).alias("diff"),
                    ),
                ).otherwise(None)
            )

        df = df.withColumn(columns_changed_col, F.array_compact(F.array(*columns_changed)))

        df = df.withColumn(
            columns_changed_col,
            F.map_from_arrays(
                F.col(columns_changed_col).getField("col_changed"),
                F.col(columns_changed_col).getField("diff"),
            ),
        )
    else:
        # No columns to compare, inject empty map
        df = df.withColumn(columns_changed_col, F.create_map())

    return df


def _add_compare_condition(
    df: DataFrame,
    condition_col: str,
    row_missing_col: str,
    row_extra_col: str,
    columns_changed_col: str,
    filter_col: str,
) -> DataFrame:
    """
    Add the condition column only for mismatched records based on filter and differences.
    This function adds a new column (*condition_col*) to the DataFrame, which contains structured information
    about mismatched records. The mismatches are determined based on the presence of missing rows, extra rows,
    and differences in specified columns.

    Args:
        df: The input DataFrame containing the comparison results.
        condition_col: The name of the column to add, which will store mismatch information.
        row_missing_col: The name of the column indicating missing rows.
        row_extra_col: The name of the column indicating extra rows.
        columns_changed_col: The name of the column containing differences in compared columns.
        filter_col: The name of the column used to filter records for comparison.

    Returns:
        The input DataFrame with the added *condition_col* containing mismatch information.
    """
    all_is_ok = ~F.col(row_missing_col) & ~F.col(row_extra_col) & (F.size(F.col(columns_changed_col)) == 0)
    return df.withColumn(
        condition_col,
        F.when(
            # apply filter but skip it for missing rows (null filter col)
            (F.col(f"df.{filter_col}").isNull() | F.col(f"df.{filter_col}")) & ~all_is_ok,
            F.struct(
                F.col(row_missing_col).alias("row_missing"),
                F.col(row_extra_col).alias("row_extra"),
                F.col(columns_changed_col).alias("changed"),
            ),
        ),
    )


def _is_aggr_compare(
    column: str | Column,
    limit: int | float | str | Column,
    aggr_type: str,
    group_by: list[str | Column] | None,
    row_filter: str | None,
    compare_op: Callable[[Column, Column], Column],
    compare_op_label: str,
    compare_op_name: str,
) -> tuple[Column, Callable]:
    """
    Helper to build aggregation comparison checks with a given operator.

    Constructs a condition and closure that verify whether an aggregation on a column
    (or groups of columns) satisfies a comparison against a limit (e.g., greater than).

    Args:
        column: Column name (str) or Column expression to aggregate.
        limit: Numeric value, column name, or SQL expression for the limit.
        aggr_type: Aggregation type: 'count', 'sum', 'avg', 'min', or 'max'.
        group_by: Optional list of columns or Column expressions to group by.
        row_filter: Optional SQL expression to filter rows before aggregation.
        compare_op: Comparison operator (e.g., operator.gt, operator.lt).
        compare_op_label: Human-readable label for the comparison (e.g., 'greater than').
        compare_op_name: Name identifier for the comparison (e.g., 'greater_than').

    Returns:
        A tuple of:
            - A Spark Column representing the condition for the aggregation check.
            - A closure that applies the aggregation check logic.
    """
    supported_aggr_types = {"count", "sum", "avg", "min", "max"}
    if aggr_type not in supported_aggr_types:
        raise ValueError(f"Unsupported aggregation type: {aggr_type}. Supported: {supported_aggr_types}")

    aggr_col_str_norm, aggr_col_str, aggr_col_expr = _get_normalized_column_and_expr(column)

    group_by_list_str = (
        ", ".join(col if isinstance(col, str) else get_column_name_or_alias(col) for col in group_by)
        if group_by
        else None
    )
    group_by_str = (
        "_".join(col if isinstance(col, str) else get_column_name_or_alias(col) for col in group_by)
        if group_by
        else None
    )

    name = (
        f"{aggr_col_str_norm}_{aggr_type.lower()}_group_by_{group_by_str}_{compare_op_name}_limit".lstrip("_")
        if group_by_str
        else f"{aggr_col_str_norm}_{aggr_type.lower()}_{compare_op_name}_limit".lstrip("_")
    )

    limit_expr = _get_limit_expr(limit)

    unique_str = uuid.uuid4().hex  # make sure any column added to the dataframe is unique
    condition_col = f"__condition_{aggr_col_str_norm}_{aggr_type}_{compare_op_name}_{unique_str}"
    metric_col = f"__metric_{aggr_col_str_norm}_{aggr_type}_{compare_op_name}_{unique_str}"

    def apply(df: DataFrame) -> DataFrame:
        """
        Apply the aggregation comparison check logic to the DataFrame.

        Computes the specified aggregation over the dataset (or groups if provided)
        and compares the result against the limit. Adds condition and metric columns
        used for check evaluation.

        Args:
            df: The input DataFrame to validate.

        Returns:
            The DataFrame with additional condition and metric columns for aggregation validation.
        """
        filter_col = F.expr(row_filter) if row_filter else F.lit(True)
        filtered_expr = F.when(filter_col, aggr_col_expr) if row_filter else aggr_col_expr
        aggr_expr = getattr(F, aggr_type)(filtered_expr)

        if group_by:
            window_spec = Window.partitionBy(*[F.col(col) if isinstance(col, str) else col for col in group_by])
            df = df.withColumn(metric_col, aggr_expr.over(window_spec))
        else:
            # When no group-by columns are provided, using partitionBy would move all rows into a single partition,
            # forcing the window function to process the entire dataset in one task.
            # To avoid this performance issue, we compute a global aggregation instead.
            # Note: The aggregation naturally returns a single row without a groupBy clause,
            # so no explicit limit is required (informational only).
            agg_df = df.select(aggr_expr.alias(metric_col)).limit(1)
            df = df.crossJoin(agg_df)  # bring the metric across all rows

        df = df.withColumn(condition_col, compare_op(F.col(metric_col), limit_expr))

        return df

    condition = make_condition(
        condition=F.col(condition_col),
        message=F.concat_ws(
            "",
            F.lit(f"{aggr_type.capitalize()} "),
            F.col(metric_col).cast("string"),
            F.lit(f" in column '{aggr_col_str}'"),
            F.lit(f"{' per group of columns ' if group_by_list_str else ''}"),
            F.lit(f"'{group_by_list_str}'" if group_by_list_str else ""),
            F.lit(f" is {compare_op_label} limit: "),
            limit_expr.cast("string"),
        ),
        alias=name,
    )

    return condition, apply


def _get_ref_df(
    ref_df_name: str | None, ref_table: str | None, ref_dfs: dict[str, DataFrame] | None, spark: SparkSession
) -> DataFrame:
    """
    Retrieve the reference DataFrame based on the provided parameters.

    This helper fetches the reference DataFrame either from the supplied dictionary of DataFrames
    (using *ref_df_name* as the key) or by reading a table from the Unity Catalog (using *ref_table*).
    It raises an error if the necessary reference source is not properly specified or cannot be found.

    Args:
        ref_df_name: The key name of the reference DataFrame in the provided dictionary (optional).
        ref_table: The name of the reference table to read from the Spark catalog (optional).
        ref_dfs: A dictionary mapping reference DataFrame names to DataFrame objects.
        spark: The active SparkSession used to read the reference table if needed.

    Returns:
        A Spark DataFrame representing the reference dataset.

    Raises:
        ValueError: If neither or both of *ref_df_name* and *ref_table* are provided,
            or if the specified reference DataFrame is not found.
    """
    if ref_df_name:
        if not ref_dfs:
            raise ValueError(
                "Reference DataFrames dictionary not provided. "
                f"Provide '{ref_df_name}' reference DataFrame when applying the checks."
            )

        if ref_df_name not in ref_dfs:
            raise ValueError(
                f"Reference DataFrame with key '{ref_df_name}' not found. "
                f"Provide reference '{ref_df_name}' DataFrame when applying the checks."
            )

        return ref_dfs[ref_df_name]

    if not ref_table:
        raise ValueError("The 'ref_table' must be provided.")

    return spark.table(ref_table)


def _cleanup_alias_name(column: str) -> str:
    """
    Sanitize a column name for use as an alias by replacing dots with underscores.

    This helper avoids issues when using struct field names as aliases,
    since dots in column names can cause ambiguity in Spark SQL.

    Args:
        column: The column name as a string.

    Returns:
        A sanitized column name with dots replaced by underscores.
    """
    # avoid issues with structs
    return column.replace(".", "_")


def _get_limit_expr(
    limit: int | float | datetime.date | datetime.datetime | str | Column | None = None,
) -> Column:
    """
    Generate a Spark Column expression for a limit value.

    This helper converts the provided limit (literal, string expression, or Column)
    into a Spark Column expression suitable for use in conditions.

    Args:
        limit: The limit to use in the condition. Can be a literal (int, float, date, datetime),
            a string SQL expression, or a Spark Column.

    Returns:
        A Spark Column expression representing the limit.

    Raises:
        ValueError: If the limit is not provided (None).
    """
    if limit is None:
        raise ValueError("Limit is not provided.")

    if isinstance(limit, str):
        return F.expr(limit)
    if isinstance(limit, Column):
        return limit
    return F.lit(limit)


def _get_normalized_column_and_expr(column: str | Column) -> tuple[str, str, Column]:
    """
    Extract the normalized column name, original column name as string, and column expression.

    This helper ensures that both a normalized string representation and a raw string representation
    of the column are available, along with the corresponding Spark Column expression.
    Useful for generating aliases, conditions, and consistent messaging.

    Args:
        column: The input column, provided as either a string column name or a Spark Column expression.

    Returns:
        A tuple containing:
            - Normalized column name as a string (suitable for use in aliases or metadata).
            - Original column name as a string.
            - Spark Column expression corresponding to the input.
    """
    col_expr = _get_column_expr(column)
    column_str = get_column_name_or_alias(col_expr)
    col_str_norm = get_column_name_or_alias(col_expr, normalize=True)

    return col_str_norm, column_str, col_expr


def _get_column_expr(column: Column | str) -> Column:
    """
    Convert a column input (string or Column) into a Spark Column expression.

    Args:
        column: The input column, provided as either a string column name or a Spark Column expression.

    Returns:
        A Spark Column expression corresponding to the input.
    """
    return F.expr(column) if isinstance(column, str) else column


def _handle_fk_composite_keys(columns: list[str | Column], ref_columns: list[str | Column], not_null_condition: Column):
    """
    Construct composite key expressions and not-null condition for foreign key validation.

    This helper function builds structured column expressions for composite foreign keys
    in both the main and reference datasets. It also updates the not-null condition to skip any rows where
    any of the composite key columns are NULL, in line with SQL ANSI foreign key semantics.

    Args:
        columns: List of columns (names or expressions) from the input DataFrame forming the composite key.
        ref_columns: List of columns (names or expressions) from the reference DataFrame forming the composite key.
        not_null_condition: Existing condition Column to be combined with not-null checks for the composite key.

    Returns:
        A tuple containing:
            - Column expression representing the composite key in the input DataFrame.
            - Column expression representing the composite key in the reference DataFrame.
            - Updated not-null condition Column ensuring no NULLs in any composite key field.
    """
    # Extract column names from columns for consistent aliasing
    columns_names = [get_column_name_or_alias(col) if not isinstance(col, str) else col for col in columns]

    # skip nulls from comparison for ANSI standard compliance
    # if any column is Null, skip the row from the check
    for col_name in columns_names:
        not_null_condition = not_null_condition & F.col(col_name).isNotNull()

    column = _build_fk_composite_key_struct(columns, columns_names)
    ref_column = _build_fk_composite_key_struct(ref_columns, columns_names)

    return column, ref_column, not_null_condition


def _build_fk_composite_key_struct(columns: list[str | Column], columns_names: list[str]):
    """
    Build a Spark struct expression for composite foreign key validation with consistent field aliases.

    This helper constructs a Spark expression from the provided list of columns (names or Column expressions),
    ensuring each field in the struct has a consistent alias based on the provided column names.
    This is used for comparing composite foreign keys as a single struct value.

    Args:
        columns: List of columns (names as str or Spark Column expressions) to include in the struct.
        columns_names: List of normalized column names (str) to use as aliases for the struct fields.

    Returns:
        A Spark Column representing a struct with the specified columns and aliases.
    """
    struct_fields = []
    for alias, col in zip(columns_names, columns):
        if isinstance(col, str):
            struct_fields.append(F.col(col).alias(alias))
        else:
            struct_fields.append(col.alias(alias))
    return F.struct(*struct_fields)


def _validate_ref_params(
    columns: list[str | Column], ref_columns: list[str | Column], ref_df_name: str | None, ref_table: str | None
):
    """
    Validate reference parameters to ensure correctness and prevent ambiguity.

    This helper verifies that:
    - Exactly one of *ref_df_name* or *ref_table* is provided (not both, not neither).
    - The number of columns in the input DataFrame matches the number of reference columns.

    Args:
        columns: List of columns from the input DataFrame.
        ref_columns: List of columns from the reference DataFrame or table.
        ref_df_name: Optional name of the reference DataFrame.
        ref_table: Optional name of the reference table.

    Raises:
        ValueError: If both or neither of *ref_df_name* and *ref_table* are provided,
            or if the lengths of *columns* and *ref_columns* do not match.
    """
    if ref_df_name and ref_table:
        raise ValueError(
            "Both 'ref_df_name' and 'ref_table' are provided. Please provide only one of them to avoid ambiguity."
        )

    if not ref_df_name and not ref_table:
        raise ValueError("Either 'ref_df_name' or 'ref_table' must be provided to specify the reference DataFrame.")

    if len(columns) != len(ref_columns):
        raise ValueError("The number of columns to check against the reference columns must be equal.")


def _does_not_match_pattern(column: Column, pattern: DQPattern) -> Column:
    """
    Internal function that returns a Boolean Column indicating if values
    in the column do NOT match the given pattern.
    """
    col_expr = _get_column_expr(column)
    return ~col_expr.rlike(pattern.value)


def _extract_octets_to_bits(column: Column, pattern: str) -> Column:
    """Extracts 4 octets from an IP column and returns the binary string."""
    ip_match = F.regexp_extract(column, pattern, 0)
    octets = F.split(ip_match, r"\.")
    octets_bin = [F.lpad(F.conv(octets[i], 10, 2), 8, "0") for i in range(IPV4_MAX_OCTET_COUNT)]
    return F.concat(*octets_bin).alias("ip_bits")


def _convert_ipv4_to_bits(ip_col: Column) -> Column:
    """Returns 32-bit binary string from IPv4 address (no CIDR). (e.g., '11000000101010000000000100000001')."""
    return _extract_octets_to_bits(ip_col, DQPattern.IPV4_ADDRESS.value)


def _convert_ipv4_cidr_to_bits_and_prefix(cidr_col: Column) -> tuple[Column, Column]:
    """Returns binary IP and prefix length from CIDR (e.g., '192.168.1.0/24')."""
    ip_bits = _extract_octets_to_bits(cidr_col, DQPattern.IPV4_CIDR_BLOCK.value)
    # The 5th capture group in the regex pattern corresponds to the CIDR prefix length.
    prefix_length = F.regexp_extract(cidr_col, DQPattern.IPV4_CIDR_BLOCK.value, 5).cast("int").alias("prefix_length")
    return ip_bits, prefix_length


def _get_network_address(ip_bits: Column, prefix_length: Column, total_bits: int) -> Column:
    """
    Returns the network address from IP bits using the CIDR prefix length.

    Args:
        ip_bits: Binary string representation of the IP address (32 or 128 bits)
        prefix_length: Prefix length for CIDR notation
        total_bits: Total number of bits in the IP address (32 for IPv4)

    Returns:
        Network address as a binary string of the same total length
    """
    return F.rpad(F.substring(ip_bits, 1, prefix_length), total_bits, "0")


def _build_is_valid_ipv6_address_udf() -> Callable:
    """
    Build a user-defined function (UDF) to check if a string is a valid IPv6 address.

    Returns:
        Callable: A UDF that checks if a string is a valid IPv6 address
    """

    @F.pandas_udf("boolean")  # type: ignore[call-overload]
    def _is_valid_ipv6_address_udf(column: pd.Series) -> pd.Series:
        # Self-contained validation logic to avoid serialization issues
        def is_valid_ipv6_local(ip_str):
            if pd.isna(ip_str) or ip_str is None:
                return False

            try:
                # Import inside UDF to avoid serialization issues
                ipaddress.IPv6Address(str(ip_str))
                return True
            except (ipaddress.AddressValueError, TypeError):
                return False

        return column.apply(is_valid_ipv6_local)

    return _is_valid_ipv6_address_udf


def _build_is_ipv6_address_in_cidr_udf() -> Callable:
    """
    Build a user-defined function (UDF) to check if an IPv6 address is in a CIDR block.

    Returns:
        Callable: A UDF that checks if an IPv6 address is in a CIDR block
    """

    @F.pandas_udf("boolean")  # type: ignore[call-overload]
    def handler(ipv6_column: pd.Series, cidr_column: pd.Series) -> pd.Series:
        # Self-contained CIDR checking logic to avoid serialization issues
        def ipv6_in_cidr_local(ip_str, cidr_str):
            if pd.isna(ip_str) or pd.isna(cidr_str) or ip_str is None or cidr_str is None:
                return False

            try:
                # Import inside UDF to avoid serialization issues
                ip_obj = ipaddress.IPv6Address(str(ip_str))
                network = ipaddress.IPv6Network(str(cidr_str), strict=False)
                return ip_obj in network
            except (ipaddress.AddressValueError, ipaddress.NetmaskValueError, TypeError):
                return False

        return ipv6_column.combine(cidr_column, ipv6_in_cidr_local)

    return handler


def _is_valid_ipv6_cidr_block(cidr: str) -> bool:
    """Validate if the string is a valid IPv6 CIDR block.

    Args:
        cidr: The CIDR block string to validate.
    Returns:
        True if the string is a valid CIDR block, False otherwise.
    """

    try:
        if "/" not in cidr:
            return False
        ipaddress.IPv6Network(cidr, strict=False)
        return True
    except (ipaddress.AddressValueError, ipaddress.NetmaskValueError):
        return False<|MERGE_RESOLUTION|>--- conflicted
+++ resolved
@@ -5,13 +5,9 @@
 import uuid
 from collections.abc import Callable
 from enum import Enum
-<<<<<<< HEAD
 import pandas as pd  # type: ignore[import-untyped]
-=======
 from itertools import zip_longest
-
 import operator as py_operator
->>>>>>> 8a3ac177
 import pyspark.sql.functions as F
 from pyspark.sql import types
 from pyspark.sql import Column, DataFrame, SparkSession
