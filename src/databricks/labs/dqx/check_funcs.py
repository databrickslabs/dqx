--- conflicted
+++ resolved
@@ -652,7 +652,6 @@
 
 
 @register_rule("row")
-<<<<<<< HEAD
 def is_valid_ipv6_address(column: str | Column) -> Column:
     """
     Checks whether a column contains properly formatted IPv6 addresses.
@@ -735,7 +734,8 @@
         condition=ipv6_msg_col.isNotNull() | (ip_net != cidr_net),
         message=F.when(ipv6_msg_col.isNotNull(), ipv6_msg_col).otherwise(cidr_msg),
         alias=f"{col_str_norm}_is_not_ipv6_in_cidr",
-=======
+
+
 def is_data_fresh(
     column: str | Column,
     max_age_minutes: int,
@@ -771,7 +771,6 @@
             F.lit("'"),
         ),
         f"{col_str_norm}_is_data_fresh",
->>>>>>> 962990b3
     )
 
 
