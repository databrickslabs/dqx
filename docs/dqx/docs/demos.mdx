--- conflicted
+++ resolved
@@ -8,23 +8,16 @@
 
 Import the following notebooks in the Databricks workspace to try DQX out:
 ## Use as Library
-<<<<<<< HEAD
-* [DQX Quick Start Demo Notebook (library)](https://github.com/databrickslabs/dqx/blob/v0.7.1/demos/dqx_quick_start_demo_library.py) - quickstart on how to use DQX as a library.
-* [DQX Demo Notebook (library)](https://github.com/databrickslabs/dqx/blob/v0.7.1/demos/dqx_demo_library.py) - demonstrates how to use DQX as a library.
-* [DQX Lakeflow Pipelines Demo Notebook](https://github.com/databrickslabs/dqx/blob/v0.7.1/demos/dqx_dlt_demo.py) - demonstrates how to use DQX with Lakeflow Pipelines (formerly Delta Live Tables (DLT)).
-* [DQX Spark Structured Streaming Demo Notebook](https://github.com/databrickslabs/dqx/blob/v0.7.1/demos/dqx_streaming_demo.py) - demonstrates how to use DQX with Spark Structured Streaming.
-* [DQX Asset Bundles Demo](https://github.com/databrickslabs/dqx/blob/v0.7.1/demos/dqx_demo_asset_bundle/README.md) - demonstrates how to use DQX as a library with Databricks Asset Bundles.
-* [DQX Demo with dbt](https://github.com/databrickslabs/dqx/blob/v0.7.1/demos/dqx_demo_dbt/README.md) - demonstrates how to use DQX as a library with dbt projects.
-=======
-* [DQX Quick Start Demo Notebook (library)](https://github.com/databrickslabs/dqx/blob/v0.8.0/demos/dqx_quick_start_demo_library.py) - quickstart on how to use DQX as a library.
-* [DQX Demo Notebook (library)](https://github.com/databrickslabs/dqx/blob/v0.8.0/demos/dqx_demo_library.py) - demonstrates how to use DQX as a library.
-* [DQX Lakeflow Pipelines Demo Notebook](https://github.com/databrickslabs/dqx/blob/v0.8.0/demos/dqx_dlt_demo.py) - demonstrates how to use DQX with Lakeflow Pipelines (formerly Delta Live Tables (DLT)).
+
+* [DQX Quick Start Demo Notebook](https://github.com/databrickslabs/dqx/blob/v0.8.0/demos/dqx_quick_start_demo_library.py) - quickstart on how to use DQX as a library.
+* [DQX Demo Notebook](https://github.com/databrickslabs/dqx/blob/v0.8.0/demos/dqx_demo_library.py) - demonstrates how to use DQX as a library.
+* [DQX Demo Notebook for Spark Structured Streaming](https://github.com/databrickslabs/dqx/blob/v0.8.0/demos/dqx_streaming_demo.py) - demonstrates how to use DQX as a library with Spark Structured Streaming.
+* [DQX Demo Notebook for Lakeflow Pipelines (DLT)](https://github.com/databrickslabs/dqx/blob/v0.8.0/demos/dqx_dlt_demo.py) - demonstrates how to use DQX as a library with Lakeflow Pipelines (formerly Delta Live Tables (DLT)).
 * [DQX Asset Bundles Demo](https://github.com/databrickslabs/dqx/blob/v0.8.0/demos/dqx_demo_asset_bundle/README.md) - demonstrates how to use DQX as a library with Databricks Asset Bundles.
-* [DQX Demo with dbt](https://github.com/databrickslabs/dqx/blob/v0.8.0/demos/dqx_demo_dbt/README.md) - demonstrates how to use DQX as a library with dbt projects.
->>>>>>> fe5d6a3e
+* [DQX Demo for dbt](https://github.com/databrickslabs/dqx/blob/v0.8.0/demos/dqx_demo_dbt/README.md) - demonstrates how to use DQX as a library with dbt projects.
 
 ## Deploy as Workspace Tool
-* [DQX Demo Notebook (tool)](https://github.com/databrickslabs/dqx/blob/v0.8.0/demos/dqx_demo_tool.py) - demonstrates how to use DQX as a tool when installed in the workspace.
+* [DQX Demo Notebook](https://github.com/databrickslabs/dqx/blob/v0.8.0/demos/dqx_demo_tool.py) - demonstrates how to use DQX as a tool when installed in the workspace.
 
 ## Use Cases
 * [DQX for PII Detection Notebook](https://github.com/databrickslabs/dqx/blob/v0.8.0/demos/dqx_demo_pii_detection.py) - demonstrates how to use DQX to check data for Personally Identifiable Information (PII).
