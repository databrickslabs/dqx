---
sidebar_position: 4
---

import Admonition from '@theme/Admonition';
import Tabs from '@theme/Tabs';
import TabItem from '@theme/TabItem';

# Profiling and Quality Checks Generation

Data profiling can be run to profile input data and generate quality rule candidates with summary statistics.
The generated data quality rules (checks) candidates can be used as input for the quality checking as described [here](/docs/guide/quality_checks_apply).
In addition, the Lakeflow (DLT) generator can generate native Lakeflow Pipelines expectations.

You can run profiling and quality checks generation using the following approaches:
* [Programmatic approach](#programmatic-approach): you can use DQX classes to run the profiler and quality checks generator on DataFrames or tables, and [save the generated checks to a storage](/docs/guide/quality_checks_storage).
* [No-code approach (Profiler Workflow)](#no-code-approach-profiler-workflow): you can run the profiler and quality checks generator on tables as a workflow if DQX is installed in the workspace as a tool. The workflow will save the generated checks to a file or table automatically.

<Admonition type="tip" title="Data profiling usage">
Data profiling is typically performed as a one-time action for the input dataset to discover the initial set of quality rule candidates.
The check candidates should be manually reviewed before being applied to the data.
This is not intended to be a continuously repeated or scheduled process, thereby also minimizing concerns regarding compute intensity and associated costs.
</Admonition>

## Programmatic approach

You can use DQX classes to profile data and generate quality checks candidates programmatically.
There are multiple storage options for saving the generated quality checks as described [here](/docs/guide/quality_checks_storage).

### Profiling a DataFrame

Data loaded as a DataFrame can be profiled using DQX classes to generate summary statistics and candidate data quality rules.

<Tabs>
  <TabItem value="Python" label="Python" default>
    ```python
    from databricks.labs.dqx.profiler.profiler import DQProfiler
    from databricks.labs.dqx.profiler.generator import DQGenerator
    from databricks.labs.dqx.profiler.dlt_generator import DQDltGenerator
    from databricks.labs.dqx.config import WorkspaceFileChecksStorageConfig
    from databricks.labs.dqx.engine import DQEngine
    from databricks.sdk import WorkspaceClient

    input_df = spark.read.table("catalog1.schema1.table1")

    # profile input data
    ws = WorkspaceClient()
    profiler = DQProfiler(ws)
    summary_stats, profiles = profiler.profile(input_df)

    # generate DQX quality rules/checks
    generator = DQGenerator(ws)
    checks = generator.generate_dq_rules(profiles)  # with default level "error"

    dq_engine = DQEngine(ws)

    # save checks as YAML in arbitrary workspace location
    dq_engine.save_checks(checks, config=WorkspaceFileChecksStorageConfig(location="/Shared/App1/checks.yml"))

    # generate Lakeflow Pipeline (DLT) expectations
    dlt_generator = DQDltGenerator(ws)

    dlt_expectations = dlt_generator.generate_dlt_rules(profiles, language="SQL")
    print(dlt_expectations)

    dlt_expectations = dlt_generator.generate_dlt_rules(profiles, language="Python")
    print(dlt_expectations)

    dlt_expectations = dlt_generator.generate_dlt_rules(profiles, language="Python_Dict")
    print(dlt_expectations)
    ```

    The profiler samples 30% of the data (sample ratio = 0.3) and limits the input to 1000 records by default.
    These and other configuration options can be customized as detailed in the [Profiling Options](#profiling-options) section.
  </TabItem>
</Tabs>

### Profiling a Table

Profiling and quality checks generation can be run on individual tables.

<Tabs>
  <TabItem value="Python" label="Python" default>
    ```python
    from databricks.labs.dqx.profiler.profiler import DQProfiler
    from databricks.sdk import WorkspaceClient

    ws = WorkspaceClient()
    profiler = DQProfiler(ws)

    summary_stats, profiles = profiler.profile_table(
      table="catalog1.schema1.table1",
      columns=["col1", "col2", "col3"],  # specify columns to profile
    )

    print("Summary Statistics:", summary_stats)
    print("Generated Profiles:", profiles)
    ```
  </TabItem>
</Tabs>

### Profiling multiple Tables

The profiler can discover and profile multiple tables accessible via Unity Catalog. Tables can be passed explicitly as a list or be included/excluded using wildcard patterns (e.g. `"catalog.schema.*"`).

<Tabs>
  <TabItem value="Python" label="Python" default>
    ```python
    from databricks.labs.dqx.profiler.profiler import DQProfiler
    from databricks.sdk import WorkspaceClient

    ws = WorkspaceClient()
    profiler = DQProfiler(ws)

    # Profile several tables by name
    results = profiler.profile_tables(
      tables=["main.data.table_001", "main.data.table_002"]
    )

    # Process results for each table
    for summary_stats, profiles in results:
      print(f"Table statistics: {summary_stats}")
      print(f"Generated profiles: {profiles}")

    # Profile several tables by wildcard patterns
    results = profiler.profile_tables(
      patterns=["main.*", "data.*"]
    )

    # Process results for each table
    for summary_stats, profiles in results:
      print(f"Table statistics: {summary_stats}")
      print(f"Generated profiles: {profiles}")

    # Exclude tables matching specific patterns
    results = profiler.profile_tables(
      patterns=["sys.*", "*_tmp"],
      exclude_matched=True
    )

    # Process results for each table
    for summary_stats, profiles in results:
      print(f"Table statistics: {summary_stats}")
      print(f"Generated profiles: {profiles}")
    ```
  </TabItem>
</Tabs>

### Profiling and expectations generation for Lakeflow Pipelines

You can integrate DQX quality checking directly with Lakeflow Pipelines (formerly Delta Live Tables, DLT).
You can also generate Lakeflow Pipelines expectation statements from profiler results.

<Tabs>
  <TabItem value="Python" label="Python" default>
    ```python
    from databricks.labs.dqx.profiler.dlt_generator import DQDltGenerator
    from databricks.sdk import WorkspaceClient

    # After profiling your data
    ws = WorkspaceClient()
    profiler = DQProfiler(ws)
    summary_stats, profiles = profiler.profile(input_df)

    # Generate Lakeflow Pipelines expectations
    dlt_generator = DQDltGenerator(ws)

    # Generate SQL expectations
    sql_expectations = dlt_generator.generate_dlt_rules(profiles, language="SQL")
    print("SQL Expectations:")
    for expectation in sql_expectations:
        print(expectation)
    # Output example:
    # CONSTRAINT user_id_is_null EXPECT (user_id is not null)
    # CONSTRAINT age_isnt_in_range EXPECT (age >= 18 and age <= 120)

    # Generate SQL expectations with actions
    sql_with_drop = dlt_generator.generate_dlt_rules(profiles, language="SQL", action="drop")
    print("SQL Expectations with DROP action:")
    for expectation in sql_with_drop:
        print(expectation)
    # Output example:
    # CONSTRAINT user_id_is_null EXPECT (user_id is not null) ON VIOLATION DROP ROW

    # Generate Python expectations
    python_expectations = dlt_generator.generate_dlt_rules(profiles, language="Python")
    print("Python Expectations:")
    print(python_expectations)
    # Output example:
    # @dlt.expect_all({
    #   "user_id_is_null": "user_id is not null",
    #   "age_isnt_in_range": "age >= 18 and age <= 120"
    # })

    # Generate Python dictionary format
    dict_expectations = dlt_generator.generate_dlt_rules(profiles, language="Python_Dict")
    print("Python Dictionary Expectations:")
    print(dict_expectations)
    # Output example:
    # {
    #   "user_id_is_null": "user_id is not null",
    #   "age_isnt_in_range": "age >= 18 and age <= 120"
    # }
    ```
  </TabItem>
</Tabs>

## No-code approach (Profiler Workflow)

You can run profiler workflow to profile tables and generate quality checks candidates.
The profiler workflow saves the generated checks automatically in the checks location as defined in the [configuration file](/docs/installation/#configuration-file).

You need to install DQX as a tool in the workspace to have the profiler workflow available (see [installation guide](/docs/installation)). The workflow is not scheduled to run automatically by default, minimizing concerns regarding compute and associated costs.
Profiling is typically done as a one-time action for the input dataset to discover the initial set of quality rule candidates.

You can run the profiler workflow from Databricks UI or by using Databricks CLI:
```commandline
databricks labs dqx profile --run-config "default"
```
You can also provide `--timeout-minutes` option.

Execution logs from the profiler are printed in the console and saved in the installation folder.
You can display the logs from the latest profiler workflow run by executing:
```commandline
databricks labs dqx logs --workflow profiler
```

The generated quality rule candidates and summary statistics will be saved in the `checks_location` set in the run config of the [configuration file](/docs/installation/#configuration-file).

You can open the configuration file (`.dqx/config.yml`) in the installation folder from Databricks UI or by executing the following Databricks CLI command:
```commandline
databricks labs dqx open-remote-config
```

The following fields from the [configuration file](/docs/installation/#configuration-file) are used by the profiler workflow:
- `input_config`: configuration for the input data.
- `checks_location`: absolute or relative location (relative to the installation folder) to the generated quality rule candidates as 'yaml' or 'json' file (default: 'checks.yml').
- `profiler_config`: configuration for the profiler containing:
    - `summary_stats_file`: relative location within the installation folder of the summary statistics (default: 'profile_summary.yml')
    - `sample_fraction`: fraction of data to sample for profiling.
    - `sample_seed`: seed for reproducible sampling.
    - `limit`: maximum number of records to analyze.
    - `filter`: filter for the input data as a string SQL expression
- `serverless_clusters`: whether to use serverless clusters for running the workflow (default: 'true'). Using serverless clusters is recommended as it allows for automated cluster management and scaling.
- `profiler_spark_conf`: (optional) spark configuration to use for the profiler workflow, only applicable if `serverless_clusters` is set to 'false'.
- `profiler_override_clusters`: (optional) cluster configuration to use for profiler workflow, only applicable if `serverless_clusters` is set to 'false'.

Example of the configuration file (relevant fields only):
```yaml
  serverless_clusters: true  # default is true, set to false to use standard clusters
  run_configs:
  - name: default
    checks_location: catalog.table.checks  # can be a table or file
    input_config:
      format: delta
      location: /databricks-datasets/delta-sharing/samples/nyctaxi_2019
      is_streaming: false # set to true if wanting to run it using streaming
    profiler_config:
      limit: 1000
      sample_fraction: 0.3
      summary_stats_file: profile_summary_stats.yml
      filter: "maintenance_type = 'preventive'"
```

## LLM-Assisted Primary Key Detection

<Admonition type="info" title="Optional LLM Features">
DQX provides **optional** LLM-based features that enhance data profiling capabilities. These features are only active when explicitly requested and require additional dependencies.
</Admonition>

The LLM-based Primary Key Detection uses Large Language Models (via DSPy and Databricks Model Serving) to intelligently identify primary keys from table schema and metadata. This enhances the DQX profiling process by automatically detecting primary keys and generating appropriate uniqueness validation rules.

### How LLM Primary Key Detection Works

1. **Schema Analysis**: The detection process examines table structure, column names, data types, and constraints.
2. **LLM Processing**: Uses advanced language models to understand naming patterns and relationships.
3. **Confidence Scoring**: Provides confidence levels (high/medium/low) for detected primary keys.
4. **Duplicate Validation**: Optionally validates that detected columns actually contain unique values.
5. **Rule Generation**: Creates appropriate uniqueness quality checks for validating primary keys.

### When to Use LLM Primary Key Detection

- **Data Discovery**: When exploring new datasets without documented primary keys.
- **Data Migration**: When migrating data between systems with different constraint definitions.
- **Data Quality Assessment**: To validate existing primary key assumptions.
- **Automated Profiling**: For large-scale data profiling across multiple tables.
- **Dataset Comparison**: To improve accuracy of dataset comparison operations.

### LLM Installation Requirements

To use LLM-based features, install DQX with LLM dependencies:

```bash
# Install DQX with LLM dependencies using extras
pip install databricks-labs-dqx[llm]
```

### LLM Usage Examples

#### Configuration-Based (Profiler Workflows)

<Tabs>
  <TabItem value="YAML Config" label="YAML Config" default>
    ```yaml
    # config.yml - Configuration for profiler workflow
    run_configs:
      - name: "default"
        input_config:
          location: "catalog.schema.table"
        profiler_config:
          # Enable LLM-based primary key detection
          llm_config:
            enable_pk_detection: true
            pk_detection_endpoint: "databricks-meta-llama-3-1-8b-instruct"
    ```
  </TabItem>
</Tabs>

#### Programmatic Integration

<Tabs>
  <TabItem value="Python" label="Python" default>
    ```python
    from databricks.labs.dqx.profiler.profiler import DQProfiler
    from databricks.sdk import WorkspaceClient

    ws = WorkspaceClient()
    profiler = DQProfiler(ws)

    # Enable via options parameter
    summary_stats, dq_rules = profiler.profile_table(
        "catalog.schema.table",
        options={
            "llm": True,
            "llm_pk_detection_endpoint": "databricks-meta-llama-3-1-8b-instruct"
        }
    )

    # Or use the explicit flag
    summary_stats, dq_rules = profiler.profile_table(
        "catalog.schema.table",
        options={"enable_llm_pk_detection": True}
    )

    # Direct LLM-based primary key detection
    result, detector = profiler._run_llm_pk_detection(
        table="main.sales.customers",
        options={
            "llm_pk_detection_endpoint": "databricks-meta-llama-3-1-8b-instruct"
        }
    )

    if result and result.get("success", False):
        print(f"✅ Detected PK: {result['primary_key_columns']}")
        print(f"Confidence: {result['confidence']}")
        print(f"Reasoning: {result['reasoning']}")
    else:
        print("❌ Primary key detection failed or returned no results")
    ```
  </TabItem>
</Tabs>

### LLM Output & Metadata

#### Summary Statistics with LLM Results

When LLM primary key detection is enabled, additional metadata is added to the summary statistics:

```python
summary_stats["llm_primary_key_detection"] = {
    "detected_columns": ["customer_id", "order_id"],  # Detected PK columns
    "confidence": "high",  # LLM confidence level
    "has_duplicates": False,  # Duplicate validation result
    "validation_performed": True,  # Whether validation was run
    "method": "llm_based"  # Detection method
}
```

#### Generated Quality Rules

LLM-detected primary keys automatically generate uniqueness validation rules:

```python
{
    "check": {
        "function": "is_unique",
        "arguments": {
            "columns": ["customer_id", "order_id"],
            "nulls_distinct": True
        }
    },
    "name": "primary_key_customer_id_order_id_validation",
    "criticality": "error",
    "user_metadata": {
        "pk_detection_confidence": "high",
        "pk_detection_reasoning": "LLM analysis of schema and metadata",
        "detected_primary_key": True,
        "llm_based_detection": True,
        "detection_method": "llm_analysis",
        "requires_llm_dependencies": True
    }
}
```

### LLM Troubleshooting

#### Common Issues

1. **ImportError: No module named 'dspy'**
   ```bash
   pip install dspy-ai databricks_langchain
   ```

2. **LLM Detection Not Running**
   - Ensure `llm=True` or `enable_llm_pk_detection=True`
   - Check that LLM dependencies are installed

3. **Low Confidence Results**
   - Review table schema and metadata quality
   - Consider using different LLM endpoints
   - Validate results manually

4. **Performance Issues**
   - Use sampling for large tables
   - Adjust retry limits
   - Consider caching results

#### Debug Mode

```python
import logging
logging.basicConfig(level=logging.DEBUG)

# Enable detailed logging
profiler.profile_table(table, options={"llm": True})
```

## Profiling options

The profiler supports extensive configuration options to customize the profiling behavior, including LLM-based features.

### Profiling options for a single table

<Tabs>
  <TabItem value="Python" label="Python" default>
    For code-level integration you can use `options` parameter to pass a dictionary with custom options when profiling a DataFrame or table.

    ```python
    from databricks.labs.dqx.profiler.profiler import DQProfiler
    from databricks.sdk import WorkspaceClient

    # Custom profiling options
    custom_options = {
      # Sampling options
      "sample_fraction": 0.2,       # Sample 20% of the data
      "sample_seed": 42,            # Seed for reproducible sampling
      "limit": 2000,                # Limit to 2000 records after sampling

      # Outlier detection options
      "remove_outliers": True,      # Enable outlier detection for min/max rules
      "outlier_columns": ["price", "age"],  # Only detect outliers in specific columns
      "num_sigmas": 2.5,            # Use 2.5 standard deviations for outlier detection

      # Null value handling
      "max_null_ratio": 0.05,       # Generate is_not_null rule if <5% nulls

      # String handling
      "trim_strings": True,         # Trim whitespace from strings before analysis
      "max_empty_ratio": 0.02,      # Generate is_not_null_or_empty rule if <2% empty strings

      # Distinct value analysis
      "distinct_ratio": 0.01,       # Generate is_in rule if <1% distinct values
      "max_in_count": 20,           # Maximum items in is_in rule list

      # Value rounding
      "round": True,                # Round min/max values for cleaner rules

<<<<<<< HEAD
      # LLM-based Primary Key Detection options
      "enable_llm_pk_detection": True,  # Enable LLM-based primary key detection
      "llm_pk_detection": True,         # Another alternative to enable LLM PK detection
      "llm_pk_detection_endpoint": "databricks-meta-llama-3-1-8b-instruct",  # LLM endpoint
      "llm_pk_validate_duplicates": True,   # Validate detected primary keys for duplicates
      "llm_pk_max_retries": 3,             # Maximum retries for LLM prediction
=======
      # Filter Options
      "filter": None,               # No filter (SQL expression)
>>>>>>> d2a37a83
    }

    ws = WorkspaceClient()
    profiler = DQProfiler(ws)

    # Apply custom options for profiling a DataFrame
    summary_stats, profiles = profiler.profile(input_df, options=custom_options)

    # Apply custom options for profiling a table
    summary_stats, profiles = profiler.profile_table(
      table="catalog1.schema1.table1",
      columns=["col1", "col2", "col3"],
      options=custom_options
    )
    ```
  </TabItem>
  <TabItem value="Workflows" label="Workflows">
    For the profiler workflow, you can set profiling options for each run config in the [configuration file](/docs/installation/#configuration-file) using the following fields:
    - `profiler_config`: configuration for the profiler containing:
        - `summary_stats_file`: relative location within the installation folder of the summary statistics (default: 'profile_summary.yml')
        - `sample_fraction`: fraction of data to sample for profiling.
        - `sample_seed`: seed for reproducible sampling.
        - `limit`: maximum number of records to analyze.
<<<<<<< HEAD
        - `llm_config`: LLM-based feature configuration containing:
            - `enable_pk_detection`: enable LLM-based primary key detection (default: false)
            - `pk_detection_endpoint`: LLM endpoint for primary key detection (default: "databricks-meta-llama-3-1-8b-instruct")
=======
        - `filter`: string SQL expression to filter the input data
>>>>>>> d2a37a83

    You can open the configuration file to check available run configs and adjust the settings if needed:
    ```commandline
    databricks labs dqx open-remote-config
    ```

    Example:
    ```yaml
    run_configs:
    - name: default
      profiler_config:
        sample_fraction: 0.3 # Fraction of data to sample (30%)
        limit: 1000          # Maximum number of records to analyze
        sample_seed: 42      # Seed for reproducible results
        llm_config:          # LLM-based features (optional)
          enable_pk_detection: true
          pk_detection_endpoint: "databricks-meta-llama-3-1-8b-instruct"
      ...
    ```
    More detailed options such as 'num_sigmas' are not configurable when using profiler workflow. They are only available for programmatic integration.
  </TabItem>
</Tabs>

#### Profiling options for multiple table

When profiling multiple tables, you can pass a list of dictionaries to apply different options to each one.
Wildcard patterns are supported, allowing you to match table names and apply specific options based on those patterns.

<Tabs>
  <TabItem value="Python" label="Python" default>
    ```python
    from databricks.labs.dqx.profiler.profiler import DQProfiler
    from databricks.sdk import WorkspaceClient

    ws = WorkspaceClient()
    profiler = DQProfiler(ws)

    tables = [
      "dqx.bronze.table_001",
      "dqx.silver.table_001",
      "dqx.silver.table_002",
    ]

    # Custom options with wildcard patterns
    custom_table_options = [
      {
        "table": "*",  # matches all tables by pattern
        "options": {"sample_fraction": 0.5}
      },
      {
        "table": "dqx.silver.*",  # matches tables in the 'dqx.silver' schema by pattern
        "options": {"num_sigmas": 5}
      },
      {
        "table": "dqx.silver.table_*",  # matches tables in 'dqx.silver' schema and having 'table_' prefix
        "options": {"num_sigmas": 5}
      },
      {
        "table": "dqx.silver.table_002",  # matches a specific table, overrides generic option
        "options": {"sample_fraction": 0.1}
      },
    ]

    # Profile multiple tables using custom options
    results = profiler.profile_tables(tables=tables, options=custom_table_options)

    # Profile multiple tables by wildcard patterns using custom options
    results = profiler.profile_tables(
      patterns=["dqx.*"],
      options=custom_table_options
    )
    ```
  </TabItem>
</Tabs>

## Understanding summary statistics

<Admonition type="info" title="How the data is profiled">
To ensure efficiency, summary statistics are computed on a **sampled subset** of your data, not the entire dataset. By default, the profiler proceeds as follows:

1. It **samples** the rows of the dataset you provide by using Spark’s `DataFrame.sample` (default `sample_fraction = 0.3`), which is probabilistic, hence the sampled row count is not guaranteed to be exact; the number may be slightly higher or lower. No filters are applied by default.
2. A **limit** is applied to the sampled rows (default `limit = 1000`).
3. Statistics are computed on this final **sampled-and-limited** DataFrame.

**These are defaults that can be customized programmatically as detailed in the [Profiling Options](#profiling-options) section, or via `profiler_config` in the [configuration file](/docs/installation/#configuration-file) if DQX is installed as a tool.**

Rule of thumb: `count ≈ min(limit, sample_fraction × total_rows)`.
</Admonition>

### Summary Statistics Reference

| Field             | Meaning                                                                 | Notes                                                               |
|-------------------|-------------------------------------------------------------------------|---------------------------------------------------------------------|
| `count`           | Rows actually profiled (after sampling **and** limit)                   | `≈ min(limit, sample_fraction × total_rows)`                        |
| `mean`            | Arithmetic average of **non-null numeric** values                       | N/A for non-numeric                                                 |
| `stddev`          | Sample standard deviation of **non-null numeric** values                | N/A for non-numeric                                                 |
| `min`             | Smallest **non-null** value                                             | String = lexicographic; Date/Timestamp = earliest; Numeric = minimum|
| `25` / `50` / `75`| Approximate 25th/50th/75th percentiles of **non-null numeric** values   | Uses Spark approximate quantiles                                    |
| `max`             | Largest **non-null** value                                              | String = lexicographic; Date/Timestamp = latest; Numeric = maximum  |
| `count_non_null`  | Number of non-null entries within the profiled rows                     |                                                                     |
| `count_null`      | Number of null entries within the profiled rows                         | `count_non_null + count_null = count`                               |

## Performance considerations

When profiling large datasets, use sampling and limits for best performance.

<Tabs>
  <TabItem value="Python" label="Python" default>
    ```python
    # For large datasets, use aggressive sampling
    large_dataset_opts = {
      "sample_fraction": 0.01, # Sample only 1% for very large datasets
      "limit": 10000,          # Increase limit for better statistical accuracy
      "sample_seed": 42,       # Use consistent seed for reproducible results
    }

    # For medium datasets, use moderate sampling
    medium_dataset_opts = {
      "sample_fraction": 0.1,  # Sample 10%
      "limit": 5000,           # Reasonable limit
    }

    # For small datasets, disable sampling
    small_dataset_opts = {
      "sample_fraction": None, # Use all data
      "limit": None,           # No limit
    }
    ```
  </TabItem>
  <TabItem value="Workflows" label="Workflows">
  Use the following configuration in the [configuration file](/docs/installation/#configuration-file) to configure the profiler workflow:

  For large datasets, use aggressive sampling:
  ```yaml
  profiler_config:
    sample_fraction: 0.01  # Sample only 1% for very large datasets
    limit: 10000           # Increase limit for better statistical accuracy
    sample_seed: 42        # Use consistent seed for reproducible results
  ```

  For medium datasets, use moderate sampling:
  ```yaml
  profiler_config:
    sample_fraction: 0.1   # Sample 10%
    limit: 5000            # Reasonable limit
  ```

  For small datasets, disable sampling:
  ```yaml
  profiler_config:
    sample_fraction: null  # Use all data
    limit: null            # No limit
  ```
  </TabItem>
</Tabs>

<Admonition type="tip" title="Profiling with sampled data">
Summary statistics from limited samples may not reflect the characteristics of the overall dataset. Balance the sampling rate and limits
with your desired profile accuracy. Manually review and tune rules generated from profiles on sample data to ensure correctness.
</Admonition><|MERGE_RESOLUTION|>--- conflicted
+++ resolved
@@ -474,18 +474,16 @@
 
       # Value rounding
       "round": True,                # Round min/max values for cleaner rules
-
-<<<<<<< HEAD
+                                                                 
+      # Filter Options
+      "filter": None,               # No filter (SQL expression)
+
       # LLM-based Primary Key Detection options
       "enable_llm_pk_detection": True,  # Enable LLM-based primary key detection
       "llm_pk_detection": True,         # Another alternative to enable LLM PK detection
       "llm_pk_detection_endpoint": "databricks-meta-llama-3-1-8b-instruct",  # LLM endpoint
       "llm_pk_validate_duplicates": True,   # Validate detected primary keys for duplicates
       "llm_pk_max_retries": 3,             # Maximum retries for LLM prediction
-=======
-      # Filter Options
-      "filter": None,               # No filter (SQL expression)
->>>>>>> d2a37a83
     }
 
     ws = WorkspaceClient()
@@ -509,13 +507,10 @@
         - `sample_fraction`: fraction of data to sample for profiling.
         - `sample_seed`: seed for reproducible sampling.
         - `limit`: maximum number of records to analyze.
-<<<<<<< HEAD
+        - `filter`: string SQL expression to filter the input data.
         - `llm_config`: LLM-based feature configuration containing:
             - `enable_pk_detection`: enable LLM-based primary key detection (default: false)
             - `pk_detection_endpoint`: LLM endpoint for primary key detection (default: "databricks-meta-llama-3-1-8b-instruct")
-=======
-        - `filter`: string SQL expression to filter the input data
->>>>>>> d2a37a83
 
     You can open the configuration file to check available run configs and adjust the settings if needed:
     ```commandline
