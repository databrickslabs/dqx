--- conflicted
+++ resolved
@@ -42,8 +42,6 @@
                 package: databricks-labs-dqx==0.8.0
 ```
 
-<<<<<<< HEAD
-=======
 Breaking changes between versions are listed in [Github Release Notes](https://github.com/databrickslabs/dqx/releases) under the `BREAKING CHANGES!` section.
 
 ### Optional dependencies
@@ -68,7 +66,6 @@
 
 This installs additional dependencies including Microsoft Presidio library.
 
->>>>>>> 4ed822d5
 ## DQX installation as a Tool in a Databricks Workspace
 
 If you install DQX via PyPI and use it purely as a library, you don’t need to pre-install DQX in the workspace.
@@ -100,8 +97,15 @@
 databricks labs install dqx
 ```
 
+As a best practice, you should always pin the version so that your code is not affected by future changes:
+```commandline
+databricks labs install dqx@v0.8.0
+```
+
 You'll be prompted to provide several configuration options.
 You can use standard Databricks CLI options like `--profile` for authentication.
+
+Breaking changes between versions are listed in [Github Release Notes](https://github.com/databrickslabs/dqx/releases) under the `BREAKING CHANGES!` section.
 
 <Admonition type="tip" title="Execution Environment">
 * Make sure to have Databricks CLI v0.241 or later installed locally to avoid encountering the error: ModuleNotFoundError: No module named 'pyspark'.
@@ -242,6 +246,11 @@
       #checkpointLocation: /Volumes/catalog1/schema1/checkpoint  # <- only applicable if input_config.is_streaming is enabled
     trigger:                             # <- optional streaming trigger, only applicable if input_config.is_streaming is enabled
       availableNow: true
+
+  metrics_config:                        # <-  optional summary metrics storage
+    format: delta
+    location: main.iot.dq_metrics
+    mode: append
 
   checks_location: iot_checks.yml        # <- Quality rules (checks) can be stored in a table or defined in JSON or YAML files, located at absolute or relative path within the installation folder or volume file path.
 
