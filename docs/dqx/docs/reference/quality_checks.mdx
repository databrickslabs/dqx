---
sidebar_position: 3
---

import Admonition from '@theme/Admonition';
import Tabs from '@theme/Tabs';
import TabItem from '@theme/TabItem';

# Quality Checks

This page provides a reference for the quality check functions available in DQX. Checks are the core of DQX, allowing you to define and apply data quality rules to your datasets.
The terms `checks` and `rules` are used interchangeably in the documentation, as they are synonymous in DQX.

DQX provides a collection of predefined built-in quality rules (checks). Additionally, you can define custom checks using sql or python to meet specific requirements.

All DQX rules are evaluated independently and in parallel. If one rule fails, the others are still processed.
All rule types, including row-level and dataset-level rules, can be defined and applied simultaneously in a single execution.

You can explore the implementation details of the check functions [here](https://github.com/databrickslabs/dqx/blob/v0.11.1/src/databricks/labs/dqx/check_funcs.py).

## Row-level checks reference

Row-level checks are applied to each row in a PySpark DataFrame. The quality check results are reported for individual rows in the result columns.
You can also define your own custom checks in Python (see [Creating custom checks](#creating-custom-row-level-checks)).

<details style={{ backgroundColor: 'transparent', color: 'neutral' }}>
<summary>**Available row-level checks**</summary>
| Check                              | Description                                                                                                                                                                                                                                                                                                                                                                                                                       | Arguments                                                                                                                                                                                                                                                                                                                                                                                                                                                                                                                                            |
| ---------------------------------- | --------------------------------------------------------------------------------------------------------------------------------------------------------------------------------------------------------------------------------------------------------------------------------------------------------------------------------------------------------------------------------------------------------------------------------- | ---------------------------------------------------------------------------------------------------------------------------------------------------------------------------------------------------------------------------------------------------------------------------------------------------------------------------------------------------------------------------------------------------------------------------------------------------------------------------------------------------------------------------------------------------- |
| `is_not_null`                      | Checks whether the values in the input column are not null.                                                                                                                                                                                                                                                                                                                                                                       | `column`: column to check (can be a string column name or a column expression)                                                                                                                                                                                                                                                                                                                                                                                                                                                                       |
| `is_not_empty`                     | Checks whether the values in the input column are not empty (but may be null).                                                                                                                                                                                                                                                                                                                                                    | `column`: column to check (can be a string column name or a column expression)                                                                                                                                                                                                                                                                                                                                                                                                                                                                       |
| `is_not_null_and_not_empty`        | Checks whether the values in the input column are not null and not empty.                                                                                                                                                                                                                                                                                                                                                         | `column`: column to check (can be a string column name or a column expression); `trim_strings`: optional boolean flag to trim spaces from strings                                                                                                                                                                                                                                                                                                                                                                                                    |
| `is_in_list`                       | Checks whether the values in the input column are present in the list of allowed values (null values are allowed). This check is not suited for large lists of allowed values. In such cases, it’s recommended to use the `foreign_key` dataset-level check instead. This check is not suited for `MapType` or `StructType` columns.                                                                                              | `column`: column to check (can be a string column name or a column expression); `allowed`: list of allowed values; `case_sensitive`: optional boolean flag for case-sensitive comparison (default: True)                                                                                                                                                                                                                                                                                                                                             |
| `is_not_null_and_is_in_list`       | Checks whether the values in the input column are not null and present in the list of allowed values. This check is not suited for large lists of allowed values. In such cases, it’s recommended to use the `foreign_key` dataset-level check instead. This check is not suited for `MapType` or `StructType` columns.                                                                                                           | `column`: column to check (can be a string column name or a column expression); `allowed`: list of allowed values; `case_sensitive`: optional boolean flag for case-sensitive comparison (default: True)                                                                                                                                                                                                                                                                                                                                             |
| `is_not_null_and_not_empty_array`  | Checks whether the values in the array input column are not null and not empty.                                                                                                                                                                                                                                                                                                                                                   | `column`: column to check (can be a string column name or a column expression)                                                                                                                                                                                                                                                                                                                                                                                                                                                                       |
| `is_in_range`                      | Checks whether the values in the input column are in the provided range (inclusive of both boundaries).                                                                                                                                                                                                                                                                                                                           | `column`: column to check (can be a string column name or a column expression); `min_limit`: min limit as number, date, timestamp, column name or sql expression; `max_limit`: max limit as number, date, timestamp, column name or sql expression                                                                                                                                                                                                                                                                                                   |
| `is_not_in_range`                  | Checks whether the values in the input column are outside the provided range (inclusive of both boundaries).                                                                                                                                                                                                                                                                                                                      | `column`: column to check (can be a string column name or a column expression); `min_limit`: min limit as number, date, timestamp, column name or sql expression; `max_limit`: max limit as number, date, timestamp, column name or sql expression                                                                                                                                                                                                                                                                                                   |
| `is_not_equal_to`                  | Checks whether the values in the input column are not equal to the provided value.                                                                                                                                                                                                                                                                                                                                                | `column`: column to check (can be a string column name or a column expression); `value`: comparison value as number, string, date, timestamp, column name, or SQL expression, where string literals must be single quoted, e.g. 'string_value'                                                                                                                                                                                                                                                                                                       |
| `is_equal_to`                      | Checks whether the values in the input column are equal to the provided value.                                                                                                                                                                                                                                                                                                                                                    | `column`: column to check (can be a string column name or a column expression); `value`: comparison value as number, string, date, timestamp, column name, or SQL expression, where string literals must be single quoted, e.g. 'string_value'                                                                                                                                                                                                                                                                                                       |
| `is_not_less_than`                 | Checks whether the values in the input column are not less than the provided limit.                                                                                                                                                                                                                                                                                                                                               | `column`: column to check (can be a string column name or a column expression); `limit`: limit as number, date, timestamp, column name or sql expression                                                                                                                                                                                                                                                                                                                                                                                             |
| `is_not_greater_than`              | Checks whether the values in the input column are not greater than the provided limit.                                                                                                                                                                                                                                                                                                                                            | `column`: column to check (can be a string column name or a column expression); `limit`: limit as number, date, timestamp, column name or sql expression                                                                                                                                                                                                                                                                                                                                                                                             |
| `is_valid_date`                    | Checks whether the values in the input column have valid date formats.                                                                                                                                                                                                                                                                                                                                                            | `column`: column to check (can be a string column name or a column expression); `date_format`: optional date format (e.g. 'yyyy-mm-dd')                                                                                                                                                                                                                                                                                                                                                                                                              |
| `is_valid_timestamp`               | Checks whether the values in the input column have valid timestamp formats.                                                                                                                                                                                                                                                                                                                                                       | `column`: column to check (can be a string column name or a column expression); `timestamp_format`: optional timestamp format (e.g. 'yyyy-mm-dd HH:mm:ss')                                                                                                                                                                                                                                                                                                                                                                                           |
| `is_valid_json`                    | Checks whether the values in the input column are valid JSON strings.                                                                                                                                                                                                                                                                                                                                                             | `column`: column to check (can be a string column name or a column expression)                                                                                                                                                                                                                                                                                                                                                                                                                                                                       |
| `has_json_keys`                    | Checks whether the values in the input column contain specific keys in the outermost JSON object.                                                                                                                                                                                                                                                                                                                                 | `column`: column to check (can be a string column name or a column expression); `keys`: A list of JSON keys to verify within the outermost JSON object; `require_all`: optional boolean flag to require all keys to be present                                                                                                                                                                                                                                                                                                                       |
| `has_valid_json_schema`            | Checks whether the values in the specified column, which contain JSON strings, conform to the expected schema. This check is **not strict**. Extra fields in the JSON that are not defined in the schema are ignored.                                                                                                                                                                                                             | `column`: column to check (can be a string column name or a column expression); `schema`: the schema as a DDL string (e.g., "id INT, name STRING") or StructType object;                                                                                                                                                                                                                                                                                                                                                                             |
| `is_not_in_future`                 | Checks whether the values in the input column contain a timestamp that is not in the future, where 'future' is defined as current_timestamp + offset (in seconds).                                                                                                                                                                                                                                                                | `column`: column to check (can be a string column name or a column expression); `offset`: offset to use; `curr_timestamp`: current timestamp, if not provided current_timestamp() function is used                                                                                                                                                                                                                                                                                                                                                   |
| `is_not_in_near_future`            | Checks whether the values in the input column contain a timestamp that is not in the near future, where 'near future' is defined as greater than the current timestamp but less than the current_timestamp + offset (in seconds).                                                                                                                                                                                                 | `column`: column to check (can be a string column name or a column expression); `offset`: offset to use; `curr_timestamp`: current timestamp, if not provided current_timestamp() function is used                                                                                                                                                                                                                                                                                                                                                   |
| `is_older_than_n_days`             | Checks whether the values in one input column are at least N days older than the values in another column.                                                                                                                                                                                                                                                                                                                        | `column`: column to check (can be a string column name or a column expression); `days`: number of days; `curr_date`: current date, if not provided current_date() function is used; `negate`: if the condition should be negated                                                                                                                                                                                                                                                                                                                     |
| `is_older_than_col2_for_n_days`    | Checks whether the values in one input column are at least N days older than the values in another column.                                                                                                                                                                                                                                                                                                                        | `column1`: first column to check (can be a string column name or a column expression); `column2`: second column to check (can be a string column name or a column expression); `days`: number of days; `negate`: if the condition should be negated                                                                                                                                                                                                                                                                                                  |
| `regex_match`                      | Checks whether the values in the input column match a given regex.                                                                                                                                                                                                                                                                                                                                                                | `column`: column to check (can be a string column name or a column expression); regex: regex to check; `negate`: if the condition should be negated (true) or not                                                                                                                                                                                                                                                                                                                                                                                    |
| `is_valid_ipv4_address`            | Checks whether the values in the input column have valid IPv4 address format.                                                                                                                                                                                                                                                                                                                                                     | `column` to check (can be a string column name or a column expression)                                                                                                                                                                                                                                                                                                                                                                                                                                                                               |
| `is_ipv4_address_in_cidr`          | Checks whether the values in the input column have valid IPv4 address format and fall within the given CIDR block.                                                                                                                                                                                                                                                                                                                | `column`: column to check (can be a string column name or a column expression); `cidr_block`: CIDR block string                                                                                                                                                                                                                                                                                                                                                                                                                                      |
| `is_valid_ipv6_address`            | Checks whether the values in the input column have valid IPv6 address format.                                                                                                                                                                                                                                                                                                                                                     | `column` to check (can be a string column name or a column expression)                                                                                                                                                                                                                                                                                                                                                                                                                                                                               |
| `is_ipv6_address_in_cidr`          | Checks whether the values in the input column have valid IPv6 address format and fall within the given CIDR block.                                                                                                                                                                                                                                                                                                                | `column`: column to check (can be a string column name or a column expression); `cidr_block`: CIDR block string                                                                                                                                                                                                                                                                                                                                                                                                                                      |
| `sql_expression`                   | Checks whether the values meet the condition provided as an SQL expression, e.g. `a = 'str1' and a > b`. If the SQL expression is invalid (for example, references non-existent columns), the check evaluation is skipped. The results will include a check failure with a message identifying the invalid columns. However, when using functions within the SQL expression which are generally opaque for Spark, you must ensure they do not raise exceptions (for instance, you must pass valid arguments to 'h3_ischildof'), as such errors are not automatically handled. Some errors will only appear during Spark action (e.g. when displaying or saving the results) and you must validate the input arguments using guards such as CASE WHEN, IS NOT NULL, RLIKE, or type try casts. This check function is not supported by `for_each_column`. | `expression`: sql expression to check on a DataFrame (fail the check if expression evaluates to False, pass if it evaluates to True); `msg`: optional message to output; `name`: optional name of the resulting column (it can be overwritten by `name` specified at the check level); `negate`: if the condition should be negated; `columns`: optional list of columns used in the sql expression to validate they can be resolved in the input DataFrame, also used for reporting purposes and as a name prefix when a check name is not provided |
| `is_data_fresh`                    | Checks whether the values in the input timestamp column are not older than the specified number of minutes from the base timestamp column. This is useful for identifying stale data due to delayed pipelines and helps catch upstream issues early.                                                                                                                                                                              | `column`: column of type timestamp/date to check (can be a string column name or a column expression); `max_age_minutes`: maximum age in minutes before data is considered stale; `base_timestamp`: optional base timestamp column from which the stale check is calculated. This can be a string, column expression, datetime value or literal value ex:F.lit(datetime(2024,1,1)). If not provided current_timestamp() function is used                                                                                                             |
| `does_not_contain_pii`             | Checks whether the values in the input column contain Personally Identifiable Information (PII). Uses Microsoft Presidio to detect various named entities (e.g. PERSON, ADDRESS, EMAIL_ADDRESS). Requires installation of PII detection extras: `pip install 'databricks-labs-dqx[pii-detection]'`. See more details [here](#detecting-personally-identifiable-information-pii).                                                  | `column`: column to check (can be a string column name or a column expression); `threshold`: confidence threshold for PII detection (0.0 to 1.0, default: 0.7); `language`: optional language of the text (default: 'en'); `entities`: optional list of entities to detect; `nlp_engine_config`: optional dictionary configuring the NLP engine used for PII detection, see the [Presidio documentation](https://microsoft.github.io/presidio/analyzer/customizing_nlp_models/) for more information                                                 |
| `is_latitude`                      | Checks whether the values in the input column are valid latitude values (i.e. between -90 and 90 degrees).                                                                                                                                                                                                                                                                                                                        | `column`: column to check (can be a string column name or a column expression)                                                                                                                                                                                                                                                                                                                                                                                                                                                                       |
| `is_longitude`                     | Checks whether the values in the input column are valid longitude values (i.e. between -180 and 180 degrees).                                                                                                                                                                                                                                                                                                                     | `column`: column to check (can be a string column name or a column expression)                                                                                                                                                                                                                                                                                                                                                                                                                                                                       |
| `is_geometry`                      | Checks whether the values in the input column are valid geometries. This function requires Databricks serverless compute or runtime >= 17.1.                                                                                                                                                                                                                                                                                      | `column`: column to check (can be a string column name or a column expression)                                                                                                                                                                                                                                                                                                                                                                                                                                                                       |
| `is_geography`                     | Checks whether the values in the input column are valid geographies. This function requires Databricks serverless compute or runtime >= 17.1.                                                                                                                                                                                                                                                                                     | `column`: column to check (can be a string column name or a column expression)                                                                                                                                                                                                                                                                                                                                                                                                                                                                       |
| `is_point`                         | Checks whether the values in the input column are point geometries/geographies. This function requires Databricks serverless compute or runtime >= 17.1.                                                                                                                                                                                                                                                                          | `column`: column to check (can be a string column name or a column expression)                                                                                                                                                                                                                                                                                                                                                                                                                                                                       |
| `is_linestring`                    | Checks whether the values in the input column are linestring geometries/geographies. This function requires Databricks serverless compute or runtime >= 17.1.                                                                                                                                                                                                                                                                     | `column`: column to check (can be a string column name or a column expression)                                                                                                                                                                                                                                                                                                                                                                                                                                                                       |
| `is_polygon`                       | Checks whether the values in the input column are polygon geometries/geographies. This function requires Databricks serverless compute or runtime >= 17.1.                                                                                                                                                                                                                                                                        | `column`: column to check (can be a string column name or a column expression)                                                                                                                                                                                                                                                                                                                                                                                                                                                                       |
| `is_multipoint`                    | Checks whether the values in the input column are multipoint geometries/geographies. This function requires Databricks serverless compute or runtime >= 17.1.                                                                                                                                                                                                                                                                     | `column`: column to check (can be a string column name or a column expression)                                                                                                                                                                                                                                                                                                                                                                                                                                                                       |
| `is_multilinestring`               | Checks whether the values in the input column are multilinestring geometries/geographies. This function requires Databricks serverless compute or runtime >= 17.1.                                                                                                                                                                                                                                                                | `column`: column to check (can be a string column name or a column expression)                                                                                                                                                                                                                                                                                                                                                                                                                                                                       |
| `is_multipolygon`                  | Checks whether the values in the input column are multipolygon geometries/geographies. This function requires Databricks serverless compute or runtime >= 17.1.                                                                                                                                                                                                                                                                   | `column`: column to check (can be a string column name or a column expression)                                                                                                                                                                                                                                                                                                                                                                                                                                                                       |
| `is_geometrycollection`            | Checks whether the values in the input column are geometrycollection geometries/geographies. This function requires Databricks serverless compute or runtime >= 17.1.                                                                                                                                                                                                                                                             | `column`: column to check (can be a string column name or a column expression)                                                                                                                                                                                                                                                                                                                                                                                                                                                                       |
| `is_ogc_valid`                     | Checks whether the values in the input column are valid geometries in the OGC sense. I.e a bowtie polygon is invalid because it has a self intersection. This function requires Databricks serverless compute or runtime >= 17.1.                                                                                                                                                                                                 | `column`: column to check (can be a string column name or a column expression)                                                                                                                                                                                                                                                                                                                                                                                                                                                                       |
| `is_non_empty_geometry`            | Checks whether the values in the input column are non-empty geometries. This function requires Databricks serverless compute or runtime >= 17.1.                                                                                                                                                                                                                                                                                  | `column`: column to check (can be a string column name or a column expression)                                                                                                                                                                                                                                                                                                                                                                                                                                                                       |
| `is_not_null_island`               | Checks whether the values in the input column are NULL island geometries (e.g. POINT(0 0), POINTZ(0 0 0), or POINTZM(0 0 0 0)). This function requires Databricks serverless compute or runtime >= 17.1.                                                                                                                                                                                                                          | `column`: column to check (can be a string column name or a column expression)                                                                                                                                                                                                                                                                                                                                                                                                                                                                       |
| `has_dimension`                    | Checks whether the values in the input column are geometries of the specified dimension (2D projected dimension). This function requires Databricks serverless compute or runtime >= 17.1.                                                                                                                                                                                                                                        | `column`: column to check (can be a string column name or a column expression); `dimension`: dimension to check                                                                                                                                                                                                                                                                                                                                                                                                                                      |
| `has_x_coordinate_between`         | Checks whether the values in the input column are geometries with x coordinate between the provided boundaries. This function requires Databricks serverless compute or runtime >= 17.1.                                                                                                                                                                                                                                          | `column`: column to check (can be a string column name or a column expression); `min_value`: minimum value; `max_value`: maximum value                                                                                                                                                                                                                                                                                                                                                                                                               |
| `has_y_coordinate_between`         | Checks whether the values in the input column are geometries with y coordinate between the provided boundaries. This function requires Databricks serverless compute or runtime >= 17.1.                                                                                                                                                                                                                                          | `column`: column to check (can be a string column name or a column expression); `min_value`: minimum value; `max_value`: maximum value                                                                                                                                                                                                                                                                                                                                                                                                               |                                                                                                                                                                                                                                                                                                                     | `column`: column to check (can be a string column name or a column expression); `min_value`: minimum value; `max_value`: maximum value                                                                                                                                                                                                                                                                                                                                                                                                                       |
| `is_area_not_less_than`            | Checks if the areas of values in a geometry column are not less than a specified limit. By default, the 2D Cartesian area in WGS84 (Pseudo-Mercator) with units of meters squared is used. An SRID can be specified to transform the input values and compute areas with specific units of measure. This function requires Databricks serverless compute or runtime >= 17.1.                                                      | `column`: column to check (can be a string column name or a column expression); `value`: value to use in the condition as number, column name or sql expression; `srid`: optional integer SRID to use for computing the area of the geometry or geography value (default `3857`); `geodesic`: whether to use the 2D geodesic area (default `False`)                                                                                                                                                                                                  |
| `is_area_not_greater_than`         | Checks if the areas of values in a geometry column are not greater than a specified limit. By default, the 2D Cartesian area in WGS84 (Pseudo-Mercator) with units of meters squared is used. An SRID can be specified to transform the input values and compute areas with specific units of measure. This function requires Databricks serverless compute or runtime >= 17.1.                                                   | `column`: column to check (can be a string column name or a column expression); `value`: value to use in the condition as number, column name or sql expression; `srid`: optional integer SRID to use for computing the area of the geometry or geography value (default `None`); `geodesic`: whether to use the 2D geodesic area (default `False`)                                                                                                                                                                                                  |
| `is_area_equal_to`                 | Checks if the areas of values in a geometry or geography column are equal to a specified value. By default, the 2D Cartesian area in WGS84 (Pseudo-Mercator) with units of meters squared is used. An SRID can be specified to transform the input values and compute areas with specific units of measure. This function requires Databricks serverless compute or runtime >= 17.1.                                              | `column`: column to check (can be a string column name or a column expression); `value`: value to use in the condition as number, column name or sql expression; `srid`: optional integer SRID to use for computing the area of the geometry or geography value (default `None`); `geodesic`: whether to use the 2D geodesic area (default `False`)                                                                                                                                                                                                  |
| `is_area_not_equal_to`             | Checks if the areas of values in a geometry column are not equal to a specified value. By default, the 2D Cartesian area in WGS84 (Pseudo-Mercator) with units of meters squared is used. An SRID can be specified to transform the input values and compute areas with specific units of measure. This function requires Databricks serverless compute or runtime >= 17.1.                                                       | `column`: column to check (can be a string column name or a column expression); `value`: value to use in the condition as number, column name or sql expression; `srid`: optional integer SRID to use for computing the area of the geometry or geography value (default `None`); `geodesic`: whether to use the 2D geodesic area (default `False`)                                                                                                                                                                                                  |
| `is_num_points_not_less_than`      | Checks whether the values in the input column are geometries with number of coordinate pairs less than the specified limit. This function requires Databricks serverless compute or runtime >= 17.1.                                                                                                                                                                                                                           | `column`: column to check (can be a string column name or a column expression); `value`: number of points value to compare against (can be a number, column name, or SQL expression)                                                                                                                                                                                                                                                                                                                                                                 |
| `is_num_points_not_greater_than`   | Checks whether the values in the input column are geometries with number of coordinate pairs greater than the specified limit. This function requires Databricks serverless compute or runtime >= 17.1.                                                                                                                                                                                                                              | `column`: column to check (can be a string column name or a column expression); `value`: number of points value to compare against (can be a number, column name, or SQL expression)                                                                                                                                                                                                                                                                                                                                                                 |
| `is_num_points_equal_to`           | Checks whether the values in the input column are geometries with number of coordinate pairs equal to the specified limit. This function requires Databricks serverless compute or runtime >= 17.1.                                                                                                                                                                                                                               | `column`: column to check (can be a string column name or a column expression); `value`: number of points value to compare against (can be a number, column name, or SQL expression)                                                                                                                                                                                                                                                                                                                                                                 |
| `is_num_points_not_equal_to`       | Checks whether the values in the input column are geometries with number of coordinate pairs not equal to the specified limit. This function requires Databricks serverless compute or runtime >= 17.1.                                                                                                                                                                                                                           | `column`: column to check (can be a string column name or a column expression); `value`: number of points value to compare against (can be a number, column name, or SQL expression)                                                                                                                                                                                                                                                                                                                                                                 |
</details>

<Admonition type="warning" title="Applicability">
Row-level checks are designed to operate on a single PySpark DataFrame.
If your validation logic requires multiple DataFrames/Tables, you can join them beforehand to produce a single DataFrame on which the checks can be applied.
See more [here](/docs/reference/quality_checks#applying-checks-on-multiple-data-sets).
</Admonition>

### Usage examples

Below are fully specified examples of how to define row-level checks declaratively in YAML format and programmatically with DQX classes. Both are equivalent and can be used interchangeably.

The `criticality` field can be either "error" (data goes only into the bad / quarantine DataFrame) or "warn" (data goes into good and bad DataFrames).
For brevity, the `name` field in the examples is omitted and it will be auto-generated in the results.

<details style={{ backgroundColor: 'transparent', color: 'neutral' }}>
<summary>**Checks defined in YAML**</summary>
```yaml
# is_not_null check
- criticality: error
  check:
    function: is_not_null
    arguments:
      column: col1

# is_not_empty check
- criticality: error
  check:
    function: is_not_empty
    arguments:
      column: col1

# is_not_null_and_not_empty check
- criticality: error
  check:
    function: is_not_null_and_not_empty
    arguments:
      column: col1
      trim_strings: true

# is_in_list check
- criticality: error
  check:
    function: is_in_list
    arguments:
      column: col2
      allowed:
      - 1
      - 2
      - 3

# is_not_null_and_is_in_list check
- criticality: error
  check:
    function: is_not_null_and_is_in_list
    arguments:
      column: col2
      allowed:
      - 1
      - 2
      - 3

# is_not_null_and_not_empty_array check
- criticality: error
  check:
    function: is_not_null_and_not_empty_array
    arguments:
      column: col4

# is_in_range check
- criticality: error
  check:
    function: is_in_range
    arguments:
      column: col2
      min_limit: 1
      max_limit: 10

- criticality: error
  check:
    function: is_in_range
    arguments:
      column: col5
      min_limit: 2025-01-01
      max_limit: 2025-02-24

- criticality: error
  check:
    function: is_in_range
    arguments:
      column: col6
      min_limit: 2025-01-01 00:00:00
      max_limit: 2025-02-24 01:00:00

- criticality: error
  check:
    function: is_in_range
    arguments:
      column: col3
      min_limit: col2
      max_limit: col2 * 2

# is_not_in_range check
- criticality: error
  check:
    function: is_not_in_range
    arguments:
      column: col2
      min_limit: 11
      max_limit: 20

- criticality: error
  check:
    function: is_not_in_range
    arguments:
      column: col5
      min_limit: 2025-02-25
      max_limit: 2025-02-26

- criticality: error
  check:
    function: is_not_in_range
    arguments:
      column: col6
      min_limit: 2025-02-25 00:00:00
      max_limit: 2025-02-26 01:00:00

- criticality: error
  check:
    function: is_not_in_range
    arguments:
      column: col3
      min_limit: col2 + 10
      max_limit: col2 * 10

# is_equal_to check (numeric literal)
- criticality: error
  check:
    function: is_equal_to
    arguments:
      column: col10
      value: 2

# is_equal_to check (column expression)
- criticality: error
  check:
    function: is_equal_to
    arguments:
      column: col3
      value: col2

# is_not_equal_to check (string literal)
- criticality: error
  check:
    function: is_not_equal_to
    arguments:
      column: col1
      value: "'unknown'"

# is_not_equal_to check (date literal)
- criticality: error
  check:
    function: is_not_equal_to
    arguments:
      column: col5
      value: 2025-02-24

# is_not_equal_to check (timestamp literal)
- criticality: error
  check:
    function: is_not_equal_to
    arguments:
      column: col6
      value: 2025-02-24 01:00:00

# is_not_equal_to check (column expression)
- criticality: error
  check:
    function: is_not_equal_to
    arguments:
      column: col3
      value: col2 + 5

# is_not_less_than check
- criticality: error
  check:
    function: is_not_less_than
    arguments:
      column: col2
      limit: 0

- criticality: error
  check:
    function: is_not_less_than
    arguments:
      column: col5
      limit: 2025-01-01

- criticality: error
  check:
    function: is_not_less_than
    arguments:
      column: col6
      limit: 2025-01-01 01:00:00

- criticality: error
  check:
    function: is_not_less_than
    arguments:
      column: col3
      limit: col2 - 10

# is_not_greater_than check
- criticality: error
  check:
    function: is_not_greater_than
    arguments:
      column: col2
      limit: 10

- criticality: error
  check:
    function: is_not_greater_than
    arguments:
      column: col5
      limit: 2025-03-01

- criticality: error
  check:
    function: is_not_greater_than
    arguments:
      column: col6
      limit: 2025-03-24 01:00:00

- criticality: error
  check:
    function: is_not_greater_than
    arguments:
      column: col3
      limit: col2 + 10

# is_valid_date check
- criticality: error
  check:
    function: is_valid_date
    arguments:
      column: col5

- criticality: error
  name: col5_is_not_valid_date2
  check:
    function: is_valid_date
    arguments:
      column: col5
      date_format: yyyy-MM-dd

# is_valid_json check
- criticality: error
  check:
    function: is_valid_json
    arguments:
      column: col_json_str

# has_json_keys check
- criticality: error
  check:
    function: has_json_keys
    arguments:
      column: col_json_str
      keys:
        - key1

- criticality: error
  name: col_json_str_does_not_have_json_keys2
  check:
    function: has_json_keys
    arguments:
      column: col_json_str
      keys:
        - key1
        - key2
      require_all: False

- criticality: error
  name: col_json_str2_has_invalid_json_schema
  check:
    function: has_valid_json_schema
    arguments:
      column: col_json_str2
      schema:  "STRUCT<a: BIGINT, b: BIGINT>"

# is_valid_timestamp check
- criticality: error
  check:
    function: is_valid_timestamp
    arguments:
      column: col6
      timestamp_format: yyyy-MM-dd HH:mm:ss

- criticality: error
  name: col6_is_not_valid_timestamp2
  check:
    function: is_valid_timestamp
    arguments:
      column: col6

# is_not_in_future check
- criticality: error
  check:
    function: is_not_in_future
    arguments:
      column: col6
      offset: 86400

# is_not_in_near_future check
- criticality: error
  check:
    function: is_not_in_near_future
    arguments:
      column: col6
      offset: 36400

# is_older_than_n_days check
- criticality: error
  check:
    function: is_older_than_n_days
    arguments:
      column: col5
      days: 10000

# is_older_than_col2_for_n_days check
- criticality: error
  check:
    function: is_older_than_col2_for_n_days
    arguments:
      column1: col5
      column2: col6
      days: 2

# regex_match check
- criticality: error
  check:
    function: regex_match
    arguments:
      column: col2
      regex: '[0-9]+'
      negate: false

# is_valid_ipv4_address check
- criticality: error
  check:
    function: is_valid_ipv4_address
    arguments:
      column: col2

# is_ipv4_address_in_cidr check
- criticality: error
  check:
    function: is_ipv4_address_in_cidr
    arguments:
      column: col2
      cidr_block: '192.168.1.0/24'

# is_valid_ipv6_address check
- criticality: error
  check:
    function: is_valid_ipv6_address
    arguments:
      column: col_ipv6

# is_ipv6_address_in_cidr check
- criticality: error
  check:
    function: is_ipv6_address_in_cidr
    arguments:
      column: col_ipv6
      cidr_block: '2001:0db8:85a3:08d3:0000:0000:0000:0000/64'

# sql_expression check
- criticality: error
  check:
    function: sql_expression
    arguments:
      expression: col3 >= col2 and col3 <= 10
      msg: col3 is less than col2 and col3 is greater than 10
      name: custom_output_name
      negate: false

# sql_expression check: optionally columns can be provided for reporting
- criticality: error
  check:
    function: sql_expression
    arguments:
      expression: col3 >= col2 and col3 <= 10
      msg: col3 is less than col2 and col3 is greater than 10
      columns: # optional for reporting
      - col2
      - col3

# does_not_contain_pii check
- criticality: error
  check:
    function: does_not_contain_pii
    arguments:
      column: col1
      threshold: 0.7
      language: en

# does_not_contain_pii check with custom entities and NLP engine config
- criticality: error
  check:
    function: does_not_contain_pii
    arguments:
      column: col1
      threshold: 0.8
      entities:
      - PERSON
      - EMAIL_ADDRESS
      - PHONE_NUMBER
      nlp_engine_config:
        nlp_engine_name: spacy
        models:
        - lang_code: en
          model_name: en_core_web_md

# is_data_fresh check with base_timestamp as string
- criticality: error
  check:
    function: is_data_fresh
    arguments:
      column: col5
      max_age_minutes: 15
      base_timestamp: col6

# is_data_fresh check with base_timestamp as datetime literal
- criticality: error
  check:
    function: is_data_fresh
    arguments:
      column: col6
      max_age_minutes: 1440
      base_timestamp: 2025-01-02 10:00:00

# is_data_fresh check with current_timestamp() as base_timestamp
- criticality: error
  check:
    function: is_data_fresh
    arguments:
      column: col5
      max_age_minutes: 15

# apply check to multiple columns
- criticality: error
  check:
    function: is_not_null
    for_each_column: # apply the check for each column in the list
    - col3
    - col5

# is_latitude check
- criticality: error
  check:
    function: is_latitude
    arguments:
      column: col2

# is_longitude check
- criticality: error
  check:
    function: is_longitude
    arguments:
      column: col2

# is_geometry check
- criticality: error
  check:
    function: is_geometry
    arguments:
      column: point_geom

# is_geography check
- criticality: error
  check:
    function: is_geography
    arguments:
      column: point_geom

# is_point check
- criticality: error
  check:
    function: is_point
    arguments:
      column: point_geom

# is_linestring check
- criticality: error
  check:
    function: is_linestring
    arguments:
      column: linestring_geom

# is_polygon check
- criticality: error
  check:
    function: is_polygon
    arguments:
      column: polygon_geom

# is_multipoint check
- criticality: error
  check:
    function: is_multipoint
    arguments:
      column: multipoint_geom

# is_multilinestring check
- criticality: error
  check:
    function: is_multilinestring
    arguments:
      column: multilinestring_geom

# is_multipolygon check
- criticality: error
  check:
    function: is_multipolygon
    arguments:
      column: multipolygon_geom

# is_geometrycollection check
- criticality: error
  check:
    function: is_geometrycollection
    arguments:
      column: geometrycollection_geom

# is_ogc_valid check
- criticality: error
  check:
    function: is_ogc_valid
    arguments:
      column: point_geom

# is_non_empty_geometry check
- criticality: error
  check:
    function: is_non_empty_geometry
    arguments:
      column: point_geom

# has_dimension check
- criticality: error
  check:
    function: has_dimension
    arguments:
      column: polygon_geom
      dimension: 2

# has_x_coordinate_between check
- criticality: error
  check:
    function: has_x_coordinate_between
    arguments:
      column: polygon_geom
      min_value: 0.0
      max_value: 10.0

# has_y_coordinate_between check
- criticality: error
  check:
    function: has_y_coordinate_between
    arguments:
      column: polygon_geom
      min_value: 0.0
      max_value: 10.0
<<<<<<< HEAD

=======
      
# is_area_not_less_than check (geometry)
- criticality: error
  check:
    function: is_area_not_less_than
    arguments:
      column: polygon_geom
      value: 100.0
      
# is_area_not_less_than check (geography with geodesic area)
- criticality: error
  check:
    function: is_area_not_less_than
    arguments:
      column: geography_geom
      value: 1000000.0  # 1 million square meters
      geodesic: true
      
# is_area_not_greater_than check (geometry with SRID)
- criticality: error
  check:
    function: is_area_not_greater_than
    arguments:
      column: polygon_geom
      value: 0.1
      srid: 3857

# is_area_equal_to check
- criticality: error
  check:
    function: is_area_equal_to
    arguments:
      column: polygon_geom
      value: 1.0
      
# is_area_not_equal_to check
- criticality: error
  check:
    function: is_area_not_equal_to
    arguments:
      column: polygon_geom
      value: 0.0
      
# is_num_points_not_less_than check
- criticality: error
  check:
    function: is_num_points_not_less_than
    arguments:
      column: polygon_geom
      value: 10
      
# is_num_points_not_greater_than check
- criticality: error
  check:
    function: is_num_points_not_greater_than
    arguments:
      column: polygon_geom
      value: 3
      
# is_num_points_equal_to check
- criticality: error
  check:
    function: is_num_points_equal_to
    arguments:
      column: polygon_geom
      value: 4
      
# is_num_points_not_equal_to check
- criticality: error
  check:
    function: is_num_points_not_equal_to
    arguments:
      column: polygon_geom
      value: 1
>>>>>>> 16e23c31
```
</details>

<details style={{ backgroundColor: 'transparent', color: 'neutral' }}>
<summary>**Checks defined programmatically using DQX classes**</summary>
```python
from databricks.labs.dqx.rule import DQRowRule, DQForEachColRule
from databricks.labs.dqx import check_funcs
from databricks.labs.dqx.geo import check_funcs as geo_check_funcs
from databricks.labs.dqx.pii import pii_detection_funcs
from datetime import datetime

checks = [
    # is_not_null check
    DQRowRule(
      criticality="error",
      check_func=check_funcs.is_not_null,
      column="col1"  # or as expr: F.col("col1")
    ),

    # is_not_empty check
    DQRowRule(
      criticality="error",
      check_func=check_funcs.is_not_empty,
      column="col1" # or as expr: F.col("col1")
    ),

    # is_not_null_and_not_empty check
    DQRowRule(
      criticality="error",
      check_func=check_funcs.is_not_null_and_not_empty,
      column="col1", # or as expr: F.col("col1")
      check_func_kwargs={"trim_strings": True}
    ),

    # is_in_list check
    DQRowRule(
      criticality="error",
      check_func=check_funcs.is_in_list,
      column="col2", # or as expr: F.col("col2")
      check_func_kwargs={"allowed": [1, 2, 3]} # or as expr: [F.lit(1), F.lit(2), F.lit(3)]
    ),

    # is_not_null_and_is_in_list check
    DQRowRule(
      criticality="error",
      check_func=check_funcs.is_not_null_and_is_in_list,
      column="col2", # or as expr: F.col("col2")
      check_func_kwargs={"allowed": [1, 2, 3]} # or as expr: [F.lit(1), F.lit(2), F.lit(3)]
    ),

    # is_not_null_and_not_empty_array check
    DQRowRule(
      criticality="error",
      check_func=check_funcs.is_not_null_and_not_empty_array,
      column="col4" # or as expr: F.col("col4")
    ),

    # is_in_range check
    DQRowRule(
      criticality="error",
      check_func=check_funcs.is_in_range,
      column="col2",  # or as expr: F.col("col2")
      check_func_kwargs={
        "min_limit": 1, # or as expr: F.lit(1)
        "max_limit": 10 # or as expr: F.lit(10)
      }
    ),

    DQRowRule(
      criticality="error",
      check_func=check_funcs.is_in_range,
      column="col5", # or as expr: F.col("col5")
      check_func_kwargs={
        "min_limit": datetime(2025, 1, 1).date(), # or as expr: F.lit(datetime(2025, 1, 1).date())
        "max_limit": datetime(2025, 2, 24).date() # or as expr: F.lit(datetime(2025, 2, 24).date())
      }
    ),

    DQRowRule(
      criticality="error",
      check_func=check_funcs.is_in_range,
      column="col6", # or as expr: F.col("col6")
      check_func_kwargs={
        "min_limit": datetime(2025, 1, 1, 0, 0, 0), # or as expr: F.lit(datetime(2025, 1, 1, 0, 0, 0))
        "max_limit": datetime(2025, 2, 24, 1, 0, 0) # or as expr: F.lit(datetime(2025, 2, 24, 1, 0, 0))
      }
    ),

    DQRowRule(
      criticality="error",
      check_func=check_funcs.is_in_range,
      column="col3", # or as expr: F.col("col3")
      check_func_kwargs={
        "min_limit": "col2",  # or as expr: F.col("col2")
        "max_limit": "col2 * 2"  # or as expr: F.col("col2") * F.lit(2)
      }
    ),

    # is_not_in_range check
    DQRowRule(
      criticality="error",
      check_func=check_funcs.is_not_in_range,
      column="col2", # or as expr: F.col("col2")
      check_func_kwargs={
        "min_limit": 11, # or as expr: F.lit(11)
        "max_limit": 20  # or as expr: F.lit(20)
      }
    ),

    DQRowRule(
      criticality="error",
      check_func=check_funcs.is_not_in_range,
      column="col5", # or as expr: F.col("col5")
      check_func_kwargs={
        "min_limit": datetime(2025, 2, 25).date(), # or as expr: F.lit(datetime(2025, 2, 25).date())
        "max_limit": datetime(2025, 2, 26).date()  # or as expr: F.lit(datetime(2025, 2, 26).date())
      }
    ),

    DQRowRule(
      criticality="error",
      check_func=check_funcs.is_not_in_range,
      column="col6", # or as expr: F.col("col6")
      check_func_kwargs={
        "min_limit": datetime(2025, 2, 25, 0, 0, 0), # or as expr: F.lit(datetime(2025, 2, 25, 0, 0, 0))
        "max_limit": datetime(2025, 2, 26, 1, 0, 0)  # or as expr: F.lit(datetime(2025, 2, 26, 1, 0, 0))
      }
    ),

    DQRowRule(
      criticality="error",
      check_func=check_funcs.is_not_in_range,
      column="col3", # or as expr: F.col("col3")
      check_func_kwargs={
        "min_limit": "col2 + 10", # or as expr: F.col("col2") + F.lit(10)
        "max_limit": "col2 * 10"  # or as expr: F.col("col2") * F.lit(10)
      }
    ),

    # is_equal_to check (numeric literal)
    DQRowRule(
      criticality="error",
      check_func=check_funcs.is_equal_to,
      column="col10", # or as expr: F.col("col10")
      check_func_kwargs={"value": 2}, # or as expr: F.lit(2)
    ),
    # is_equal_to check (column expression)
    DQRowRule(
      criticality="error",
      check_func=check_funcs.is_equal_to,
      column="col3", # or as expr: F.col("col3")
      check_func_kwargs={"value": "col2"},  # or as expr: F.col("col2")
    ),

    # is_not_equal_to check (string literal)
    DQRowRule(
      criticality="error",
      check_func=check_funcs.is_not_equal_to,
      column="col1", # or as expr: F.col("col1")
      check_func_kwargs={"value": "'unknown'"}, # or as expr: F.lit("unknown")
    ),
    # is_not_equal_to check (date literal)
    DQRowRule(
      criticality="error",
      check_func=check_funcs.is_not_equal_to,
      column="col5", # or as expr: F.col("col5")
      check_func_kwargs={"value": datetime(2025, 2, 3).date()}, # or as expr: F.lit(datetime(2025, 2, 3).date())
    ),
    # is_not_equal_to check (timestamp literal)
    DQRowRule(
      criticality="error",
      check_func=check_funcs.is_not_equal_to,
      column="col6", # or as expr: F.col("col6")
      check_func_kwargs={"value": datetime(2025, 1, 1, 1, 0, 0)},  # or as expr: F.lit(datetime(2025, 1, 1, 1, 0, 0))
    ),
    # is_not_equal_to check (column expression)
    DQRowRule(
      criticality="error",
      check_func=check_funcs.is_not_equal_to,
      column="col3", # or as expr: F.col("col3")
      check_func_kwargs={"value": "col2 + 5"}, # or as expr: F.col("col2") + F.lit(5)
    ),

    # is_not_less_than check
    DQRowRule(
      criticality="error",
      check_func=check_funcs.is_not_less_than,
      column="col2", # or as expr: F.col("col2")
      check_func_kwargs={"limit": 0} # or as expr: F.lit(0)
    ),

    DQRowRule(
      criticality="error",
      check_func=check_funcs.is_not_less_than,
      column="col5", # or as expr: F.col("col5")
      check_func_kwargs={"limit": datetime(2025, 1, 1).date()} # or as expr: F.lit(datetime(2025, 1, 1).date())
    ),

    DQRowRule(
      criticality="error",
      check_func=check_funcs.is_not_less_than,
      column="col6", # or as expr: F.col("col6")
      check_func_kwargs={"limit": datetime(2025, 1, 1, 1, 0, 0)} # or as expr: F.lit(datetime(2025, 1, 1, 1, 0, 0))
    ),

    DQRowRule(
      criticality="error",
      check_func=check_funcs.is_not_less_than,
      column="col3", # or as expr: F.col("col3")
      check_func_kwargs={"limit": "col2 - 10"} # or as expr: F.col("col2") - F.lit(10)
    ),

    # is_not_greater_than check
    DQRowRule(
      criticality="error",
      check_func=check_funcs.is_not_greater_than,
      column="col2", # or as expr: F.col("col2")
      check_func_kwargs={"limit": 10} # or as expr: F.lit(10)
    ),

    DQRowRule(
      criticality="error",
      check_func=check_funcs.is_not_greater_than,
      column="col5", # or as expr: F.col("col5")
      check_func_kwargs={"limit": datetime(2025, 3, 1).date()} # or as expr: F.lit(datetime(2025, 3, 1).date())
    ),

    DQRowRule(
      criticality="error",
      check_func=check_funcs.is_not_greater_than,
      column="col6", # or as expr: F.col("col6")
      check_func_kwargs={"limit": datetime(2025, 3, 24, 1, 0, 0)} # or as expr: F.lit(datetime(2025, 3, 24, 1, 0, 0))
    ),

    DQRowRule(
      criticality="error",
      check_func=check_funcs.is_not_greater_than,
      column="col3", # or as expr: F.col("col3")
      check_func_kwargs={"limit": "col2 + 10"} # or as expr: F.col("col2") + F.lit(10)
    ),

    # is_valid_date check
    DQRowRule(
      criticality="error",
      check_func=check_funcs.is_valid_date,
      column="col5" # or as expr: F.col("col5")
    ),

    DQRowRule(
      criticality="error",
      check_func=check_funcs.is_valid_date,
      column="col5", # or as expr: F.col("col5")
      check_func_kwargs={"date_format": "yyyy-MM-dd"},
      name="col5_is_not_valid_date2"
    ),

    # is_valid_timestamp check
    DQRowRule(
      criticality="error",
      check_func=check_funcs.is_valid_timestamp,
      column="col6" # or as expr: F.col("col6")
    ),

    DQRowRule(
      criticality="error",
      check_func=check_funcs.is_valid_timestamp,
      column="col6", # or as expr: F.col("col6")
      check_func_kwargs={"timestamp_format": "yyyy-MM-dd HH:mm:ss"},
      name="col6_is_not_valid_timestamp2"
    ),

    # is_valid_json check
    DQRowRule(
      criticality="error",
      check_func=check_funcs.is_valid_json,
      column="col_json_str"
    ),

    # has_json_keys check
    DQRowRule(
      criticality="error",
      check_func=check_funcs.has_json_keys,
      column="col_json_str", # or as expr: F.col("col_json_str")
      check_func_kwargs={"keys": ["key1"]},
      name="col_json_str_has_json_keys"
    ),

    DQRowRule(
      criticality="error",
      check_func=check_funcs.has_json_keys,
      column="col_json_str", # or as expr: F.col("col_json_str")
      check_func_kwargs={"keys": ["key1", "key2"], "require_all": False},
      name="col_json_str_has_json_keys"
    ),

    DQRowRule(
      criticality="error",
      check_func=check_funcs.has_valid_json_schema,
      column="col_json_str2", # or as expr: F.col("col_json_str")
      check_func_kwargs={"schema": "STRUCT<a: BIGINT, b: BIGINT>"},
      name="col_json_str2_has_valid_json_schema"
    ),

    # is_not_in_future check
    DQRowRule(
      criticality="error",
      check_func=check_funcs.is_not_in_future,
      column="col6", # or as expr: F.col("col6")
      check_func_kwargs={"offset": 86400}
    ),

    # is_not_in_near_future check
    DQRowRule(
      criticality="error",
      check_func=check_funcs.is_not_in_near_future,
      column="col6", # or as expr: F.col("col6")
      check_func_kwargs={"offset": 36400}
    ),

    # is_older_than_n_days check
    DQRowRule(
      criticality="error",
      check_func=check_funcs.is_older_than_n_days,
      column="col5", # or as expr: F.col("col5")
      check_func_kwargs={"days": 10000}
    ),

    # is_older_than_col2_for_n_days check
    DQRowRule(
      criticality="error",
      check_func=check_funcs.is_older_than_col2_for_n_days,
      check_func_kwargs={"column1": "col5", "column2": "col6", "days": 2} # or as expr: F.col("col5"), F.col("col6")
    ),

    # regex_match check
    DQRowRule(
      criticality="error",
      check_func=check_funcs.regex_match,
      column="col2", # or as expr: F.col("col2")
      check_func_kwargs={
        "regex": "[0-9]+", "negate": False
      }
    ),

    # is_valid_ipv4_address check
    DQRowRule(
      criticality="error",
      check_func=check_funcs.is_valid_ipv4_address,
      column="col2" # or as expr: F.col("col2")
    ),

    # is_ipv4_address_in_cidr check
    DQRowRule(
      criticality="error",
      check_func=check_funcs.is_ipv4_address_in_cidr,
      column="col2", # or as expr: F.col("col2")
      check_func_kwargs={
        "cidr_block": "192.168.1.0/24"
      }
    ),

    # is_valid_ipv6_address check
    DQRowRule(
      criticality="error",
      check_func=check_funcs.is_valid_ipv6_address,
      column="col_ipv6"
    ),

    # is_ipv6_address_in_cidr check
    DQRowRule(
      criticality="error",
      check_func=check_funcs.is_ipv6_address_in_cidr,
      column="col_ipv6",
      check_func_kwargs={
        "cidr_block": "2001:0db8:85a3:08d3:0000:0000:0000:0000/64"
      }
    ),

    # is_latitude check
    DQRowRule(
      criticality="error",
      check_func=geo_check_funcs.is_latitude,
      column="col2"
    ),

    # is_longitude check
    DQRowRule(
      criticality="error",
      check_func=geo_check_funcs.is_longitude,
      column="col2"
    ),

    # is_geometry check
    DQRowRule(
      criticality="error",
      check_func=geo_check_funcs.is_geometry,
      column="point_geom"
    ),

    # is_geography check
    DQRowRule(
      criticality="error",
      check_func=geo_check_funcs.is_geography,
      column="point_geom"
    ),

    # is_point check
    DQRowRule(
      criticality="error",
      check_func=geo_check_funcs.is_point,
      column="point_geom"
    ),

    # is_linestring check
    DQRowRule(
      criticality="error",
      check_func=geo_check_funcs.is_linestring,
      column="linestring_geom"
    ),

    # is_polygon check
    DQRowRule(
      criticality="error",
      check_func=geo_check_funcs.is_polygon,
      column="polygon_geom"
    ),

    # is_multipoint check
    DQRowRule(
      criticality="error",
      check_func=geo_check_funcs.is_multipoint,
      column="multipoint_geom"
    ),

    # is_multilinestring check
    DQRowRule(
      criticality="error",
      check_func=geo_check_funcs.is_multilinestring,
      column="multilinestring_geom"
    ),

    # is_multipolygon check
    DQRowRule(
      criticality="error",
      check_func=geo_check_funcs.is_multipolygon,
      column="multipolygon_geom"
    ),

    # is_geometrycollection check
    DQRowRule(
      criticality="error",
      check_func=geo_check_funcs.is_geometrycollection,
      column="geometrycollection_geom"
    ),

    # is_ogc_valid check
    DQRowRule(
      criticality="error",
      check_func=geo_check_funcs.is_ogc_valid,
      column="point_geom"
    ),

    # is_non_empty_geometry check
    DQRowRule(
      criticality="error",
      check_func=geo_check_funcs.is_non_empty_geometry,
      column="point_geom"
    ),

    # is_not_null_island check
    DQRowRule(
      criticality="error",
      check_func=geo_check_funcs.is_not_null_island,
      column="point_geom"
    ),
    
    # has_dimension check
    DQRowRule(
      criticality="error",
      check_func=geo_check_funcs.has_dimension,
      column="polygon_geom"
      check_func_kwargs={"dimension": 2}
    ),

    # has_x_coordinate_between check
    DQRowRule(
      criticality="error",
      check_func=geo_check_funcs.has_x_coordinate_between,
      column="polygon_geom"
      check_func_kwargs={"min_value": 0.0, "max_value": 10.0}
    ),

    # has_y_coordinate_between check
    DQRowRule(
      criticality="error",
      check_func=geo_check_funcs.has_y_coordinate_between,
      column="polygon_geom"
      check_func_kwargs={"min_value": 0.0, "max_value": 10.0}
    ),

    # is_area_not_less_than check (geometry)
    DQRowRule(
      criticality="error",
      check_func=geo_check_funcs.is_area_not_less_than,
      column="polygon_geom",
      check_func_kwargs={"value": 100.0}
    ),

    # is_area_not_less_than check (geography with geodesic area)
    DQRowRule(
      criticality="error",
      check_func=geo_check_funcs.is_area_not_less_than,
      column="geography_geom",
      check_func_kwargs={"value": 1000000.0, "geodesic": True}
    ),

    # is_area_not_greater_than check (geometry with SRID)
    DQRowRule(
      criticality="error",
      check_func=geo_check_funcs.is_area_not_greater_than,
      column="polygon_geom",
      check_func_kwargs={"value": 0.1, "srid": 3857}
    ),    
    
    # is_area_equal_to check
    DQRowRule(
      criticality="error",
      check_func=geo_check_funcs.is_area_equal_to,
      column="polygon_geom",
      check_func_kwargs={"value": 1.0}
    ),

    # is_area_not_equal_to check
    DQRowRule(
      criticality="error",
      check_func=geo_check_funcs.is_area_not_equal_to,
      column="polygon_geom",
      check_func_kwargs={"value": 0.0}
    ),

    # is_num_points_not_less_than check
    DQRowRule(
      criticality="error",
      check_func=geo_check_funcs.is_num_points_not_less_than,
      column="polygon_geom",
      check_func_kwargs={"value": 10}
    ),

    # is_num_points_not_greater_than check
    DQRowRule(
      criticality="error",
      check_func=geo_check_funcs.is_num_points_not_greater_than,
      column="polygon_geom",
      check_func_kwargs={"value": 3}
    ),

    # is_num_points_equal_to check
    DQRowRule(
      criticality="error",
      check_func=geo_check_funcs.is_num_points_equal_to,
      column="polygon_geom",
      check_func_kwargs={"value": 4}
    ),

    # is_num_points_not_equal_to check
    DQRowRule(
      criticality="error",
      check_func=geo_check_funcs.is_num_points_not_equal_to,
      column="polygon_geom",
      check_func_kwargs={"value": 1}
    ),

    # sql_expression check
    DQRowRule(
      criticality="error",
      check_func=check_funcs.sql_expression,
      check_func_kwargs={
        "expression": "col3 >= col2 and col3 <= 10",
        "msg": "col3 is less than col2 and col3 is greater than 10",
        "name": "custom_output_name",
        "negate": False
      }
    ),

    # sql_expression check: optionally columns can be provided for reporting
    DQRowRule(
      criticality="error",
      check_func=check_funcs.sql_expression,
      columns=["col2", "col3"],  # or as expr: [F.col("col2"), F.col("col3")], optional for reporting
      check_func_kwargs={
        "expression": "col3 >= col2 and col3 <= 10",
        "msg": "col3 is less than col2 and col3 is greater than 10",
      }
    ),

    # does_not_contain_pii check
    DQRowRule(
      criticality="error",
      check_func=pii_detection_funcs.does_not_contain_pii,
      column="col1", # or as expr: F.col("col1")
      check_func_kwargs={
        "threshold": 0.7,
        "language": "en"
      }
    ),

    # does_not_contain_pii check with custom entities and NLP engine config
    DQRowRule(
      criticality="error",
      check_func=pii_detection_funcs.does_not_contain_pii,
      column="col1", # or as expr: F.col("col1")
      check_func_kwargs={
        "threshold": 0.8,
        "entities": ["PERSON", "EMAIL_ADDRESS", "PHONE_NUMBER"],
        "nlp_engine_config": {
          "nlp_engine_name": "spacy",
          "models": [{"lang_code": "en", "model_name": "en_core_web_md"}]
        }
      }
    ),

    # column can be provided as attribute
    DQRowRule(
      criticality="error",
      check_func=check_funcs.is_in_range,
      column="col2", # or as expr: as expr: F.col("col2")
      check_func_kwargs={"min_limit": 1, "max_limit": 10} # or as expr: F.lit(1), F.lit(10)
    ),

    # column or columns (depending on check func) can also be provided as keyword/named argument
    DQRowRule(
      criticality="error",
      check_func=check_funcs.is_in_range,
      check_func_kwargs={"column": "col2", "min_limit": 1, "max_limit": 10} # or as expr: F.col("col2"), F.lit(1), F.lit(10)}
    ),

    # arguments can also be provided using positional arguments
    DQRowRule(
      criticality="error",
      check_func=check_funcs.is_in_range,
      column="col2", # or as expr: F.col("col2")
      check_func_args=[1, 10] # or as expr: [F.lit(1), F.lit(10)]
    ),

    # is_data_fresh check with base_timestamp column as string
    DQRowRule(
      criticality="error",
      check_func=check_funcs.is_data_fresh,
      column="col5", # or as expr: F.col("col5")
      check_func_kwargs={"max_age_minutes": 15, "base_timestamp": "col6"} # or as expr: F.col("col6")
    ),

    # is_data_fresh check with base_timestamp as datetime literal
    DQRowRule(
      criticality="error",
      check_func=check_funcs.is_data_fresh,
      column="col6", # or as expr: F.col("col6")
      check_func_kwargs={"max_age_minutes": 1440, "base_timestamp": datetime(2025, 1, 2, 10, 0, 0)} # or as expr: F.lit(datetime(2025, 1, 2, 10, 0, 0))
    ),

    # is_data_fresh check with current_timestamp as the base_timestamp
    DQRowRule(
      criticality="error",
      check_func=check_funcs.is_data_fresh,
      column="col5", # or as expr: F.col("col5")
      check_func_kwargs={"max_age_minutes": 15}
    ),

    # apply check to multiple columns
    *DQForEachColRule(
      check_func=check_funcs.is_not_null,
      criticality="error",
      # apply the check for each column in the list
      columns=["col3", "col5"]  # or as expr: [F.col("col3"), F.col("col5")]
    ).get_rules(),
]
```
</details>

### Usage examples for complex types (Struct, Map, Array)

You can apply any of checks to complex column types (`Struct`, `MapType`, `ArrayType`) by passing a column expression to the check function or by using the `sql_expression` check function.
Below are examples of how to apply checks for complex types declaratively in YAML format and programmatically with DQX classes.

<details style={{ backgroundColor: 'transparent', color: 'neutral' }}>
<summary>**Checks on complex column types defined declaratively in YAML**</summary>
```yaml
# is_not_null check applied to a struct column element (dot notation)
- criticality: error
  check:
    function: is_not_null
    arguments:
      column: col8.field1

# is_not_null check applied to a map column element
- criticality: error
  check:
    function: is_not_null
    arguments:
      column: try_element_at(col7, 'key1')

# is_not_null check applied to an array column element at the specified position
- criticality: error
  check:
    function: is_not_null
    arguments:
      column: try_element_at(col4, 1)

# is_equal_to check applied to a struct column element (dot notation)
- criticality: error
  check:
    function: is_equal_to
    arguments:
      column: col8.field1
      value: 1

# is_not_equal_to check applied to a map column element
- criticality: error
  check:
    function: is_not_equal_to
    arguments:
      column: try_element_at(col7, 'key1')
      value: col10

# is_not_less_than check applied to an array column
- criticality: error
  check:
    function: is_not_less_than
    arguments:
      column: array_min(col4)
      limit: 1

# is_not_greater_than check applied to an array column
- criticality: error
  check:
    function: is_not_greater_than
    arguments:
      column: array_max(col4)
      limit: 10

# sql_expression check applied to a map column element
- criticality: error
  check:
    function: sql_expression
    arguments:
      expression: try_element_at(col7, 'key1') >= 10
      msg: col7 element 'key1' is less than 10
      name: col7_element_key1_less_than_10
      negate: false

# sql_expression check applied to an array of map column elements
- criticality: error
  check:
    function: sql_expression
    arguments:
      expression: not exists(col4, x -> x > 10)
      msg: array col4 has an element greater than 10
      name: col4_all_elements_less_than_10
      negate: false

# apply check to multiple columns (simple col, struct, map and array)
- criticality: error
  check:
    function: is_not_null
    for_each_column:
    - col1 # col
    - col8.field1 # struct col
    - try_element_at(col7, 'key1') # map col
    - try_element_at(col4, 1) # array col
```
</details>

<details style={{ backgroundColor: 'transparent', color: 'neutral' }}>
<summary>**Checks on complex column types defined programmatically using DQX classes**</summary>
```python
import pyspark.sql.functions as F
from databricks.labs.dqx.rule import DQRowRule, DQForEachColRule
from databricks.labs.dqx import check_funcs

checks = [
    # is_not_null check applied to a struct column element (dot notation)
    DQRowRule(
      criticality="error",
      check_func=check_funcs.is_not_null,
      column="col8.field1", # or as expr: F.col("col8.field1")
    ),

    # is_not_null check applied to a map column element
    DQRowRule(
      criticality="error",
      check_func=check_funcs.is_not_null,
      column=F.try_element_at("col7", F.lit("key1")),
    ),

    # is_not_null check applied to an array column element at the specified position
    DQRowRule(
      criticality="error",
      check_func=check_funcs.is_not_null,
      column=F.try_element_at("col4", F.lit(1)),
    ),

    # is_equal_to check applied to a struct column element (dot notation)
    DQRowRule(
      criticality="error",
      check_func=check_funcs.is_equal_to,
      column="col8.field1",
      check_func_kwargs={"value": 1},
    ),

    # is_not_equal_to check applied to a map column element
    DQRowRule(
      criticality="error",
      check_func=check_funcs.is_not_equal_to,
      column=F.try_element_at("col7", F.lit("key1")),
      check_func_kwargs={"value": "col10"}, # or as expr: F.col("col10")
    ),

    # is_not_greater_than check applied to an array column
    DQRowRule(
      criticality="error",
      check_func=check_funcs.is_not_greater_than,
      column=F.array_max("col4"),
      check_func_kwargs={"limit": 10}, # or as expr: F.lit(10)
    ),

    # is_not_less_than check applied to an array column
    DQRowRule(
      criticality="error",
      check_func=check_funcs.is_not_less_than,
      column=F.array_min("col4"),
      check_func_kwargs={"limit": 1}, # or as expr: F.lit(1)
    ),

    # sql_expression check applied to a map column element
    DQRowRule(
      criticality="error",
      check_func=check_funcs.sql_expression,
      check_func_kwargs={
        "expression": "try_element_at(col7, 'key1') >= 10",
        "msg": "col7 element 'key1' is less than 10",
        "name": "col7_element_key1_less_than_10",
        "negate": False,
      },
    ),

    # sql_expression check applied to an array of map column elements
    DQRowRule(
      criticality="error",
      check_func=check_funcs.sql_expression,
      check_func_kwargs={
        "expression": "not exists(col4, x -> x > 10)",
        "msg": "array col4 has an element greater than 10",
        "name": "col4_all_elements_less_than_10",
        "negate": False,
      },
    ),
    # apply check to multiple columns (simple col, map and array)
    DQForEachColRule(
      check_func=check_funcs.is_not_null,
      criticality="error",
      columns=[
        "col1",  # col as string
        F.col("col2"),  # col
        "col8.field1",  # struct col
        F.try_element_at("col7", F.lit("key1")),  # map col
        F.try_element_at("col4", F.lit(1))  # array col
      ]
    ).get_rules(),
]
```
</details>

## Dataset-level checks reference

Dataset-level checks are applied to group of rows in a PySpark DataFrame.
Similar to row-level checks, the results of these quality checks are reported for each individual row in the result columns.
That means you can define and apply row-level and dataset-level checks together.

Dataset-level checks are useful for validating aggregated values of the entire DataFrame or groups of rows within the DataFrame,
such as ensuring that the number of rows does not exceed a certain limit or that the sum of a column is within a specified range.

You can also define your own custom dataset-level checks (see [Creating custom checks](#creating-custom-dataset-level-checks)).

<details style={{ backgroundColor: 'transparent', color: 'neutral' }}>
<summary>**Available dataset-level checks**</summary>
| Check                              | Description                                                                                                                                                                                                                                                                                                                                                                                                                                                                                                                                                                                                                                                                                         | Arguments                                                                                                                                                                                                                                                                                                                                                                                                                                                                                                                                                                                                                                                                                                                                                                                                                                                                                                    |
| ---------------------------------- | --------------------------------------------------------------------------------------------------------------------------------------------------------------------------------------------------------------------------------------------------------------------------------------------------------------------------------------------------------------------------------------------------------------------------------------------------------------------------------------------------------------------------------------------------------------------------------------------------------------------------------------------------------------------------------------------------- | ------------------------------------------------------------------------------------------------------------------------------------------------------------------------------------------------------------------------------------------------------------------------------------------------------------------------------------------------------------------------------------------------------------------------------------------------------------------------------------------------------------------------------------------------------------------------------------------------------------------------------------------------------------------------------------------------------------------------------------------------------------------------------------------------------------------------------------------------------------------------------------------------------------ |
| `is_unique`                        | Checks whether the values in the input column are unique and reports an issue for each row that contains a duplicate value. It supports uniqueness check for multiple columns (composite key). Null values are not considered duplicates by default, following the ANSI SQL standard.                                                                                                                                                                                                                                                                                                                                                                                                               | `columns`: columns to check (can be a list of column names or column expressions); `nulls_distinct`: controls how null values are treated, default is True, thus nulls are not duplicates, eg. (NULL, NULL) not equals (NULL, NULL) and (1, NULL) not equals (1, NULL)                                                                                                                                                                                                                                                                                                                                                                                                                                                                                                                                                                                                                                       |
| `is_aggr_not_greater_than`         | Checks whether the aggregated values over group of rows or all rows are not greater than the provided limit.                                                                                                                                                                                                                                                                                                                                                                                                                                                                                                                                                                                        | `column`: column to check (can be a string column name or a column expression), optional for 'count' aggregation; `limit`: limit as number, column name or sql expression (string literals must be single quoted, e.g. 'string_value'); `aggr_type`: aggregation function (default: "count"), supports 20 curated functions (count, sum, avg, stddev, percentile, etc.) plus any Databricks built-in aggregate; `group_by`: (optional) list of columns or column expressions to group the rows for aggregation (no grouping by default); `row_filter`: (optional) SQL expression to filter rows before aggregation; `aggr_params`: (optional) dict of parameters for aggregates requiring them                                                                                                                                                                                                                                                                  |
| `is_aggr_not_less_than`            | Checks whether the aggregated values over group of rows or all rows are not less than the provided limit.                                                                                                                                                                                                                                                                                                                                                                                                                                                                                                                                                                                           | `column`: column to check (can be a string column name or a column expression), optional for 'count' aggregation; `limit`: limit as number, column name or sql expression (string literals must be single quoted, e.g. 'string_value'); `aggr_type`: aggregation function (default: "count"), supports 20 curated functions (count, sum, avg, stddev, percentile, etc.) plus any Databricks built-in aggregate; `group_by`: (optional) list of columns or column expressions to group the rows for aggregation (no grouping by default); `row_filter`: (optional) SQL expression to filter rows before aggregation; `aggr_params`: (optional) dict of parameters for aggregates requiring them                                                                                                                                                                                                                                                                  |
| `is_aggr_equal`                    | Checks whether the aggregated values over group of rows or all rows are equal to the provided limit.                                                                                                                                                                                                                                                                                                                                                                                                                                                                                                                                                                                                | `column`: column to check (can be a string column name or a column expression), optional for 'count' aggregation; `limit`: limit as number, column name or sql expression (string literals must be single quoted, e.g. 'string_value'); `aggr_type`: aggregation function (default: "count"), supports 20 curated functions (count, sum, avg, stddev, percentile, etc.) plus any Databricks built-in aggregate; `group_by`: (optional) list of columns or column expressions to group the rows for aggregation (no grouping by default); `row_filter`: (optional) SQL expression to filter rows before aggregation; `aggr_params`: (optional) dict of parameters for aggregates requiring them                                                                                                                                                                                                                                                                  |
| `is_aggr_not_equal`                | Checks whether the aggregated values over group of rows or all rows are not equal to the provided limit.                                                                                                                                                                                                                                                                                                                                                                                                                                                                                                                                                                                            | `column`: column to check (can be a string column name or a column expression), optional for 'count' aggregation; `limit`: limit as number, column name or sql expression (string literals must be single quoted, e.g. 'string_value'); `aggr_type`: aggregation function (default: "count"), supports 20 curated functions (count, sum, avg, stddev, percentile, etc.) plus any Databricks built-in aggregate; `group_by`: (optional) list of columns or column expressions to group the rows for aggregation (no grouping by default); `row_filter`: (optional) SQL expression to filter rows before aggregation; `aggr_params`: (optional) dict of parameters for aggregates requiring them                                                                                                                                                                                                                                                                  |
| `foreign_key` (aka is_in_list)     | Checks whether input column or columns can be found in the reference DataFrame or Table (foreign key check). It supports foreign key check on single and composite keys. This check can be used to validate whether values in the input column(s) exist in a predefined list of allowed values (stored in the reference DataFrame or Table). It serves as a scalable alternative to `is_in_list` row-level checks, when working with large lists.                                                                                                                                                                                                                                                   | `columns`: columns to check (can be a list of string column names or column expressions); `ref_columns`: columns to check for existence in the reference DataFrame or Table (can be a list string column name or a column expression); `ref_df_name`: (optional) name of the reference DataFrame (dictionary of DataFrames can be passed when applying checks); `ref_table`: (optional) fully qualified reference table name; either `ref_df_name` or `ref_table` must be provided but never both; the number of passed `columns` and `ref_columns` must match and keys are checks in the given order; negate: if True the condition is negated (i.e. the check fails when the foreign key values exist in the reference DataFrame/Table), if False the check fails when the foreign key values do not exist in the reference                                                                                |
| `sql_query`                        | Checks whether the condition column produced by a SQL query is satisfied. The check supports two modes: **Row-level validation** (when `merge_columns` is provided) - query results are joined back to the input DataFrame to mark specific rows; **Dataset-level validation** (when `merge_columns` is None or empty) - the check result applies to all rows (or filtered rows if `row_filter` is used), making it ideal for aggregate validations with custom metrics. The query must return a boolean condition column (True = fail, False = pass). For row-level checks: if merge columns aren't unique, multiple query rows can attach to a single input row, potentially causing false positives. Performance tip: for complex queries, writing a custom dataset-level rule is usually more performant than `sql_query` check.  | `query`: query string, must return condition column (and merge columns if provided); `input_placeholder`: name to be used in the sql query as `{{ input_placeholder }}` to refer to the input DataFrame, optional reference DataFrames are referred by the name provided in the dictionary of reference DataFrames (e.g. `{{ ref_df_key }}`, dictionary of DataFrames can be passed when applying checks); `merge_columns`: (optional) list of columns used for merging with the input DataFrame which must exist in the input DataFrame and be present in output of the sql query; when not provided (None or empty list), the check result applies to all rows in the dataset (dataset-level validation); `condition_column`: name of the column indicating a violation (False = pass, True = fail); `msg`: (optional) message to output; `name`: (optional) name of the resulting check (it can be overwritten by `name` specified at the check level); `negate`: if the condition should be negated                                                     |
| `compare_datasets`                 | Compares two DataFrames at both row and column levels, providing detailed information about differences, including new or missing rows and column-level changes. Only columns present in both the source and reference DataFrames are compared. Use with caution if `check_missing_records` is enabled, as this may increase the number of rows in the output beyond the original input DataFrame. The comparison does not support Map types (any column comparison on map type is skipped automatically). Comparing datasets is valuable for validating data during migrations, detecting drift, performing regression testing, or verifying synchronization between source and target systems.    | `columns`: columns to use for row matching with the reference DataFrame (can be a list of string column names or column expressions, but only simple column expressions are allowed such as 'F.col("col1")'), if not having primary keys or wanting to match against all columns you can pass 'df.columns'; `ref_columns`: list of columns in the reference DataFrame or Table to row match against the source DataFrame (can be a list of string column names or column expressions, but only simple column expressions are allowed such as 'F.col("col1")'), if not having primary keys or wanting to match against all columns you can pass 'ref_df.columns'; note that `columns` are matched with `ref_columns` by position, so the order of the provided columns in both lists must be exactly aligned; `exclude_columns`: (optional) list of columns to exclude from the value comparison but not from row matching (can be a list of string column names or column expressions, but only simple column expressions are allowed such as 'F.col("col1")'); the `exclude_columns` field does not alter the list of columns used to determine row matches (columns), it only controls which columns are skipped during the value comparison; `ref_df_name`: (optional) name of the reference DataFrame (dictionary of DataFrames can be passed when applying checks); `ref_table`: (optional) fully qualified reference table name; either `ref_df_name` or `ref_table` must be provided but never both; the number of passed `columns` and `ref_columns` must match and keys are checks in the given order; `check_missing_records`: perform a FULL OUTER JOIN to identify records that are missing from source or reference DataFrames, default is False; use with caution as this may increase the number of rows in the output, as unmatched rows from both sides are included; `null_safe_row_matching`: (optional) treat NULLs as equal when matching rows using `columns` and `ref_columns` (default: True); `null_safe_column_value_matching`: (optional) treat NULLs as equal when comparing column values (default: True) |
| `is_data_fresh_per_time_window`    | Freshness check that validates whether at least X records arrive within every Y-minute time window.                                                                                                                                                                                                                                                                                                                                                                                                                                                                                                                                                                                                 | `column`: timestamp column (can be a string column name or a column expression); `window_minutes`: time window in minutes to check for data arrival; `min_records_per_window`: minimum number of records expected per time window; `lookback_windows`: (optional) number of time windows to look back from `curr_timestamp`, it filters records to include only those within the specified number of time windows from `curr_timestamp` (if no lookback is provided, the check is applied to the entire dataset); `curr_timestamp`: (optional) current timestamp column (if not provided, current_timestamp() function is used)                                                                                                                                                                                                                                                                              |
| `has_valid_schema`                 | Schema check that validates whether the DataFrame schema matches an expected schema. In non-strict mode, validates that all expected columns exist with compatible types (allows extra columns). In strict mode, validates exact schema match (same columns, same order, same types) for all columns by default or for all columns specified in `columns`. This check is applied at the dataset level and reports schema violations for all rows in the DataFrame when incompatibilities are detected.                                                                                                                                                                                              | `expected_schema`: (optional) expected schema as a DDL string (e.g., "id INT, name STRING") or StructType object; `ref_df_name`: (optional) name of the reference DataFrame to load the schema from (dictionary of DataFrames can be passed when applying checks); `ref_table`: (optional) fully qualified reference table name to load the schema from (e.g. "catalog.schema.table"); exactly one of `expected_schema`, `ref_df_name`, or `ref_table` must be provided; `columns`: (optional) list of columns to validate (if not provided, all columns are considered); `strict`: (optional) whether to perform strict schema validation (default: False) - False: validates that all expected columns exist with compatible types, True: validates exact schema match                                                                                                                                                                                                       |
| `has_no_outliers`                  | Checks whether the values in the input column contain any outliers. This function implements a median absolute deviation (MAD) algorithm to find outliers.                                                                                                                                                                                                                                                                                                                                                                                                                                                                                                                                          | `column`: column of type numeric to check (can be a string column name or a column expression);                                                                                                                                                                                                                                                                                                                                                                                                                                                                                                                                                                                                                                                                                                                                                                                                              |

**Compare datasets check**

The `compare_datasets` check stores a detailed log of detected differences between datasets as a JSON string in the `message` field.
This log follows the structure below:
```json
{
  "row_missing": boolean,  # True if the row is missing in the reference DataFrame, False otherwise
  "row_extra": boolean,    # True if the row is extra in the source DataFrame, False otherwise
  "changed": {             # Map of changed columns with their values in source and reference DataFrames
    "<col_name>": {
      "source": "value_in_source_df",
      "reference": "value_in_reference_df"
    },
    ...
  }
}
```

You can parse the `message` field to extract the detailed log containing the dataset differences using the following approach:
```python
def safe_parse_json(col):
  message_schema = """
    struct<row_missing:boolean,
    row_extra:boolean,
    changed:map<string,map<string,string>>>
  """

  parsed = F.from_json(col, message_schema)
  return F.when(parsed.isNotNull(), parsed)

# Extract dataset differences from the "message" field into a structured field named "dataset_diffs"
output_df = output_df.withColumn(
  "_errors",
  F.transform(
    "_errors",
    lambda x: x.withField("dataset_diffs", safe_parse_json(x["message"]))
  )
).withColumn(
  "_warnings",
  F.transform(
    "_warnings",
    lambda x: x.withField("dataset_diffs", safe_parse_json(x["message"]))
  )
)
```
</details>

### Usage examples

Below are fully specified examples of how to define dataset-level checks declaratively in YAML format and programmatically with DQX classes. Both are equivalent and can be used interchangeably.

Similar to row-level checks, the results of the dataset-level quality checks are reported for each individual row in the result columns.
Complex data types are supported as well.

<details style={{ backgroundColor: 'transparent', color: 'neutral' }}>
<summary>**Checks defined in YAML**</summary>
```yaml
# is_unique check
- criticality: error
  check:
    function: is_unique
    arguments:
      columns:
      - col1

# is_unique on multiple columns (composite key), nulls are distinct (default behavior)
# eg. (1, NULL) not equals (1, NULL) and (NULL, NULL) not equals (NULL, NULL)
- criticality: error
  name: composite_key_col1_and_col2_is_not_unique
  check:
    function: is_unique
    arguments:
      columns:
      - col1
      - col2

# is_unique on multiple columns (composite key), nulls are not distinct
# eg. (1, NULL) equals (1, NULL) and (NULL, NULL) equals (NULL, NULL)
- criticality: error
  name: composite_key_col1_and_col2_is_not_unique_not_nulls_distinct
  check:
    function: is_unique
    arguments:
      columns:
      - col1
      - col2
      nulls_distinct: False

# is_aggr_not_greater_than check with count aggregation over all rows
- criticality: error
  check:
    function: is_aggr_not_greater_than
    arguments:
      column: '*'
      aggr_type: count
      limit: 10

# is_aggr_not_greater_than check with aggregation over col2 (skip nulls)
- criticality: error
  check:
    function: is_aggr_not_greater_than
    arguments:
      column: col2
      aggr_type: count # other types: sum, avg, min, max
      limit: 10

# is_aggr_not_greater_than check with aggregation over col2 grouped by col3 (skip nulls)
- criticality: error
  check:
    function: is_aggr_not_greater_than
    arguments:
      column: col2
      aggr_type: count # other types: sum, avg, min, max
      group_by:
      - col3
      limit: 10

# is_aggr_not_less_than check with count aggregation over all rows
- criticality: error
  check:
    function: is_aggr_not_less_than
    arguments:
      column: '*'
      aggr_type: count
      limit: 1

# is_aggr_not_less_than check with aggregation over col2 (skip nulls)
- criticality: error
  check:
    function: is_aggr_not_less_than
    arguments:
      column: col2
      aggr_type: count # other types: sum, avg, min, max
      limit: 1

# is_aggr_not_less_than check with aggregation over col2 grouped by col3 (skip nulls)
- criticality: error
  check:
    function: is_aggr_not_less_than
    arguments:
      column: col2
      aggr_type: count # other types: sum, avg, min, max
      group_by:
      - col3
      limit: 1

# is_aggr_equal check with count aggregation over all rows
- criticality: error
  check:
    function: is_aggr_equal
    arguments:
      column: '*'
      aggr_type: count
      limit: 3

# is_aggr_equal check with aggregation over col2 (skip nulls)
- criticality: error
  check:
    function: is_aggr_equal
    arguments:
      column: col2
      aggr_type: avg # other types: count, sum, min, max
      limit: 10.5

# is_aggr_equal check with aggregation over col2 grouped by col3 (skip nulls)
- criticality: error
  check:
    function: is_aggr_equal
    arguments:
      column: col2
      aggr_type: sum # other types: count, avg, min, max
      group_by:
      - col3
      limit: 100

# is_aggr_not_equal check with count aggregation over all rows
- criticality: error
  check:
    function: is_aggr_not_equal
    arguments:
      column: '*'
      aggr_type: count
      limit: 5

# is_aggr_not_equal check with aggregation over col2 (skip nulls)
- criticality: error
  check:
    function: is_aggr_not_equal
    arguments:
      column: col2
      aggr_type: avg # other types: count, sum, min, max
      limit: 15.2

# is_aggr_not_equal check with aggregation over col2 grouped by col3 (skip nulls)
- criticality: error
  check:
    function: is_aggr_not_equal
    arguments:
      column: col2
      aggr_type: sum # other types: count, avg, min, max
      group_by:
      - col3
      limit: 200

# foreign_key check using reference DataFrame
- criticality: error
  check:
    function: foreign_key
    arguments:
      columns:
      - col1
      ref_columns:
      - ref_col1
      ref_df_name: ref_df_key

# foreign_key check using reference table
- criticality: error
  check:
    function: foreign_key
    arguments:
      columns:
      - col1
      ref_columns:
      - ref_col1
      ref_table: catalog1.schema1.ref_table

# foreign_key check on composite key
- criticality: error
  check:
    function: foreign_key
    arguments:
      columns:
      - col1
      - col2
      ref_columns:
      - ref_col1
      - ref_col2
      ref_df_name: ref_df_key

# foreign_key negated (fail if value found in the reference DataFrame)
- criticality: error
  check:
    function: foreign_key
    arguments:
      columns:
      - col1
      ref_columns:
      - ref_col1
      ref_df_name: ref_df_key
      negate: true

# sql_query check with merge_columns (row-level validation)
- criticality: error
  check:
    function: sql_query
    arguments:
      # sql query must return all merge_columns and condition column
      query: SELECT col1, col2, SUM(col3) = 0 AS condition FROM {{ input_view }} GROUP BY col1, col2
      input_placeholder: input_view  # name to be used in the sql query as `{{ input_view }}` to refer to the input DataFrame
      merge_columns:  # columns used for merging with the input DataFrame
        - col1
        - col2
      condition_column: condition  # the check fails if this column evaluates to True
      msg: sql query check failed  # optional
      name: sql_query_violation  # optional
      negate: false  # optional, default False

# sql_query check without merge_columns (dataset-level validation)
- criticality: error
  check:
    function: sql_query
    arguments:
      # sql query for dataset-level check (must return 1 record)
      query: SELECT COUNT(*) = 0 AS condition FROM {{ input_view }}
      input_placeholder: input_view  # name to be used in the sql query as `{{ input_view }}` to refer to the input DataFrame
      condition_column: condition  # the check fails if this column evaluates to True
      msg: dataset has no records  # optional
      name: dataset_is_empty  # optional

# compare_datasets check
- criticality: error
  check:
    function: compare_datasets
    arguments:
      columns:
      - col1
      - col2
      ref_columns:
      - ref_col1
      - ref_col2
      ref_df_name: ref_df_key

# compare_datasets check using reference table, exclude columns and check for missing records
- criticality: error
  check:
    function: compare_datasets
    arguments:
      columns:
      - col1
      - col2
      ref_columns:
      - ref_col1
      - ref_col2
      ref_table: catalog1.schema1.ref_table
      exclude_columns:
      - col7
      check_missing_records: true
      null_safe_row_matching: true  # treat NULLs as equal when matching rows, default true
      null_safe_column_value_matching: true  # treat NULLs as equal when comparing column values, default true

- criticality: error
  check:
    function: is_data_fresh_per_time_window
    arguments:
      column: col6
      window_minutes: 1
      min_records_per_window: 1
      lookback_windows: 3  # (optional) only checks records within the last 3 time windows

# has_valid_schema check (non-strict mode)
- criticality: error
  check:
    function: has_valid_schema
    arguments:
      expected_schema: "id INT, name STRING, age INT"

# has_valid_schema check (strict mode)
- criticality: error
  check:
    function: has_valid_schema
    arguments:
      expected_schema: "id INT, name STRING, age INT, contact_info STRUCT<email: STRING, phone: STRING, address: STRING>"
      strict: true

# has_valid_schema check with specific columns
- criticality: warn
  check:
    function: has_valid_schema
    arguments:
      expected_schema: "id INT, name STRING, age INT, contact_info STRUCT<email: STRING, phone: STRING, address: STRING>"
      columns:
        - id
        - name

# has_valid_schema check using reference table
- criticality: error
  check:
    function: has_valid_schema
    arguments:
      ref_table: "catalog1.schema1.reference_table"

# has_valid_schema check using reference table with strict mode
- criticality: error
  check:
    function: has_valid_schema
    arguments:
      ref_table: "catalog1.schema1.reference_table"
      strict: true

# has_valid_schema check using reference DataFrame
- criticality: error
  check:
    function: has_valid_schema
    arguments:
      ref_df_name: "my_ref_df"

# has_valid_schema check using reference DataFrame with specific columns
- criticality: warn
  check:
    function: has_valid_schema
    arguments:
      ref_df_name: "my_ref_df"
      columns:
        - id
        - name

# apply check to multiple columns
- criticality: error
  check:
    function: is_unique
    for_each_column: # apply the check for each column in the list
    - [col3, col5]
    - [col1]

# has_no_outliers check
- criticality: error
  check:
    function: has_no_outliers
    arguments:
      column: col1
```

**Providing Reference DataFrames programmatically**

When applying certain dataset-level checks, you can optionally provide reference DataFrames.
These reference DataFrames are passed as a dictionary to the `apply_checks_by_metadata` and `apply_checks_by_metadata_and_split` methods:

```python
from databricks.labs.dqx.engine import DQEngine
from databricks.sdk import WorkspaceClient

ref_df = spark.table("catalog1.schema1.ref_table")
ref_dfs = {"ref_df_key": ref_df}  # mapping of reference data name to DataFrame, multiple references can be provided

dq_engine = DQEngine(WorkspaceClient())
valid_and_quarantine_df = dq_engine.apply_checks_by_metadata(df, checks, ref_dfs=ref_dfs)
good_df, quarantine_df  = dq_engine.apply_checks_by_metadata_and_split(df, checks, ref_dfs=ref_dfs)
```

The reference DataFrames are used in selected Dataset-level checks:
* `foreign_key`: required for this check if `ref_df_name` argument is specified and not `ref_table`, e.g. `ref_df_name="ref_df_key"`.
   The value of `ref_df_name` must match the key in the `ref_dfs` dictionary.

* `compare_datasets`: required for this check if `ref_df_name` argument is specified and not `ref_table`, e.g. `ref_df_name="ref_df_key"`.
   The value of `ref_df_name` must match the key in the `ref_dfs` dictionary.

* `sql_query`: the reference DataFrames are registered as temporary views and can be used in the sql query.

   For example, if you have a reference DataFrame named `ref_df_key`, you can use it in the SQL query as `{{ ref_df_key }}`:

    ```sql
    SELECT col1, col2, SUM(col3) = 0 AS condition FROM {{ input_view }} input JOIN {{ ref_df_key }} ref ON input.col1 = ref.ref_col1 GROUP BY col1, col2
    ```

    You can also use reference table directly in the `sql` query without supplying it as a DataFrame:
    ```sql
    SELECT col1, col2, SUM(col3) = 0 AS condition FROM {{ input_view }} input JOIN catalog1.schema1.ref_table ref ON input.col1 = ref.ref_col1 GROUP BY col1, col2
    ```

**Providing Reference Tables to Workflows**

Reference data can be supplied to workflows using the `reference_tables` field in the run config of the [configuration file](/docs/installation/#configuration-file).
Each reference dataset should be specified as a fully qualified table name (catalog.schema.table).

Example:
```
reference_tables:
  ref_df_key:                          # <- name of the reference data
    input_config:                      # <- input data configuration for the reference table
      format: delta
      location: catalog1.schema1.ref_table
  # multiple references can be provided ...
```
</details>

<details style={{ backgroundColor: 'transparent', color: 'neutral' }}>
<summary>**Checks defined programmatically using DQX classes**</summary>
```python
from databricks.labs.dqx.rule import DQDatasetRule, DQForEachColRule
from pyspark.sql.types import StructType, StructField, StringType, IntegerType
from databricks.labs.dqx import check_funcs
from datetime import datetime

checks = [
    # is_unique check
    DQDatasetRule(
      criticality="error",
      check_func=check_funcs.is_unique,
      columns=["col1"]  # require list of columns
    ),

    # is_unique check
    DQDatasetRule(
      criticality="error",
      check_func=check_funcs.is_unique,
      columns=[F.col("col1")]  # require list of columns
    ),

    # is_unique on multiple columns (composite key), nulls are distinct (default behavior)
    # eg. (1, NULL) not equals (1, NULL) and (NULL, NULL) not equals (NULL, NULL)
    DQDatasetRule(
      criticality="error",
      name="composite_key_col1_and_col2_is_not_unique",
      check_func=check_funcs.is_unique,
      columns=["col1", "col2"]
    ),

    # is_unique on multiple columns (composite key), nulls are not distinct
    # eg. (1, NULL) equals (1, NULL) and (NULL, NULL) equals (NULL, NULL)
    DQDatasetRule(
      criticality="error",
      name="composite_key_col1_and_col2_is_not_unique_nulls_not_distinct",
      check_func=check_funcs.is_unique,
      columns=["col1", "col2"],
      check_func_kwargs={
        "nulls_distinct": False
      }
    ),

    # is_aggr_not_greater_than check with count aggregation over all rows
    DQDatasetRule(
      criticality="error",
      check_func=check_funcs.is_aggr_not_greater_than,
      column="*",
      check_func_kwargs={
        "aggr_type": "count",
        "limit": 10
      },
    ),

    # is_aggr_not_greater_than check with aggregation over col2 (skip nulls)
    DQDatasetRule(
      criticality="error",
      check_func=check_funcs.is_aggr_not_greater_than,
      column="col2",
      check_func_kwargs={
        "aggr_type": "count",
        "limit": 10
      },
    ),

    # is_aggr_not_greater_than check with aggregation over col2 grouped by col3 (skip nulls)
    DQDatasetRule(
      criticality="error",
      check_func=check_funcs.is_aggr_not_greater_than,
      column="col2",
      check_func_kwargs={
        "aggr_type": "count",
        "group_by": ["col3"],
        "limit": 10
      },
    ),

    # is_aggr_not_less_than check with count aggregation over all rows
    DQDatasetRule(
      criticality="error",
      check_func=check_funcs.is_aggr_not_less_than,
      column="*",
      check_func_kwargs={
        "aggr_type": "count",
        "limit": 1
      },
    ),

    # is_aggr_not_less_than check with aggregation over col2 (skip nulls)
    DQDatasetRule(
      criticality="error",
      check_func=check_funcs.is_aggr_not_less_than,
      column="col2",
      check_func_kwargs={
        "aggr_type": "count",
        "limit": 1
      },
    ),

    # is_aggr_not_less_than check with aggregation over col2 grouped by col3 (skip nulls)
    DQDatasetRule(
      criticality="error",
      check_func=check_funcs.is_aggr_not_less_than,
      column="col2",
      check_func_kwargs={
        "aggr_type": "count",
        "group_by": ["col3"],
        "limit": 1
      },
    ),

    # is_aggr_equal check with count aggregation over all rows
    DQDatasetRule(
      criticality="error",
      check_func=check_funcs.is_aggr_equal,
      column="*",
      check_func_kwargs={
        "aggr_type": "count",
        "limit": 3
      },
    ),

    # is_aggr_equal check with aggregation over col2 (skip nulls)
    DQDatasetRule(
      criticality="error",
      check_func=check_funcs.is_aggr_equal,
      column="col2",
      check_func_kwargs={
        "aggr_type": "avg",
        "limit": 10.5
      },
    ),

    # is_aggr_equal check with aggregation over col2 grouped by col3 (skip nulls)
    DQDatasetRule(
      criticality="error",
      check_func=check_funcs.is_aggr_equal,
      column="col2",
      check_func_kwargs={
        "aggr_type": "sum",
        "group_by": ["col3"],
        "limit": 100
      },
    ),

    # is_aggr_not_equal check with count aggregation over all rows
    DQDatasetRule(
      criticality="error",
      check_func=check_funcs.is_aggr_not_equal,
      column="*",
      check_func_kwargs={
        "aggr_type": "count",
        "limit": 5
      },
    ),

    # is_aggr_not_equal check with aggregation over col2 (skip nulls)
    DQDatasetRule(
      criticality="error",
      check_func=check_funcs.is_aggr_not_equal,
      column="col2",
      check_func_kwargs={
        "aggr_type": "avg",
        "limit": 15.2
      },
    ),

    # is_aggr_not_equal check with aggregation over col2 grouped by col3 (skip nulls)
    DQDatasetRule(
      criticality="error",
      check_func=check_funcs.is_aggr_not_equal,
      column="col2",
      check_func_kwargs={
        "aggr_type": "sum",
        "group_by": ["col3"],
        "limit": 200
      },
    ),

    # foreign_key check using reference DataFrame
    DQDatasetRule(
      criticality="error",
      check_func=check_funcs.foreign_key,
      columns=["col1"],
      check_func_kwargs={
        "ref_columns": ["ref_col1"],
        "ref_df_name": "ref_df_key",
    },

    # foreign_key check using reference table
    DQDatasetRule(
      criticality="error",
      check_func=check_funcs.foreign_key,
      columns=["col1"],
      check_func_kwargs={
        "ref_columns": ["ref_col1"],
        "ref_table": "catalog1.schema1.ref_table",
    },

    # foreign_key check on composite key
    DQDatasetRule(
      criticality="error",
      check_func=check_funcs.foreign_key,
      columns=["col1", "col2"],
      check_func_kwargs={
        "ref_columns": ["ref_col1", "ref_col2"],
        "ref_df_name": "ref_df_key",
      },
    ),

    # foreign_key negated (fail if value found in the reference DataFrame)
    DQDatasetRule(
      criticality="error",
      check_func=check_funcs.foreign_key,
      columns=["col1"],
      check_func_kwargs={
        "ref_columns": ["ref_col1"],
        "ref_df_name": "ref_df_key",
        "negate": True
    },

    # sql_query check with merge_columns (row-level validation)
    DQDatasetRule(
      criticality="error",
      check_func=sql_query,
      check_func_kwargs={
        # the sql query must return all merge_columns and condition column
        "query": "SELECT col1, col2, SUM(col3) = 0 AS condition FROM {{ input_view }} GROUP BY col1, col2",
        "input_placeholder": "input_view",  # name to be used in the sql query as `{{ input_placeholder }}` to refer to the input DataFrame
        "merge_columns": ["col1", "col2"],  # columns used for merging with the input DataFrame
        "condition_column": "condition",  # the check fails if this column evaluates to True
        "msg": "sql query check failed",  # optional
        "name": "sql_query_violation",  # optional
        "negate": False  # optional, default False
      },
    ),

    # sql_query check without merge_columns (dataset-level validation)
    DQDatasetRule(
      criticality="error",
      check_func=sql_query,
      check_func_kwargs={
        # sql query for dataset-level check (must return 1 record)
        "query": "SELECT COUNT(*) = 0 AS condition FROM {{ input_view }}",
        "input_placeholder": "input_view",  # name to be used in the sql query as `{{ input_placeholder }}` to refer to the input DataFrame
        "condition_column": "condition",  # the check fails if this column evaluates to True
        "msg": "dataset has no records",  # optional
        "name": "dataset_is_empty",  # optional
      },
    ),

    # compare_datasets check
    DQDatasetRule(
      criticality="error",
      check_func=check_funcs.compare_datasets,
      columns=["col1", "col2"],
      check_func_kwargs={
        "ref_columns": ["ref_col1", "ref_col2"],
        "ref_df_name": "ref_df_key"
      },
    ),

    # compare_datasets check using reference table, exclude columns and check for missing records
    DQDatasetRule(
      criticality="error",
      check_func=check_funcs.compare_datasets,
      columns=["col1", "col2"],
      check_func_kwargs={
        "ref_columns": ["ref_col1", "ref_col2"],
        "ref_table": "catalog1.schema1.ref_table",
        "exclude_columns": ["col7"],
        "check_missing_records": True,
        "null_safe_row_matching": True,  # treat NULLs as equal when matching rows, default True
        "null_safe_column_value_matching": True  # treat NULLs as equal when comparing column values, default True
      },
    ),

    # column or columns (depending on check func) can also be provided as keyword/named argument
    DQDatasetRule(
      criticality="error",
      check_func=check_funcs.is_aggr_not_greater_than,
      check_func_kwargs={
        "column": "col2",
        "aggr_type": "count",
        "limit": 10
      },
    ),

    # optionally arguments can be provided using positional arguments
    DQDatasetRule(
      criticality="error",
      check_func=check_funcs.is_aggr_not_greater_than,
      column="col2",
      check_func_args=[10, "count"]
    ),

    # check required number of records arrive in a given time interval
    DQDatasetRule(
      criticality="error",
      check_func=check_funcs.is_data_fresh_per_time_window,
      column="col6",
      check_func_kwargs={
        "window_minutes": 1,
        "min_records_per_window": 1,
        "lookback_windows": 3  # (optional) only checks records within the last 3 time windows
      },
    ),

    # has_valid_schema check (non-strict mode)
    DQDatasetRule(
      criticality="error",
      check_func=check_funcs.has_valid_schema,
      check_func_kwargs={
        "expected_schema": "id INT, name STRING, age INT",
      },
    ),

    # has_valid_schema check (strict mode)
    DQDatasetRule(
      criticality="error",
      check_func=check_funcs.has_valid_schema,
      check_func_kwargs={
        "expected_schema": "id INT, name STRING, age INT, contact_info STRUCT<email: STRING, phone: STRING, address: STRING>",
        "strict": True,
      },
    ),
    
    # has_no_outliers check
    DQDatasetRule(
      criticality="error",
      check_func=check_funcs.has_no_outliers,
      column="col1" # or as expr: F.col("col1")
    ),

    # has_valid_schema check with specific columns, expected schema defined using StructType
    DQDatasetRule(
      criticality="warn",
      check_func=check_funcs.has_valid_schema,
      check_func_kwargs={
        "expected_schema": StructType([
          StructField("id", IntegerType(), True),
          StructField("name", StringType(), True),
          StructField("age", IntegerType(), True),
          StructField("contact_info", StructType([
            StructField("email", StringType(), True),
            StructField("phone", StringType(), True),
            StructField("address", StringType(), True),
          ]), True)
        ]),
        "columns": ["id", "name"],
      },
    ),

    # has_valid_schema check using reference table
    DQDatasetRule(
      criticality="error",
      check_func=check_funcs.has_valid_schema,
      check_func_kwargs={
        "ref_table": "catalog1.schema1.reference_table",
      },
    ),

    # has_valid_schema check using reference table with strict mode
    DQDatasetRule(
      criticality="error",
      check_func=check_funcs.has_valid_schema,
      check_func_kwargs={
        "ref_table": "catalog1.schema1.reference_table",
        "strict": True,
      },
    ),

    # has_valid_schema check using reference DataFrame
    DQDatasetRule(
      criticality="error",
      check_func=check_funcs.has_valid_schema,
      check_func_kwargs={
        "ref_df_name": "my_ref_df",
      },
    ),

    # has_valid_schema check using reference DataFrame with specific columns
    DQDatasetRule(
      criticality="warn",
      check_func=check_funcs.has_valid_schema,
      check_func_kwargs={
        "ref_df_name": "my_ref_df",
        "columns": ["id", "name"],
      },
    ),

    # apply check to multiple columns
    *DQForEachColRule(
      check_func=check_funcs.is_unique,  # 'columns' as first argument
      criticality="error",
      columns=[["col3", "col5"], ["col1"]]  # apply the check for each list of columns
    ).get_rules(),
]
```

**Providing Reference DataFrames**

When applying certain dataset-level checks, you can optionally provide reference DataFrames.
These reference DataFrames are passed as a dictionary to the `apply_checks` and `apply_checks_and_split` methods:

```python
from databricks.labs.dqx.engine import DQEngine
from databricks.sdk import WorkspaceClient

ref_df = spark.table("catalog1.schema1.ref_table")
ref_dfs = {"ref_df_key": ref_df}

dq_engine = DQEngine(WorkspaceClient())
valid_and_quarantine_df = dq_engine.apply_checks(df, checks, ref_dfs=ref_dfs)
good_df, quarantine_df  = dq_engine.apply_checks_and_split(df, checks, ref_dfs=ref_dfs)
```

The reference DataFrames are used in selected Dataset-level checks:
* `foreign_key`: required for this check if `ref_df_name` argument is specified and not `ref_table`, e.g. `ref_df_name="ref_df_key"`.
   The value of `ref_df_name` must match the key in the `ref_dfs` dictionary.

* `compare_datasets`: required for this check if `ref_df_name` argument is specified and not `ref_table`, e.g. `ref_df_name="ref_df_key"`.
   The value of `ref_df_name` must match the key in the `ref_dfs` dictionary.

* `has_valid_schema`: required for this check if `ref_df_name` argument is specified and not `ref_table` or `expected_schema`, e.g. `ref_df_name="ref_df_key"`.
   The value of `ref_df_name` must match the key in the `ref_dfs` dictionary. The schema from the reference DataFrame is used to validate the input DataFrame schema.

* `sql_query`: the reference DataFrames are registered as temporary views and can be used in the sql query.

   For example, if you have a reference DataFrame named `ref_df_key`, you can use it in the SQL query as `{{ ref_df_key }}`:

    ```sql
    SELECT col1, col2, SUM(col3) = 0 AS condition FROM {{ input_view }} input JOIN {{ ref_df_key }} ref ON input.col1 = ref.ref_col1 GROUP BY col1, col2
    ```

    You can also use reference table directly in the `sql` query without supplying it as a DataFrame:
        ```sql
    SELECT col1, col2, SUM(col3) = 0 AS condition FROM {{ input_view }} input JOIN catalog1.schema1.ref_table ref ON input.col1 = ref.ref_col1 GROUP BY col1, col2
    ```
</details>

### Usage examples for aggregate checks

DQX supports several curated aggregate functions for use with aggregate value checks. Use `aggr_params` when defining aggregate checks to pass additional keyword arguments to aggregate functions. To use other aggregate functions, see [using non-curated aggregate functions](#using-non-curated-aggregate-functions).

<details style={{ backgroundColor: 'transparent', color: 'neutral' }}>
<summary>**Curated aggregate functions**</summary>
| Function                           | Description                                                                                              | Parameters                                                                                                                                                                                                                                    |
| ---------------------------------- | -------------------------------------------------------------------------------------------------------- | --------------------------------------------------------------------------------------------------------------------------------------------------------------------------------------------------------------------------------------------- |
| `count`                            | Count of values                                                                                          |                                                                                                                                                                                                                                               |
| `sum`                              | Sum of values                                                                                            |                                                                                                                                                                                                                                               |
| `avg`                              | Arithmetic mean of values                                                                                |                                                                                                                                                                                                                                               |
| `min`                              | Minimum value                                                                                            |                                                                                                                                                                                                                                               |
| `max`                              | Maximum value                                                                                            |                                                                                                                                                                                                                                               |
| `count_distinct`                   | Distinct count of values                                                                                 |                                                                                                                                                                                                                                               |
| `approx_count_distinct`            | Approximate distinct count of values; Efficient for large datasets                                       |                                                                                                                                                                                                                                               |
| `stddev`                           | Sample standard deviation of values                                                                      |                                                                                                                                                                                                                                               |
| `stddev_pop`                       | Population standard deviation of values                                                                  |                                                                                                                                                                                                                                               |
| `variance`                         | Sample variance of values                                                                                |                                                                                                                                                                                                                                               |
| `var_pop`                          | Population variance of values                                                                            |                                                                                                                                                                                                                                               |
| `median`                           | Median or 50th percentile value                                                                          |                                                                                                                                                                                                                                               |
| `mode`                             | Most frequent value                                                                                      |                                                                                                                                                                                                                                               |
| `skewness`                         | Degree of asymmetry in the distribution of values                                                        |                                                                                                                                                                                                                                               |
| `kurtosis`                         | Degree of tailedness in the distribution of values                                                       |                                                                                                                                                                                                                                               |
| `percentile`                       | Percentile value                                                                                         | `percentile`: Percentage of values which are less than or equal to the result value                                                                                                                                                           |
| `approx_percentile`                | Approximate percentile value; Efficient for large datasets                                               | `percentile`: Percentage of values which are less than or equal to the result value; `accuracy`: Optional positive numeric value which controls the approximation accuracy (default 1000). The relative estimation error is *1.0 / accuracy*. |
</details>

#### Counting Distinct Values

Distinct value counts can be used to guarantee uniqueness and consistency of values. This could be to guarantee referential integrity between datasets or to enforce consistency of column values.

<Admonition type="warning" title="Scalable Calculation of Unique Value Counts">
Using `count_distinct` with `group_by` performs multiple expensive operations. For large-scale datasets where uniqueness is not required, use `approx_count_distinct` for best performance.
</Admonition>

```yaml
# Ensure only 1 country code exists per country
- criticality: error
  check:
    function: is_aggr_not_greater_than
    arguments:
      column: country_code
      aggr_type: count_distinct
      group_by:
      - country
      limit: 1
```

#### Detecting Statistical Anomalies

Descriptive statistics are often used for process control, forecasting, and regression analysis. Variation from expected values could signal that a process has changed or that a model's features have drifted. Monitor dataset statistics (e.g. `avg`, `stddev`) to detect significant variations. 

```yaml
# Detect unusually high temperature variance per machine
- criticality: warn
  check:
    function: is_aggr_not_greater_than
    arguments:
      column: temperature
      aggr_type: stddev
      group_by:
      - machine_id
      limit: 5.0

# Detect revenue variation across product lines
- criticality: error
  check:
    function: is_aggr_not_greater_than
    arguments:
      column: daily_revenue
      aggr_type: variance
      group_by:
      - product_line
      limit: 1000000.0
```

#### Monitoring for Service Level Agreements

Percentiles are useful for monitoring service-level agreements (SLAs). Monitor percentiles to detect when SLAs (e.g. API response time) differ from required values.

<Admonition type="warning" title="Scalable Calculation of Percentiles">
`percentile` calculates an exact percentile using all values in the input data. Use `approx_percentile` for scalable percentile computation when exact values are not required.
</Admonition>

```yaml
# Detect when the P95 API latency is slower than 1 second
- criticality: error
  check:
    function: is_aggr_not_greater_than
    arguments:
      column: latency_ms
      aggr_type: percentile
      aggr_params:
        percentile: 0.95
      limit: 1000

# Detect when the P95 API latency is slower than 1 second using approximate percentiles
- criticality: warn
  check:
    function: is_aggr_not_greater_than
    arguments:
      column: latency_ms
      aggr_type: approx_percentile
      aggr_params:
        percentile: 0.99
        accuracy: 10000
      limit: 1000
```

#### Using Non-Curated Aggregate Functions

Other [Databricks built-in aggregate functions](https://docs.databricks.com/aws/en/sql/language-manual/sql-ref-functions-builtin-alpha) may be used to check aggregate values.

<Admonition type="warning" title="Limitations">
Using non-curated aggregate functions is supported with the following limitations:
- Functions returning arrays, structs, or maps (e.g., `collect_list`, `collect_set`) are not supported
- User-Defined Aggregate Functions (UDAFs) are not supported
- Some aggregate functions are only available in newer versions of the Databricks Runtime. If a function is unavailable in your environment, DQX will raise an error indicating the minimum required runtime version. Use the latest Databricks Runtime version for best compatibility.
</Admonition>

## Creating Custom Row-level Checks

### Using SQL Expressions

You can define custom checks using SQL Expression rule (`sql_expression`).

#### Define the check in YAML

```yaml
- criticality: error
  check:
    function: sql_expression
    arguments:
      expression: col1 NOT LIKE '%foo'
      msg: col1 ends with 'foo'
```

SQL Expressions are also useful if you need to make cross-column validation, for example:
```yaml
- criticality: error
  check:
    function: sql_expression
    arguments:
      expression: col1 <= col2
      msg: col1 is greater than col2
```

#### Define the check using DQX classes

<Tabs>
  <TabItem value="Python" label="Python" default>
    ```python
    from databricks.labs.dqx.rule import DQRowRule
    from databricks.labs.dqx.check_funcs import sql_expression

    checks = [
      DQRowRule(
        criticality="error",
        check_func=sql_expression,
        check_func_kwargs={
          "expression": "col1 NOT LIKE '%foo'",
          "msg": "col1 ends with 'foo'"
        },
      )
    ]
    )
    ```
  </TabItem>
</Tabs>

### Using Python function

If you need a reusable check or want to implement more complex logic which may be challenging to implement using SQL expression, you can define your own custom check function in Python.
A check function is a callable that uses `make_condition` to return `pyspark.sql.Column`.
You should make sure to handle edge cases as part of your custom check (e.g. properly handle Null values).

#### Custom check example

<Tabs>
  <TabItem value="Python" label="Python" default>
    ```python
    import pyspark.sql.functions as F
    from pyspark.sql import Column
    from databricks.labs.dqx.check_funcs import make_condition
    from databricks.labs.dqx.rule import register_rule

    @register_rule("row")
    def not_ends_with(column: str, suffix: str) -> Column:
      col_expr = F.col(column)
      return make_condition(col_expr.endswith(suffix), f"Column {column} ends with {suffix}", f"{column}_ends_with_{suffix}")
    ```
  </TabItem>
</Tabs>

#### Execution of the custom python check programmatically using DQX classes

<Tabs>
  <TabItem value="Python" label="Python" default>
    ```python
    import yaml
    from databricks.labs.dqx.engine import DQEngine
    from databricks.sdk import WorkspaceClient
    from databricks.labs.dqx.rule import DQRowRule
    from databricks.labs.dqx.check_funcs import is_not_null

    checks = [
      # custom check
      DQRowRule(criticality="error", check_func=not_ends_with, column="col1", check_func_kwargs={"suffix": "foo"}),
      # built-in check
      DQRowRule(criticality="error", check_func=is_not_null, column="col1"),
    ]

    dq_engine = DQEngine(WorkspaceClient())

    # Option 1: apply quality rules on the dataframe and provide valid and invalid (quarantined) dataframes
    valid_df, quarantine_df = dq_engine.apply_checks_and_split(input_df, checks)

    # Option 2: apply quality rules on the dataframe and report issues as additional columns
    valid_and_quarantine_df = dq_engine.apply_checks(input_df, checks)
    ```
  </TabItem>
</Tabs>

#### Execution of custom python checks using declarative YAML definition

<Tabs>
  <TabItem value="Python" label="Python" default>
    ```python
    import yaml
    from databricks.labs.dqx.engine import DQEngine
    from databricks.sdk import WorkspaceClient

    checks = yaml.safe_load("""
      - criticality: error
        check:
          function: not_ends_with
          arguments:
            column: col1
            suffix: foo

      - criticality: error
        check:
          function: is_not_null
          arguments:
            column: col1
    """)

    dq_engine = DQEngine(WorkspaceClient())

    custom_check_functions = {"not_ends_with": not_ends_with}  # list of custom check functions
    # or include all functions with globals() for simplicity
    #custom_check_functions=globals()

    # Option 1: apply quality rules on the dataframe and provide valid and invalid (quarantined) dataframes
    valid_df, quarantine_df = dq_engine.apply_checks_by_metadata_and_split(input_df, checks, custom_check_functions)

    # Option 2: apply quality rules on the dataframe and report issues as additional columns
    valid_and_quarantine_df = dq_engine.apply_checks_by_metadata(input_df, checks, custom_check_functions)
    ```
  </TabItem>
</Tabs>

#### Execution of custom python checks using Workflows

You can provide custom checks written in Python to Workflows by mapping the custom function name to a Python file (module) that defines the function.
This mapping can be specified via `custom_check_functions` field in the run config of the [configuration file](/docs/installation/#configuration-file).

Supported python module locations:
- Relative to the installation folder (e.g. `custom_checks/my_funcs.py`)
- Workspace file (absolute path, e.g. `/Workspace/custom_checks/my_funcs.py`)
- Unity Catalog Volume (absolute path, e.g. `/Volumes/catalog/schema/volume/my_funcs.py`)

You need to reference the module containing custom functions in the run config of the [configuration file](/docs/installation/#configuration-file), e.g.
```
custom_check_functions:
  my_func: custom_checks/my_funcs.py                  # relative workspace path (installation folder prefix applied)
  my_other: /Workspace/Shared/MyApp/my_funcs.py       # or absolute workspace path
  email_mask: /Volumes/main/dqx_utils/custom/email.py # or UC volume path
```

### Custom row-level checks using Window functions (for group of rows)

You can create custom checks that operate on groups of rows within the same DataFrame using window functions.

<Admonition type="tip" title="row-level vs dataset-level custom checks">
Although window functions are convenient for creating row-level checks in a single DataFrame, they can be less efficient on large datasets since Spark shuffles the entire dataset per partition.
In contrast, dataset‑level checks that use groupBy can be more efficient since Spark can reduce data locally before shuffling. This dramatically reduces shuffle volume and improves performance, especially when key columns have low cardinality (columns with few unique values).

Recommendation:
* Use window functions for simple, per-row checks when clarity matters.
* For better performance and multi‑DataFrame scenarios, go with dataset‑level checks (see [Creating Custom Dataset-level Checks](#creating-custom-dataset-level-checks)).
</Admonition>

Let's look at an example involving sensor readings:

| measurement_id | sensor_id | reading_value |
| -------------- | --------- | ------------- |
| 1              |  1        | 4             |
| 1              |  2        | 1             |
| 2              |  2        | 110           |

Requirement: We want to fail all readings from a sensor if any reading for that sensor exceeds a specified threshold (e.g. 100).
In the example above, sensor 2 has a reading of 110, which exceeds the threshold.
Therefore, we want to report an error for all readings from sensor 2 - for both measurement_id 1 and measurement_id 2.

You can implement this check using a SQL expression or a custom Python function.

**Using SQL expression**

Define in YAML:

```yaml
- criticality: error
  name: sensor_reading_exceeded
  check:
    function: sql_expression
    arguments:
      expression: "MAX(reading_value) OVER (PARTITION BY sensor_id) > 100"
      msg: "one of the sensor reading is greater than 100"
      negate: true
```

Use DQX classes:

```python
from databricks.labs.dqx.rule import DQRowRule
from databricks.labs.dqx import check_funcs

checks = [
  DQRowRule(criticality="error", check_func=sql_expression, name="sensor_reading_exceeded",
    check_func_kwargs={
      "expression": "MAX(reading_value) OVER (PARTITION BY sensor_id) > 100",
      "msg": "one of the sensor reading is greater than 100",
      "negate": True
    }
  )
]
```

**Using a custom python check function**

<Tabs>
  <TabItem value="Python" label="Python" default>
    ```python
    import pyspark.sql.functions as F
    from pyspark.sql import Column
    from databricks.labs.dqx.check_funcs import make_condition
    from databricks.labs.dqx.rule import register_rule
    from databricks.labs.dqx.rule import DQRowRule
    from pyspark.sql.window import Window

    @register_rule("row")
    def sensor_reading_less_than(limit: int) -> Column:
      condition = (F.max(F.col("reading_value")).over(Window.partitionBy("sensor_id")) > limit)
      return make_condition(condition, "one of the sensor reading is greater than 100", "sensor_reading_exceeded")

    # -------------------------------------------

    # Define checks using DQX classes
    checks = [
      # custom check
      DQRowRule(criticality="error", name="sensor_reading_exceeded", check_func=sensor_reading_less_than, check_func_kwargs={"limit": 100}),
      # any other check ...
    ]

    dq_engine = DQEngine(WorkspaceClient())

    # Option 1: apply quality rules on the dataframe and provide valid and invalid (quarantined) dataframes
    valid_df, quarantine_df = dq_engine.apply_checks_and_split(input_df, checks)

    # Option 2: apply quality rules on the dataframe and report issues as additional columns
    valid_and_quarantine_df = dq_engine.apply_checks(input_df, checks)

    # -------------------------------------------

    # Define checks using YAML declarative approach
    checks = yaml.safe_load("""
      - criticality: error
        name: sensor_reading_exceeded
        check:
          function: sensor_reading_less_than
          arguments:
            limit: 100
      # any other check ...
    """)

    custom_check_functions = {"sensor_reading_less_than": sensor_reading_less_than}  # list of custom check functions
    # or include all functions with globals() for simplicity
    #custom_check_functions=globals()

    # Option 1: apply quality rules on the dataframe and provide valid and invalid (quarantined) dataframes
    valid_df, quarantine_df = dq_engine.apply_checks_by_metadata_and_split(input_df, checks, custom_check_functions)

    # Option 2: apply quality rules on the dataframe and report issues as additional columns
    valid_and_quarantine_df = dq_engine.apply_checks_by_metadata(input_df, checks, custom_check_functions)
    ```
  </TabItem>
</Tabs>

## Creating Custom Dataset-level Checks

Custom Dataset-level checks are useful if you need to make aggregation level checks within the DataFrame or across multiple DataFrames or Tables.
Similar to row-level checks, the results of the dataset-level quality checks are reported for each individual row in the result columns.

Custom dataset-level checks can be created using `sql_query` check function or by implementing a Python function that returns a condition and a closure function.
The closure function must return a DataFrame with additional column for condition. This would typically be a column that contains boolean values indicating whether the condition is met for each row in the DataFrame (True = fail, False = pass).

You can perform arbitrary aggregation logic in the dataset-level functions using the input DataFrame and reference DataFrames or Tables.

When defining a custom dataset-level check in Python, you should join the reference DataFrames back to the input DataFrame to retain the original records in the output.
Any additional columns added to the DataFrame in the closure function will automatically be removed from the output DataFrame(s).

Let's look at an example involving sensor readings:

| measurement_id | sensor_id | reading_value |
| -------------- | --------- | ------------- |
| 1              |  1        | 4             |
| 1              |  2        | 1             |
| 2              |  2        | 110           |

and a sensor specification:

| sensor_id | min_threshold |
| --------- | ------------- |
|  1        | 5             |
|  2        | 100           |

Requirement: We want to fail all readings from a sensor if any reading for that sensor exceeds a specified threshold defined in sensor specification table.
In the example above, sensor 2 has a reading of 110, which exceeds the threshold.
Therefore, we want to report an error for all readings from `sensor_id=2` for both `measurement_id` `1` and `2`.

This can be implemented using `sql_query` dataset-level check.
However, if you need a reusable check, it may be better to implement a custom python dataset-level check function.

### Using SQL Query

**Define checks with DQX classes:**

<Tabs>
  <TabItem value="Python" label="Python" default>
    ```python
    query = """
      WITH joined AS (
        SELECT
          sensor.*,
          COALESCE(specs.min_threshold, 100) AS effective_threshold
        FROM {{ sensor }} sensor
        LEFT JOIN {{ sensor_specs }} specs
            ON sensor.sensor_id = specs.sensor_id
      )
      SELECT
        sensor_id,
        MAX(CASE WHEN reading_value > effective_threshold THEN 1 ELSE 0 END) = 1 AS condition
      FROM joined
      GROUP BY sensor_id
    """

    checks = [
      DQDatasetRule(
        criticality="error",
        check_func=sql_query,
        check_func_kwargs={
          "query": query,
          "merge_columns": ["sensor_id"],
          "condition_column": "condition",  # the check fails if this column evaluates to True
          "msg": "one of the sensor reading is greater than limit",
          "name": "sensor_reading_check",
          "input_placeholder": "sensor",  # view name to access the input DataFrame on which the check is applied
        },
      ),
      # any other checks ...
    ]

    sensor_df = spark.table("catalog1.schema1.sensor_readings")  # input DataFrame with sensor readings
    sensor_specs_df = spark.table("catalog1.schema1.sensor_specs")  # reference DataFrame with sensor specifications

    ref_dfs = {"sensor_specs": sensor_specs_df}

    valid_and_quarantine_df = dq_engine.apply_checks(sensor_df, checks, ref_dfs=ref_dfs)
    ```
  </TabItem>
</Tabs>

**Define checks declaratively in YAML:**

<Tabs>
  <TabItem value="Python" label="Python" default>
    ```python
    checks = yaml.safe_load(
      """
      - criticality: error
        check:
          function: sql_query
          arguments:
            merge_columns:
              - sensor_id
            condition_column: condition
            msg: one of the sensor reading is greater than limit
            name: sensor_reading_check
            negate: false
            input_placeholder: sensor
            query: |
              WITH joined AS (
                SELECT
                  sensor.*,
                  COALESCE(specs.min_threshold, 100) AS effective_threshold
                FROM {{ sensor }} sensor
                LEFT JOIN {{ sensor_specs }} specs
                  ON sensor.sensor_id = specs.sensor_id
              )
              SELECT
                sensor_id,
                MAX(CASE WHEN reading_value > effective_threshold THEN 1 ELSE 0 END) = 1 AS condition
              FROM joined
              GROUP BY sensor_id
      """
    )

    ref_dfs = {"sensor_specs": sensor_specs_df}

    valid_and_quarantine_df = dq_engine.apply_checks_by_metadata(sensor_df, checks, ref_dfs=ref_dfs)
    ```
  </TabItem>
</Tabs>

### Using Python function

<Admonition type="tip" title="Custom python dataset-level function vs SQL query check">
Custom python dataset-level checks are more complex to write but they are more flexible and often more performant than `sql_query` check.
The `sql_query` check must execute the user query and join the results back to the input DataFrame to retain original records.
This can be less performant than writing a custom dataset-level where we can this additional join.
</Admonition>

<Tabs>
  <TabItem value="Python" label="Python" default>
    ```python
    import uuid
    from databricks.labs.dqx.rule import register_rule
    from pyspark.sql import Column, DataFrame, SparkSession
    from pyspark.sql import functions as F
    from collections.abc import Callable
    from databricks.labs.dqx.engine import DQEngine
    from databricks.sdk import WorkspaceClient
    from databricks.labs.dqx.rule import DQDatasetRule
    from databricks.labs.dqx.check_funcs import make_condition


    @register_rule("dataset")  # must be registered as dataset-level check
    def sensor_reading_less_than(default_limit: int) -> tuple[Column, Callable]:

      # make sure any column added to the dataframe is unique
      condition_col = "condition" + uuid.uuid4().hex

      def apply(df: DataFrame, ref_dfs: dict[str, DataFrame]) -> DataFrame:
        """
        Validates that all readings per sensor are above sensor-specific threshold.
        If any are not, flags all readings of that sensor as failed.

        The closure function must take as arguments:
          * df: DataFrame
          * (Optional) spark: SparkSession
          * (Optional) ref_dfs: dict[str, DataFrame]
        """

        sensor_specs_df = ref_dfs["sensor_specs"]  # Should contain: sensor_id, min_threshold
        # you can also read from a Table directly:
        # sensor_specs_df = spark.table("catalog.schema.sensor_specs")

        # Join sensor readings with specs
        sensor_df = df.join(sensor_specs_df, on="sensor_id", how="left")
        sensor_df = sensor_df.withColumn("effective_threshold", F.coalesce(F.col("min_threshold"), F.lit(default_limit)))

        # Check if any sensor reading is below the spec-defined min_threshold per sensor
        aggr_df = (
          sensor_df
          .groupBy("sensor_id")
          .agg(
            (F.max(F.when(F.col("reading_value") > F.col("effective_threshold"), 1).otherwise(0)) == 1)
              .alias(condition_col)
          )
        )

        # Join back to input DataFrame
        return df.join(aggr_df, on="sensor_id", how="left")

      return (
        make_condition(
          condition=F.col(condition_col),  # check if condition column evaluates to True
          message=f"one of the sensor reading is greater than limit",
          alias="sensor_reading_check",
        ),
        apply
      )
    ```
  </TabItem>
</Tabs>

**Implementation using `spark.sql`:**

<Tabs>
  <TabItem value="Python" label="Python" default>
    ```python
    import uuid
    from databricks.labs.dqx.rule import register_rule
    from pyspark.sql import Column, DataFrame, SparkSession
    from pyspark.sql import functions as F
    from collections.abc import Callable
    from databricks.labs.dqx.check_funcs import make_condition


    @register_rule("dataset")  # must be registered as dataset-level check
    def sensor_reading_less_than(default_limit: int) -> tuple[Column, Callable]:

      # make sure any column added to the dataframe and registered temp views are unique
      # in case the check / function is applied multiple times
      unique_str = uuid.uuid4().hex
      condition_col = "condition_" + unique_str

      def apply(df: DataFrame, spark: SparkSession, ref_dfs: dict[str, DataFrame]) -> DataFrame:

        # Register the main and reference DataFrames as temporary views
        sensor_view_unique = "sensor_" + unique_str
        df.createOrReplaceTempView(sensor_view_unique)

        sensor_specs_view_unique = "sensor_specs_" + unique_str
        ref_dfs["sensor_specs"].createOrReplaceTempView(sensor_specs_view_unique)

        # Perform the check
        query = f"""
          WITH joined AS (
            SELECT
              sensor.*,
              COALESCE(specs.min_threshold, {default_limit}) AS effective_threshold
            FROM {sensor_view_unique} sensor
            -- we could also access Table directly: catalog.schema.sensor_specs
            LEFT JOIN {sensor_specs_view_unique} specs
              ON sensor.sensor_id = specs.sensor_id
          ),
          aggr AS (
            SELECT
              sensor_id,
              MAX(CASE WHEN reading_value > effective_threshold THEN 1 ELSE 0 END) = 1 AS {condition_col}
            FROM joined
            GROUP BY sensor_id
          )
          -- join back to the input DataFrame to retain original records
          SELECT
            sensor.*,
            aggr.{condition_col}
          FROM {sensor_view_unique} sensor
          LEFT JOIN aggr
            ON sensor.sensor_id = aggr.sensor_id
        """

        return spark.sql(query)

      return (
        make_condition(
          condition=F.col(condition_col),  # check if condition column is True
          message=f"one of the sensor reading is greater than limit",
          alias="sensor_reading_check",
        ),
        apply
      )
    ```
  </TabItem>
</Tabs>

#### Execution of the custom python dataset check programmatically using DQX classes

<Tabs>
  <TabItem value="Python" label="Python" default>
    ```python
    from databricks.labs.dqx.engine import DQEngine
    from databricks.sdk import WorkspaceClient
    from databricks.labs.dqx.rule import DQDatasetRule


    checks = [
      DQDatasetRule(criticality="error", check_func=sensor_reading_less_than, name="sensor_reading_exceeded",
        check_func_kwargs={
          "default_limit": 100
        }
      ),
      # any other checks ...
    ]

    dq_engine = DQEngine(WorkspaceClient())

    # Pass reference DataFrame with sensor specifications
    ref_dfs = {"sensor_specs": sensor_specs_df}

    # Option 1: apply quality rules on the dataframe and provide valid and invalid (quarantined) dataframes
    valid_df, quarantine_df = dq_engine.apply_checks_and_split(sensor_df, checks, ref_dfs=ref_dfs)

    # Option 2: apply quality rules on the dataframe and report issues as additional columns
    valid_and_quarantine_df = dq_engine.apply_checks(sensor_df, checks, ref_dfs=ref_dfs)
    ```
  </TabItem>
</Tabs>

#### Execution of custom python checks using declarative YAML definition

<Tabs>
  <TabItem value="Python" label="Python" default>
    ```python
    import yaml
    from databricks.labs.dqx.engine import DQEngine
    from databricks.sdk import WorkspaceClient

    checks = yaml.safe_load("""
    - criticality: error
      check:
        function: sensor_reading_less_than
        arguments:
          default_limit: 100
    # any other checks ...
    """)

    dq_engine = DQEngine(WorkspaceClient())

    custom_check_functions = {"sensor_reading_less_than": sensor_reading_less_than}  # list of custom check functions
    # or include all functions with globals() for simplicity
    #custom_check_functions=globals()

    # Pass reference DataFrame with sensor specifications
    ref_dfs = {"sensor_specs": sensor_specs_df}

    valid_and_quarantine_df = dq_engine.apply_checks_by_metadata(sensor_df, checks, custom_check_functions, ref_dfs=ref_dfs)
    display(valid_and_quarantine_df)
    ```
  </TabItem>
</Tabs>

## Applying checks on Multiple Data Sets

### Using Row-level checks

Row-level checks are intended to operate on a single DataFrame as input.
If your validation logic requires multiple DataFrames or Tables as input, you can join them before applying the row-level checks.
However, this may not be efficient for large datasets or complex validation logic.

<details style={{ backgroundColor: 'transparent', color: 'neutral' }}>
<summary>**Examples**</summary>
```python
from databricks.labs.dqx.engine import DQEngine
from databricks.sdk import WorkspaceClient


sensor_df.createOrReplaceTempView("sensor")
sensor_specs_df.createOrReplaceTempView("sensor_specs")

# Combine sensor readings with sensor specifications
input_df = spark.sql(f"""
  SELECT
    sensor.*,
    COALESCE(min_threshold, 100) AS effective_threshold
  FROM sensor
  LEFT JOIN sensor_specs
    ON sensor.sensor_id = sensor_specs.sensor_id
""")

# Define and apply row-level check
checks = yaml.safe_load("""
  - criticality: error
    name: sensor_reading_exceeded
    check:
      function: sql_expression
      arguments:
        expression: MAX(reading_value) OVER (PARTITION BY sensor_id) > 100
        msg: one of the sensor reading is greater than 100
        negate: true
""")

dq_engine = DQEngine(WorkspaceClient())

valid_and_quarantine_df = dq_engine.apply_checks_by_metadata(input_df, checks)
display(valid_and_quarantine_df)
```
</details>

### Using Dataset-level checks

If you need to validate values across multiple DataFrames/Tables as part of the check without combining them beforehand, you can define custom dataset-level checks.

See [Creating Custom Dataset-level Checks](#creating-custom-dataset-level-checks) for details on how to create custom dataset-level checks.

## Applying filters on checks

You can apply checks to a part of the DataFrame by using a `filter`.
For example, to check that a column `a` is not null only when a column `b` is positive, you can define the check as follows:

Using YAML:

```yaml
# row-level check
- criticality: error
  filter: col2 > 0
  check:
    function: is_not_null
    arguments:
      column: col1

# dataset-level check
- criticality: error
  filter: col2 > 0
  check:
    function: is_unique
    arguments:
      columns:
      - col1
```

Using DQX classes:

<Tabs>
  <TabItem value="Python" label="Python" default>
    ```python
    from databricks.labs.dqx.rule import DQRowRule, DQDatasetRule
    from databricks.labs.dqx.check_funcs import is_not_null, is_unique

    checks = [
      DQRowRule(criticality="error", check_func=is_not_null, column="col1", filter="col2 > 0"),
      DQDatasetRule(criticality="error", check_func=is_unique, columns=["col1"], filter="col2 > 0")
    ]
    ```
  </TabItem>
</Tabs>

When using dataset-level checks, the filter condition is applied before aggregation, ensuring that the check operates only on the relevant subset of rows rather than on the aggregated results.

## Converting checks between formats

In DQX, checks can be defined either as Python classes or YAML declarations. When using YAML, the files are first parsed into dictionaries and then transformed into DQX class instances under the hood. Since both formats share the same internal structure, they are interchangeable and can be safely converted between one another.

The examples below show how to convert checks between Python class definitions and their equivalent dictionary metadata representations.

### Converting DQX Classes to Metadata

Converting a list of class-based check definitions into their equivalent dictionary representations (metadata format):

<Tabs>
  <TabItem value="Python" label="Python" default>
    ```python
    import yaml
    import pyspark.sql.functions as F
    from databricks.labs.dqx.rule import DQRowRule, DQDatasetRule
    from databricks.labs.dqx import check_funcs
    from databricks.labs.dqx.checks_serializer import serialize_checks


    # Define quality checks using DQX classes
    checks = [
      DQRowRule(
        name="a_is_null_or_empty",
        check_func=check_funcs.is_not_null_and_not_empty,
        column="a",
      ),
      DQRowRule(
        criticality="warn",
        check_func=check_funcs.is_not_null_and_is_in_list,
        column=F.col("c"),
        check_func_kwargs={"allowed": ["a", F.col("d")]},
      ),
      DQDatasetRule(
        criticality="error",
        check_func=check_funcs.is_unique,
        columns=["col1"],
        check_func_kwargs={"row_filter": "col2 > 0"}
      ),
      DQDatasetRule(
        criticality="error",
        check_func=check_funcs.is_unique,
        columns=["col2"],
        check_func_args=[False, "col2 > 0"]
      ),
    ]

    # Convert the checks to dictionary-based metadata format
    checks_dict: list[dict] = serialize_checks(checks)
    print(yaml.safe_dump(checks_dict))
    ```
  </TabItem>
</Tabs>

### Converting Metadata to DQX Classes

Converting a list of DQX dictionary representations (metadata format loaded from YAML declarations) to DQX classes:

<Tabs>
  <TabItem value="Python" label="Python" default>
    ```python
    import yaml
    import pyspark.sql.functions as F
    from databricks.labs.dqx.rule import DQRule
    from databricks.labs.dqx import check_funcs
    from databricks.labs.dqx.checks_serializer import deserialize_checks


    # Convert metadata (loaded from YAML declarations) into DQX class-based check definitions:
    checks_dict: list[dict] = yaml.safe_load("""
      - criticality: error
        check:
          function: is_not_null_and_not_empty
          arguments:
            column: a

      - name: c_is_null_or_is_not_in_the_list
        criticality: warn
        check:
          function: is_not_null_and_is_in_list
          arguments:
            column: c
            allowed:
            - a
            - d

      - name: col1_is_not_unique
        criticality: error
        check:
          function: is_unique
          arguments:
            columns:
            - col1
            row_filter: col2 > 0

      - name: col2_is_not_unique
        criticality: error
        check:
          function: is_unique
          arguments:
            columns:
            - col2
            nulls_distinct: false
            row_filter: col2 > 0
    """)

    # Convert dictionary-based metadata into DQX class-based rule objects
    checks: list[DQRule] = deserialize_checks(checks_dict)
    ```
  </TabItem>
</Tabs>

<Admonition type="warning" title="Metadata Conversion Does Not Support Complex Expressions">
Only non-complex column expressions (e.g., simple strings or direct col("x") references) can be reliably parsed back into metadata. If you're using complex PySpark expressions (e.g., conditionals, arithmetic, or nested transformations), they will not be fully reconstructed when converting from class to metadata format.
This is because the metadata format relies on string representations that can't capture the full structure of Spark Column objects or Python functions.
</Admonition>

## Detecting Personally Identifiable Information (PII)

DQX provides both built-in PII detection and support for custom PII detection implementations. PII detection checks can be installed and run as extras:

```bash
pip install databricks-labs-dqx[pii]
```

<Admonition type="info" title="PII Detection Guarantees">
PII detection using natural language models is non-deterministic. DQX cannot guarantee detection of all PII in an input dataset. While DQX makes a best-effort to detect PII in your data, a broader system should be designed to ensure data is cleansed of PII.
</Admonition>

### Using DQX's Built-in PII Detection

The PII detection extras include a built-in `does_not_contain_pii` check that uses Microsoft Presidio to detect various types of personally identifiable information. By default, DQX uses spaCy's [en_core_web_sm](https://spacy.io/models/en#en_core_web_sm) model.

<Tabs>
  <TabItem value="YAML" label="YAML" default>
   ```yaml
   # Basic PII detection check
   - criticality: error
     check:
       function: does_not_contain_pii
       arguments:
         column: description

   # PII detection check with custom threshold and named entities
   - criticality: error
     check:
       function: does_not_contain_pii
       arguments:
         column: description
         threshold: 0.8
         entities:
         - PERSON
         - EMAIL_ADDRESS
   ```
  </TabItem>
  <TabItem value="Python" label="Python">
   ```python
   from databricks.labs.dqx.rule import DQRowRule
   from databricks.labs.dqx.pii.pii_detection_funcs import does_not_contain_pii

   checks = [
        # Basic PII detection check
        DQRowRule(
            name="col_description_contains_any_pii",
            criticality="error",
            column="description",
            check_func=does_not_contain_pii
        ),
        # PII detection check with custom threshold and named entities
        DQRowRule(
            name="col_description_contains_person_or_email_address",
            criticality="error",
            column="description",
            check_func=does_not_contain_pii,
            check_func_kwargs={"threshold": 0.8, "entities": ["PERSON", "EMAIL_ADDRESS"]}
        ),
   ]
   ```
  </TabItem>
</Tabs>

### Configuring Built-in PII Detection
The built-in check supports several configurable parameters:
- `threshold` tunes the sensitivity of the detection model (0.0 to 1.0, default: 0.7)
- `language` sets the language used by the model (default: 'en')
- `entities` sets the named entities (e.g. `PERSON`, `ADDRESS`) to be detected by the model; If none are provided, the model will detect all available named entities
- `nlp_engine_config` configures the NLP model used to detect named entities

### NLP Engine Configuration
`does_not_contain_pii` uses NLP models to detect named entities in the input text. The choice of model, model parameters, and named entity mapping can be configured. Either built-in or custom configuration profiles can be used.

<Admonition type="info" title="Model Installation">
DQX automatically installs the built-in entity recognition models at runtime if they are not already available.
However, for better performance and to avoid potential out-of-memory issues, it is recommended to pre-install models using pip install.
Any additional models used in a custom configuration must also be installed on your Databricks cluster.
See the [Using DQX for PII Detection](https://github.com/databrickslabs/dqx/blob/v0.11.1/demos/dqx_demo_pii_detection.py) notebook for examples of custom model installation.
</Admonition>

#### Using Built-in NLP Engine Configurations

DQX provides several built-in NLP engine configurations:

- `SPACY_SMALL`: Uses the [en_core_web_sm](https://spacy.io/models/en#en_core_web_sm) model
- `SPACY_MEDIUM`: Uses the [en_core_web_md](https://spacy.io/models/en#en_core_web_md) model
- `SPACY_LARGE`: Uses the [en_core_web_lg](https://spacy.io/models/en#en_core_web_lg) model

These can be loaded using `NLPEngineConfig`:

<Tabs>
  <TabItem value="Python" label="Python" default>
   ```python
   from databricks.labs.dqx.rule import DQRowRule
   from databricks.labs.dqx.pii.pii_detection_funcs import does_not_contain_pii
   from databricks.labs.dqx.pii.nlp_engine_config import NLPEngineConfig

   checks = [
        # PII detection check using spacy as a named entity recognizer
        DQRowRule(
            name="col_description_contains_pii",
            criticality="error",
            column="description",
            check_func=does_not_contain_pii,
            check_func_kwargs={"nlp_engine_config": NLPEngineConfig.SPACY_MEDIUM}
        ),
   ]
   ```
   </TabItem>
</Tabs>

#### Using a Custom NLP Engine Configuration
Custom profiles can be provided to configure the PII detection model with advanced settings:

<Admonition type="info" title="Dependencies for Custom Named Entity Recognizers">
Using custom models for named-entity recognition may require you to install these models on your Databricks cluster using `pip` commands or as [compute-scoped libraries](https://docs.databricks.com/aws/en/libraries/cluster-libraries).
</Admonition>

<Tabs>
  <TabItem value="Python" label="Python" default>
   ```python
   from databricks.labs.dqx.pii.pii_detection_funcs import does_not_contain_pii
   from databricks.labs.dqx.rule import DQRowRule
   from databricks.labs.dqx.engine import DQEngine
   from databricks.sdk import WorkspaceClient

   nlp_engine_config = {
        'nlp_engine_name': 'transformers_stanford_deidentifier_base',
        'models': [
            {
                'lang_code': 'en',
                'model_name': {'spacy': 'en_core_web_sm', 'transformers': 'StanfordAIMI/stanford-deidentifier-base'},
            }
        ],
        'ner_model_configuration': {
            'labels_to_ignore': ['O'],
            'aggregation_strategy': 'max',
            'stride': 16,
            'alignment_mode': 'expand',
            'model_to_presidio_entity_mapping': {
                'PER': 'PERSON',
                'LOC': 'LOCATION',
                'ORG': 'ORGANIZATION',
                'AGE': 'AGE',
                'ID': 'ID',
                'EMAIL': 'EMAIL',
                'PATIENT': 'PERSON',
                'STAFF': 'PERSON',
                'HOSP': 'ORGANIZATION',
                'PATORG': 'ORGANIZATION',
                'DATE': 'DATE_TIME',
                'PHONE': 'PHONE_NUMBER',
                'HCW': 'PERSON',
                'HOSPITAL': 'LOCATION',
                'VENDOR': 'ORGANIZATION',
            },
            'low_confidence_score_multiplier': 0.4,
            'low_score_entity_names': ['ID'],
        },
   }
   checks = [
        # PII detection check using a custom named entity recognizer configuration
        DQRowRule(
            name="col_description_contains_pii",
            criticality="error",
            column="description",
            check_func=does_not_contain_pii,
            check_func_kwargs={"nlp_engine_config": nlp_engine_config},
        ),
   ]

   dq_engine = DQEngine(WorkspaceClient())
   df = spark.read.table("main.default.table")
   valid_df, quarantine_df = dq_engine.apply_checks_and_split(df, checks)
   ```
  </TabItem>
</Tabs><|MERGE_RESOLUTION|>--- conflicted
+++ resolved
@@ -656,10 +656,7 @@
       column: polygon_geom
       min_value: 0.0
       max_value: 10.0
-<<<<<<< HEAD
-
-=======
-      
+
 # is_area_not_less_than check (geometry)
 - criticality: error
   check:
@@ -667,7 +664,7 @@
     arguments:
       column: polygon_geom
       value: 100.0
-      
+
 # is_area_not_less_than check (geography with geodesic area)
 - criticality: error
   check:
@@ -676,7 +673,7 @@
       column: geography_geom
       value: 1000000.0  # 1 million square meters
       geodesic: true
-      
+
 # is_area_not_greater_than check (geometry with SRID)
 - criticality: error
   check:
@@ -693,7 +690,7 @@
     arguments:
       column: polygon_geom
       value: 1.0
-      
+
 # is_area_not_equal_to check
 - criticality: error
   check:
@@ -701,7 +698,7 @@
     arguments:
       column: polygon_geom
       value: 0.0
-      
+
 # is_num_points_not_less_than check
 - criticality: error
   check:
@@ -709,7 +706,7 @@
     arguments:
       column: polygon_geom
       value: 10
-      
+
 # is_num_points_not_greater_than check
 - criticality: error
   check:
@@ -717,7 +714,7 @@
     arguments:
       column: polygon_geom
       value: 3
-      
+
 # is_num_points_equal_to check
 - criticality: error
   check:
@@ -725,7 +722,7 @@
     arguments:
       column: polygon_geom
       value: 4
-      
+
 # is_num_points_not_equal_to check
 - criticality: error
   check:
@@ -733,7 +730,6 @@
     arguments:
       column: polygon_geom
       value: 1
->>>>>>> 16e23c31
 ```
 </details>
 
