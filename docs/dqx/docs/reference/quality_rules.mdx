--- conflicted
+++ resolved
@@ -2479,7 +2479,6 @@
 
 ## Detecting Personally Identifiable Information (PII)
 
-<<<<<<< HEAD
 DQX provides both built-in PII detection and support for custom PII detection implementations. PII detection checks can be installed as extras:
 
 ```bash
@@ -2559,30 +2558,24 @@
 - `SPACY_SMALL`: Uses the [en_core_web_sm](https://spacy.io/models/en#en_core_web_sm) model
 - `SPACY_MEDIUM`: Uses the [en_core_web_md](https://spacy.io/models/en#en_core_web_md) model
 - `SPACY_LARGE`: Uses the [en_core_web_lg](https://spacy.io/models/en#en_core_web_lg) model
-- `STANFORD_DEIDENTIFIER_BASE`: Uses the [stanford-deidentifier-base](https://huggingface.co/StanfordAIMI/stanford-deidentifier-base) model
 
 These can be loaded using `NLPEngineConfig`:
-=======
-You can write custom check to detect Personally Identifiable Information (PII) in the input data. To use PII-detection libraries (e.g. Presidio),
-install any required dependencies, define a Spark UDF to detect PII, and use `make_condition` to call the UDF as a DQX check. See [DQX for PII Detection Notebook](https://github.com/databrickslabs/dqx/blob/v0.8.0/demos/dqx_demo_pii_detection.py)
-for a full example.
->>>>>>> fe5d6a3e
 
 <Tabs>
   <TabItem value="Python" label="Python" default>
    ```python
    from databricks.labs.dqx.rule import DQRowRule
    from databricks.labs.dqx.pii.pii_detection_funcs import contains_pii
-   from databricks.labs.dqx.pii.config import NLPEngineConfig
+   from databricks.labs.dqx.pii.nlp_engine_config import NLPEngineConfig
    
    checks = [
-        # PII detection check using stanford-deidentifier-base as a named entity recognizer
+        # PII detection check using spacy as a named entity recognizer
         DQRowRule(
             name="col_description_contains_pii",
             criticality="error",
             column="description",
             check_func=contains_pii,
-            check_func_kwargs={"nlp_engine_config": NLPEngineConfig.STANFORD_DEIDENTIFIER_BASE}
+            check_func_kwargs={"nlp_engine_config": NLPEngineConfig.SPACY_MEDIUM}
         ),    
    ]
    ```
