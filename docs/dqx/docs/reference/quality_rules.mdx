import Admonition from '@theme/Admonition';
import Tabs from '@theme/Tabs';
import TabItem from '@theme/TabItem';

# Quality Rules

This page provides a reference for the quality checks (rule functions) available in DQX.

You can explore the implementation details of the check functions [here](https://github.com/databrickslabs/dqx/blob/v0.7.1/src/databricks/labs/dqx/check_funcs.py).

## Row-level checks reference

Row-level checks are applied to each row in a PySpark DataFrame. The quality check results are reported for individual rows in the result columns.
You can also define your own custom checks (see [Creating custom checks](#creating-custom-row-level-checks)).

<details style={{ backgroundColor: 'transparent', color: 'neutral' }}>
<summary>**Available row-level checks**</summary>
| Check                              | Description                                                                                                                                                                                                                                                                                                                                                                                                                       | Arguments                                                                                                                                                                                                                                                                                                                                                                                                                                                                                            |
| ---------------------------------- | --------------------------------------------------------------------------------------------------------------------------------------------------------------------------------------------------------------------------------------------------------------------------------------------------------------------------------------------------------------------------------------------------------------------------------- | ---------------------------------------------------------------------------------------------------------------------------------------------------------------------------------------------------------------------------------------------------------------------------------------------------------------------------------------------------------------------------------------------------------------------------------------------------------------------------------------------------- |
| `is_not_null`                      | Checks whether the values in the input column are not null.                                                                                                                                                                                                                                                                                                                                                                       | `column`: column to check (can be a string column name or a column expression)                                                                                                                                                                                                                                                                                                                                                                                                                       |
| `is_not_empty`                     | Checks whether the values in the input column are not empty (but may be null).                                                                                                                                                                                                                                                                                                                                                    | `column`: column to check (can be a string column name or a column expression)                                                                                                                                                                                                                                                                                                                                                                                                                       |
| `is_not_null_and_not_empty`        | Checks whether the values in the input column are not null and not empty.                                                                                                                                                                                                                                                                                                                                                         | `column`: column to check (can be a string column name or a column expression); `trim_strings`: optional boolean flag to trim spaces from strings                                                                                                                                                                                                                                                                                                                                                    |
| `is_in_list`                       | Checks whether the values in the input column are present in the list of allowed values (null values are allowed). This check is not suited for large lists of allowed values. In such cases, it’s recommended to use the `foreign_key` dataset-level check instead.                                                                                                                                                              | `column`: column to check (can be a string column name or a column expression); `allowed`: list of allowed values                                                                                                                                                                                                                                                                                                                                                                                    |
| `is_not_null_and_is_in_list`       | Checks whether the values in the input column are not null and present in the list of allowed values. This check is not suited for large lists of allowed values. In such cases, it’s recommended to use the `foreign_key` dataset-level check instead.                                                                                                                                                                           | `column`: column to check (can be a string column name or a column expression); `allowed`: list of allowed values                                                                                                                                                                                                                                                                                                                                                                                    |
| `is_not_null_and_not_empty_array`  | Checks whether the values in the array input column are not null and not empty.                                                                                                                                                                                                                                                                                                                                                   | `column`: column to check (can be a string column name or a column expression)                                                                                                                                                                                                                                                                                                                                                                                                                       |
| `is_in_range`                      | Checks whether the values in the input column are in the provided range (inclusive of both boundaries).                                                                                                                                                                                                                                                                                                                           | `column`: column to check (can be a string column name or a column expression); `min_limit`: min limit as number, date, timestamp, column name or sql expression; `max_limit`: max limit as number, date, timestamp, column name or sql expression                                                                                                                                                                                                                                                   |
| `is_not_in_range`                  | Checks whether the values in the input column are outside the provided range (inclusive of both boundaries).                                                                                                                                                                                                                                                                                                                      | `column`: column to check (can be a string column name or a column expression); `min_limit`: min limit as number, date, timestamp, column name or sql expression; `max_limit`: max limit as number, date, timestamp, column name or sql expression                                                                                                                                                                                                                                                   |
| `is_not_less_than`                 | Checks whether the values in the input column are not less than the provided limit.                                                                                                                                                                                                                                                                                                                                               | `column`: column to check (can be a string column name or a column expression); `limit`: limit as number, date, timestamp, column name or sql expression                                                                                                                                                                                                                                                                                                                                             |
| `is_not_greater_than`              | Checks whether the values in the input column are not greater than the provided limit.                                                                                                                                                                                                                                                                                                                                            | `column`: column to check (can be a string column name or a column expression); `limit`: limit as number, date, timestamp, column name or sql expression                                                                                                                                                                                                                                                                                                                                             |
| `is_valid_date`                    | Checks whether the values in the input column have valid date formats.                                                                                                                                                                                                                                                                                                                                                            | `column`: column to check (can be a string column name or a column expression); `date_format`: optional date format (e.g. 'yyyy-mm-dd')                                                                                                                                                                                                                                                                                                                                                              |
| `is_valid_timestamp`               | Checks whether the values in the input column have valid timestamp formats.                                                                                                                                                                                                                                                                                                                                                       | `column`: column to check (can be a string column name or a column expression); `timestamp_format`: optional timestamp format (e.g. 'yyyy-mm-dd HH:mm:ss')                                                                                                                                                                                                                                                                                                                                           |
| `is_not_in_future`                 | Checks whether the values in the input column contain a timestamp that is not in the future, where 'future' is defined as current_timestamp + offset (in seconds).                                                                                                                                                                                                                                                                | `column`: column to check (can be a string column name or a column expression); `offset`: offset to use; `curr_timestamp`: current timestamp, if not provided current_timestamp() function is used                                                                                                                                                                                                                                                                                                   |
| `is_not_in_near_future`            | Checks whether the values in the input column contain a timestamp that is not in the near future, where 'near future' is defined as greater than the current timestamp but less than the current_timestamp + offset (in seconds).                                                                                                                                                                                                 | `column`: column to check (can be a string column name or a column expression); `offset`: offset to use; `curr_timestamp`: current timestamp, if not provided current_timestamp() function is used                                                                                                                                                                                                                                                                                                   |
| `is_older_than_n_days`             | Checks whether the values in one input column are at least N days older than the values in another column.                                                                                                                                                                                                                                                                                                                        | `column`: column to check (can be a string column name or a column expression); `days`: number of days; `curr_date`: current date, if not provided current_date() function is used; `negate`: if the condition should be negated                                                                                                                                                                                                                                                                     |
| `is_older_than_col2_for_n_days`    | Checks whether the values in one input column are at least N days older than the values in another column.                                                                                                                                                                                                                                                                                                                        | `column1`: first column to check (can be a string column name or a column expression); `column2`: second column to check (can be a string column name or a column expression); `days`: number of days; `negate`: if the condition should be negated                                                                                                                                                                                                                                                  |
| `regex_match`                      | Checks whether the values in the input column match a given regex.                                                                                                                                                                                                                                                                                                                                                                | `column`: column to check (can be a string column name or a column expression); regex: regex to check; `negate`: if the condition should be negated (true) or not                                                                                                                                                                                                                                                                                                                                    |
| `is_valid_ipv4_address`            | Checks whether the values in the input column have valid IPv4 address format.                                                                                                                                                                                                                                                                                                                                                     | `column` to check (can be a string column name or a column expression)                                                                                                                                                                                                                                                                                                                                                                                                                               |
| `is_ipv4_address_in_cidr`          | Checks whether the values in the input column have valid IPv4 address format and fall within the given CIDR block.                                                                                                                                                                                                                                                                                                                | `column`: column to check (can be a string column name or a column expression); `cidr_block`: CIDR block string                                                                                                                                                                                                                                                                                                                                                                                      |
| `sql_expression`                   | Checks whether the values meet the condition provided as an SQL expression, e.g. `a = 'str1' and a > b`. SQL expressions are evaluated at runtime, so ensure that the expression is safe and that functions used within it (e.g. h3_ischildof, division) do not throw exceptions. You can achieve this by validating input arguments or columns beforehand using guards such as CASE WHEN, IS NOT NULL, RLIKE, or type try casts. | `expression`: sql expression to check on a DataFrame (fail the check if expression evaluates to True, pass if it evaluates to False); `msg`: optional message to output; `name`: optional name of the resulting column (it can be overwritten by `name` specified at the check level); `negate`: if the condition should be negated; `columns`: optional list of columns to be used for reporting and as name prefix if name not provided, unused in the actual logic                                |
| `contains_pii`                     | Checks whether the values in the input column contain Personally Identifiable Information (PII). Uses Microsoft Presidio to detect various named entities (e.g. PERSON, ADDRESS, EMAIL_ADDRESS). Requires installation of PII detection extras: `pip install 'databricks-labs-dqx[pii-detection]'`.                                                                                                                               | `column`: column to check (can be a string column name or a column expression); `threshold`: confidence threshold for PII detection (0.0 to 1.0, default: 0.7); `language`: optional language of the text (default: 'en'); `entities`: optional list of entities to detect; `nlp_engine_config`: optional dictionary configuring the NLP engine used for PII detection, see the [Presidio documentation](https://microsoft.github.io/presidio/analyzer/customizing_nlp_models/) for more information |
</details>

<Admonition type="warning" title="Applicability">
Row-level checks are designed to operate on a single PySpark DataFrame.
If your validation logic requires multiple DataFrames/Tables, you can join them beforehand to produce a single DataFrame on which the checks can be applied.
See more [here](/docs/reference/quality_rules#applying-checks-on-multiple-data-sets).
</Admonition>

### Usage examples of Row-level checks

Below are fully specified examples of how to define row-level checks declaratively in YAML format and programmatically with DQX classes. Both are equivalent and can be used interchangeably.

The `criticality` field can be either "error" (data goes only into the bad / quarantine DataFrame) or "warn" (data goes into good and bad DataFrames).
For brevity, the `name` field in the examples is omitted and it will be auto-generated in the results.

<details style={{ backgroundColor: 'transparent', color: 'neutral' }}>
<summary>**Checks defined in YAML**</summary>
```yaml
# is_not_null check
- criticality: error
  check:
    function: is_not_null
    arguments:
      column: col1

# is_not_empty check
- criticality: error
  check:
    function: is_not_empty
    arguments:
      column: col1

# is_not_null_and_not_empty check
- criticality: error
  check:
    function: is_not_null_and_not_empty
    arguments:
      column: col1
      trim_strings: true

# is_in_list check
- criticality: error
  check:
    function: is_in_list
    arguments:
      column: col2
      allowed:
      - 1
      - 2
      - 3

# is_not_null_and_is_in_list check
- criticality: error
  check:
    function: is_not_null_and_is_in_list
    arguments:
      column: col2
      allowed:
      - 1
      - 2
      - 3

# is_not_null_and_not_empty_array check
- criticality: error
  check:
    function: is_not_null_and_not_empty_array
    arguments:
      column: col4

# is_in_range check
- criticality: error
  check:
    function: is_in_range
    arguments:
      column: col2
      min_limit: 1
      max_limit: 10

- criticality: error
  check:
    function: is_in_range
    arguments:
      column: col5
      min_limit: 2025-01-01
      max_limit: 2025-02-24

- criticality: error
  check:
    function: is_in_range
    arguments:
      column: col6
      min_limit: 2025-01-01 00:00:00
      max_limit: 2025-02-24 01:00:00

- criticality: error
  check:
    function: is_in_range
    arguments:
      column: col3
      min_limit: col2
      max_limit: col2 * 2

# is_not_in_range check
- criticality: error
  check:
    function: is_not_in_range
    arguments:
      column: col2
      min_limit: 11
      max_limit: 20

- criticality: error
  check:
    function: is_not_in_range
    arguments:
      column: col5
      min_limit: 2025-02-25
      max_limit: 2025-02-26

- criticality: error
  check:
    function: is_not_in_range
    arguments:
      column: col6
      min_limit: 2025-02-25 00:00:00
      max_limit: 2025-02-26 01:00:00

- criticality: error
  check:
    function: is_not_in_range
    arguments:
      column: col3
      min_limit: col2 + 10
      max_limit: col2 * 10

# is_not_less_than check
- criticality: error
  check:
    function: is_not_less_than
    arguments:
      column: col2
      limit: 0

- criticality: error
  check:
    function: is_not_less_than
    arguments:
      column: col5
      limit: 2025-01-01

- criticality: error
  check:
    function: is_not_less_than
    arguments:
      column: col6
      limit: 2025-01-01 01:00:00

- criticality: error
  check:
    function: is_not_less_than
    arguments:
      column: col3
      limit: col2 - 10

# is_not_greater_than check
- criticality: error
  check:
    function: is_not_greater_than
    arguments:
      column: col2
      limit: 10

- criticality: error
  check:
    function: is_not_greater_than
    arguments:
      column: col5
      limit: 2025-03-01

- criticality: error
  check:
    function: is_not_greater_than
    arguments:
      column: col6
      limit: 2025-03-24 01:00:00

- criticality: error
  check:
    function: is_not_greater_than
    arguments:
      column: col3
      limit: col2 + 10

# is_valid_date check
- criticality: error
  check:
    function: is_valid_date
    arguments:
      column: col5

- criticality: error
  name: col5_is_not_valid_date2
  check:
    function: is_valid_date
    arguments:
      column: col5
      date_format: yyyy-MM-dd

# is_valid_timestamp check
- criticality: error
  check:
    function: is_valid_timestamp
    arguments:
      column: col6
      timestamp_format: yyyy-MM-dd HH:mm:ss

- criticality: error
  name: col6_is_not_valid_timestamp2
  check:
    function: is_valid_timestamp
    arguments:
      column: col6

# is_not_in_future check
- criticality: error
  check:
    function: is_not_in_future
    arguments:
      column: col6
      offset: 86400

# is_not_in_near_future check
- criticality: error
  check:
    function: is_not_in_near_future
    arguments:
      column: col6
      offset: 36400

# is_older_than_n_days check
- criticality: error
  check:
    function: is_older_than_n_days
    arguments:
      column: col5
      days: 10000

# is_older_than_col2_for_n_days check
- criticality: error
  check:
    function: is_older_than_col2_for_n_days
    arguments:
      column1: col5
      column2: col6
      days: 2

# regex_match check
- criticality: error
  check:
    function: regex_match
    arguments:
      column: col2
      regex: '[0-9]+'
      negate: false

# is_valid_ipv4_address check
- criticality: error
  check:
    function: is_valid_ipv4_address
    arguments:
      column: col2

# is_ipv4_address_in_cidr check
- criticality: error
  check:
    function: is_ipv4_address_in_cidr
    arguments:
      column: col2
      cidr_block: '192.168.1.0/24'

# sql_expression check
- criticality: error
  check:
    function: sql_expression
    arguments:
      expression: col3 >= col2 and col3 <= 10
      msg: col3 is less than col2 and col3 is greater than 10
      name: custom_output_name
      negate: false

# sql_expression check: optionally columns can be provided for reporting
- criticality: error
  check:
    function: sql_expression
    arguments:
      expression: col3 >= col2 and col3 <= 10
      msg: col3 is less than col2 and col3 is greater than 10
      columns: # optional for reporting
      - col2
      - col3

# contains_pii check
- criticality: error
  check:
    function: contains_pii
    arguments:
      column: col1
      threshold: 0.7
      language: en

# contains_pii check with custom entities and NLP engine config
- criticality: error
  check:
    function: contains_pii
    arguments:
      column: col1
      threshold: 0.8
      entities:
      - PERSON
      - EMAIL_ADDRESS
      - PHONE_NUMBER
      nlp_engine_config:
        nlp_engine_name: spacy
        models:
        - lang_code: en
          model_name: en_core_web_md

# apply check to multiple columns
- criticality: error
  check:
    function: is_not_null # 'column' as first argument
    for_each_column: # apply the check for each column in the list
    - col3
    - col5
```
</details>

<details style={{ backgroundColor: 'transparent', color: 'neutral' }}>
<summary>**Checks defined programmatically using DQX classes**</summary>
```python
from databricks.labs.dqx.rule import DQRowRule, DQForEachColRule
from databricks.labs.dqx import check_funcs
from databricks.labs.dqx.pii import pii_detection_funcs
from datetime import datetime

checks = [
    # is_not_null check
    DQRowRule(
      criticality="error",
      check_func=check_funcs.is_not_null,
      column="col1"
    ),

    # is_not_empty check
    DQRowRule(
      criticality="error",
      check_func=check_funcs.is_not_empty,
      column="col1"
    ),

    # is_not_null_and_not_empty check
    DQRowRule(
      criticality="error",
      check_func=check_funcs.is_not_null_and_not_empty,
      column="col1",
      check_func_kwargs={"trim_strings": True}
    ),

    # is_in_list check
    DQRowRule(
      criticality="error",
      check_func=check_funcs.is_in_list,
      column="col2",
      check_func_kwargs={"allowed": [1, 2, 3]}
    ),

    # is_not_null_and_is_in_list check
    DQRowRule(
      criticality="error",
      check_func=check_funcs.is_not_null_and_is_in_list,
      column="col2",
      check_func_kwargs={"allowed": [1, 2, 3]}
    ),

    # is_not_null_and_not_empty_array check
    DQRowRule(
      criticality="error",
      check_func=check_funcs.is_not_null_and_not_empty_array,
      column="col4"
    ),

    # is_in_range check
    DQRowRule(
      criticality="error",
      check_func=check_funcs.is_in_range,
      column="col2",
      check_func_kwargs={"min_limit": 1, "max_limit": 10}
    ),

    DQRowRule(
      criticality="error",
      check_func=check_funcs.is_in_range,
      column="col5",
      check_func_kwargs={
        "min_limit": datetime(2025, 1, 1).date(),
        "max_limit": datetime(2025, 2, 24).date()
      }
    ),

    DQRowRule(
      criticality="error",
      check_func=check_funcs.is_in_range,
      column="col6",
      check_func_kwargs={
        "min_limit": datetime(2025, 1, 1, 0, 0, 0),
        "max_limit": datetime(2025, 2, 24, 1, 0, 0)
      }
    ),

    DQRowRule(
      criticality="error",
      check_func=check_funcs.is_in_range,
      column="col3",
      check_func_kwargs={
        "min_limit": "col2",
        "max_limit": "col2 * 2"
      }
    ),

    # is_not_in_range check
    DQRowRule(
      criticality="error",
      check_func=check_funcs.is_not_in_range,
      column="col2",
      check_func_kwargs={
        "min_limit": 11,
        "max_limit": 20
      }
    ),

    DQRowRule(
      criticality="error",
      check_func=check_funcs.is_not_in_range,
      column="col5",
      check_func_kwargs={
        "min_limit": datetime(2025, 2, 25).date(),
        "max_limit": datetime(2025, 2, 26).date()
      }
    ),

    DQRowRule(
      criticality="error",
      check_func=check_funcs.is_not_in_range,
      column="col6",
      check_func_kwargs={
        "min_limit": datetime(2025, 2, 25, 0, 0, 0),
        "max_limit": datetime(2025, 2, 26, 1, 0, 0)
      }
    ),

    DQRowRule(
      criticality="error",
      check_func=check_funcs.is_not_in_range,
      column="col3",
      check_func_kwargs={
        "min_limit": "col2 + 10",
        "max_limit": "col2 * 10"
      }
    ),

    # is_not_less_than check
    DQRowRule(
      criticality="error",
      check_func=check_funcs.is_not_less_than,
      column="col2",
      check_func_kwargs={"limit": 0}
    ),

    DQRowRule(
      criticality="error",
      check_func=check_funcs.is_not_less_than,
      column="col5",
      check_func_kwargs={"limit": datetime(2025, 1, 1).date()}
    ),

    DQRowRule(
      criticality="error",
      check_func=check_funcs.is_not_less_than,
      column="col6",
      check_func_kwargs={"limit": datetime(2025, 1, 1, 1, 0, 0)}
    ),

    DQRowRule(
      criticality="error",
      check_func=check_funcs.is_not_less_than,
      column="col3",
      check_func_kwargs={"limit": "col2 - 10"}
    ),

    # is_not_greater_than check
    DQRowRule(
      criticality="error",
      check_func=check_funcs.is_not_greater_than,
      column="col2",
      check_func_kwargs={"limit": 10}
    ),

    DQRowRule(
      criticality="error",
      check_func=check_funcs.is_not_greater_than,
      column="col5",
      check_func_kwargs={"limit": datetime(2025, 3, 1).date()}
    ),

    DQRowRule(
      criticality="error",
      check_func=check_funcs.is_not_greater_than,
      column="col6",
      check_func_kwargs={"limit": datetime(2025, 3, 24, 1, 0, 0)}
    ),

    DQRowRule(
      criticality="error",
      check_func=check_funcs.is_not_greater_than,
      column="col3",
      check_func_kwargs={"limit": "col2 + 10"}
    ),

    # is_valid_date check
    DQRowRule(
      criticality="error",
      check_func=check_funcs.is_valid_date,
      column="col5"
    ),

    DQRowRule(
      criticality="error",
      check_func=check_funcs.is_valid_date,
      column="col5",
      check_func_kwargs={"date_format": "yyyy-MM-dd"},
      name="col5_is_not_valid_date2"
    ),

    # is_valid_timestamp check
    DQRowRule(
      criticality="error",
      check_func=check_funcs.is_valid_timestamp,
      column="col6"
    ),

    DQRowRule(
      criticality="error",
      check_func=check_funcs.is_valid_timestamp,
      column="col6",
      check_func_kwargs={"timestamp_format": "yyyy-MM-dd HH:mm:ss"},
      name="col6_is_not_valid_timestamp2"
    ),

    # is_not_in_future check
    DQRowRule(
      criticality="error",
      check_func=check_funcs.is_not_in_future,
      column="col6",
      check_func_kwargs={"offset": 86400}
    ),

    # is_not_in_near_future check
    DQRowRule(
      criticality="error",
      check_func=check_funcs.is_not_in_near_future,
      column="col6",
      check_func_kwargs={"offset": 36400}
    ),

    # is_older_than_n_days check
    DQRowRule(
      criticality="error",
      check_func=check_funcs.is_older_than_n_days,
      column="col5",
      check_func_kwargs={"days": 10000}
    ),

    # is_older_than_col2_for_n_days check
    DQRowRule(
      criticality="error",
      check_func=check_funcs.is_older_than_col2_for_n_days,
      check_func_kwargs={"column1": "col5", "column2": "col6", "days": 2}
    ),

    # regex_match check
    DQRowRule(
      criticality="error",
      check_func=check_funcs.regex_match,
      column="col2",
      check_func_kwargs={
        "regex": "[0-9]+", "negate": False
      }
    ),

    # is_valid_ipv4_address check
    DQRowRule(
      criticality="error",
      check_func=check_funcs.is_valid_ipv4_address,
      column="col2"
    ),

    # is_ipv4_address_in_cidr check
    DQRowRule(
      criticality="error",
      check_func=check_funcs.is_ipv4_address_in_cidr,
      column="col2",
      check_func_kwargs={
        "cidr_block": "192.168.1.0/24"
      }
    ),

    # sql_expression check
    DQRowRule(
      criticality="error",
      check_func=check_funcs.sql_expression,
      check_func_kwargs={
        "expression": "col3 >= col2 and col3 <= 10",
        "msg": "col3 is less than col2 and col3 is greater than 10",
        "name": "custom_output_name",
        "negate": False
      }
    ),

    # sql_expression check: optionally columns can be provided for reporting
    DQRowRule(
      criticality="error",
      check_func=check_funcs.sql_expression,
      columns=["col2", "col3"],  # optional for reporting
      check_func_kwargs={
        "expression": "col3 >= col2 and col3 <= 10",
        "msg": "col3 is less than col2 and col3 is greater than 10",
      }
    ),

    # contains_pii check
    DQRowRule(
      criticality="error",
      check_func=pii_detection_funcs.contains_pii,
      column="col1",
      check_func_kwargs={
        "threshold": 0.7,
        "language": "en"
      }
    ),

    # contains_pii check with custom entities and NLP engine config
    DQRowRule(
      criticality="error",
      check_func=pii_detection_funcs.contains_pii,
      column="col1",
      check_func_kwargs={
        "threshold": 0.8,
        "entities": ["PERSON", "EMAIL_ADDRESS", "PHONE_NUMBER"],
        "nlp_engine_config": {
          "nlp_engine_name": "spacy",
          "models": [{"lang_code": "en", "model_name": "en_core_web_md"}]
        }
      }
    ),

    # column can be provided as attribute
    DQRowRule(
      criticality="error",
      check_func=check_funcs.is_in_range,
      column="col2",  # column as attribute
      check_func_kwargs={"min_limit": 1, "max_limit": 10}
    ),

    # column or columns (depending on check func) can also be provided as keyword/named argument
    DQRowRule(
      criticality="error",
      check_func=check_funcs.is_in_range,
      check_func_kwargs={"column": "col2", "min_limit": 1, "max_limit": 10}
    ),

    # arguments can also be provided using positional arguments
    DQRowRule(
      criticality="error",
      check_func=check_funcs.is_in_range,
      column="col2",
      check_func_args=[1, 10]
    ),

    # apply check to multiple columns
    *DQForEachColRule(
      check_func=check_funcs.is_not_null,  # 'column' as first argument
      criticality="error",
      columns=["col3", "col5"]  # apply the check for each column in the list
    ).get_rules(),
]
```
</details>

### Usage examples of Row-level checks for complex types (Struct, Map, Array)

You can apply any of checks to complex column types (`Struct`, `MapType`, `ArrayType`) by passing a column expression to the check function or by using the `sql_expression` check function.
Below are examples of how to apply checks for complex types declaratively in YAML format and programmatically with DQX classes.

<details style={{ backgroundColor: 'transparent', color: 'neutral' }}>
<summary>**Checks on complex column types defined declaratively in YAML**</summary>
```yaml
# is_not_null check applied to a struct column element (dot notation)
- criticality: error
  check:
    function: is_not_null
    arguments:
      column: col8.field1

# is_not_null check applied to a map column element
- criticality: error
  check:
    function: is_not_null
    arguments:
      column: try_element_at(col7, 'key1')

# is_not_null check applied to an array column element at the specified position
- criticality: error
  check:
    function: is_not_null
    arguments:
      column: try_element_at(col4, 1)

# is_not_greater_than check applied to an array column
- criticality: error
  check:
    function: is_not_greater_than
    arguments:
      column: array_max(col4)
      limit: 10

# is_not_less_than check applied to an array column
- criticality: error
  check:
    function: is_not_less_than
    arguments:
      column: array_min(col4)
      limit: 1

# sql_expression check applied to a map column element
- criticality: error
  check:
    function: sql_expression
    arguments:
      expression: try_element_at(col7, 'key1') >= 10
      msg: col7 element 'key1' is less than 10
      name: col7_element_key1_less_than_10
      negate: false

# sql_expression check applied to an array of map column elements
- criticality: error
  check:
    function: sql_expression
    arguments:
      expression: not exists(col4, x -> x > 10)
      msg: array col4 has an element greater than 10
      name: col4_all_elements_less_than_10
      negate: false

# apply check to multiple columns (simple col, struct, map and array)
- criticality: error
  check:
    function: is_not_null
    for_each_column:
    - col1 # col
    - col8.field1 # struct col
    - try_element_at(col7, 'key1') # map col
    - try_element_at(col4, 1) # array col
```
</details>

<details style={{ backgroundColor: 'transparent', color: 'neutral' }}>
<summary>**Checks on complex column types defined programmatically using DQX classes**</summary>
```python
import pyspark.sql.functions as F
from databricks.labs.dqx.rule import DQRowRule, DQForEachColRule
from databricks.labs.dqx import check_funcs

checks = [
    # is_not_null check applied to a struct column element (dot notation)
    DQRowRule(
      criticality="error",
      check_func=check_funcs.is_not_null,
      column="col8.field1",
    ),

    # is_not_null check applied to a map column element
    DQRowRule(
      criticality="error",
      check_func=check_funcs.is_not_null,
      column=F.try_element_at("col7", F.lit("key1")),
    ),

    # is_not_null check applied to an array column element at the specified position
    DQRowRule(
      criticality="error",
      check_func=check_funcs.is_not_null,
      column=F.try_element_at("col4", F.lit(1)),
    ),

    # is_not_greater_than check applied to an array column
    DQRowRule(
      criticality="error",
      check_func=check_funcs.is_not_greater_than,
      column=F.array_max("col4"),
      check_func_kwargs={"limit": 10},
    ),

    # is_not_less_than check applied to an array column
    DQRowRule(
      criticality="error",
      check_func=check_funcs.is_not_less_than,
      column=F.array_min("col4"),
      check_func_kwargs={"limit": 1},
    ),

    # sql_expression check applied to a map column element
    DQRowRule(
      criticality="error",
      check_func=check_funcs.sql_expression,
      check_func_kwargs={
        "expression": "try_element_at(col7, 'key1') >= 10",
        "msg": "col7 element 'key1' is less than 10",
        "name": "col7_element_key1_less_than_10",
        "negate": False,
      },
    ),

    # sql_expression check applied to an array of map column elements
    DQRowRule(
      criticality="error",
      check_func=check_funcs.sql_expression,
      check_func_kwargs={
        "expression": "not exists(col4, x -> x > 10)",
        "msg": "array col4 has an element greater than 10",
        "name": "col4_all_elements_less_than_10",
        "negate": False,
      },
    ),
    # apply check to multiple columns (simple col, map and array)
    DQForEachColRule(
      check_func=check_funcs.is_not_null,
      criticality="error",
      columns=[
        "col1",  # col as string
        F.col("col2"),  # col
        "col8.field1",  # struct col
        F.try_element_at("col7", F.lit("key1")),  # map col
        F.try_element_at("col4", F.lit(1))  # array col
      ]
    ).get_rules(),
]
```
</details>

## Dataset-level checks reference

Dataset-level checks are applied to group of rows in a PySpark DataFrame.
Similar to row-level checks, the results of these quality checks are reported for each individual row in the result columns.
That means you can define and apply row-level and dataset-level checks at once.

Dataset-level checks are useful for validating aggregated values of the entire DataFrame or groups of rows within the DataFrame,
such as ensuring that the number of rows does not exceed a certain limit or that the sum of a column is within a specified range.

You can also define your own custom dataset-level checks (see [Creating custom checks](#creating-custom-dataset-level-checks)).

<details style={{ backgroundColor: 'transparent', color: 'neutral' }}>
<summary>**Available dataset-level checks**</summary>
| Check                              | Description                                                                                                                                                                                                                                                                                                                                                                                                                                                                                                                                                                                                                                                                                         | Arguments                                                                                                                                                                                                                                                                                                                                                                                                                                                                                                                                                                                                                                                                                                                                                                                                                                                                                                    |
| ---------------------------------- | --------------------------------------------------------------------------------------------------------------------------------------------------------------------------------------------------------------------------------------------------------------------------------------------------------------------------------------------------------------------------------------------------------------------------------------------------------------------------------------------------------------------------------------------------------------------------------------------------------------------------------------------------------------------------------------------------- | ------------------------------------------------------------------------------------------------------------------------------------------------------------------------------------------------------------------------------------------------------------------------------------------------------------------------------------------------------------------------------------------------------------------------------------------------------------------------------------------------------------------------------------------------------------------------------------------------------------------------------------------------------------------------------------------------------------------------------------------------------------------------------------------------------------------------------------------------------------------------------------------------------------ |
| `is_unique`                        | Checks whether the values in the input column are unique and reports an issue for each row that contains a duplicate value. It supports uniqueness check for multiple columns (composite key). Null values are not considered duplicates by default, following the ANSI SQL standard.                                                                                                                                                                                                                                                                                                                                                                                                               | `columns`: columns to check (can be a list of column names or column expressions); `nulls_distinct`: controls how null values are treated, default is True, thus nulls are not duplicates, eg. (NULL, NULL) not equals (NULL, NULL) and (1, NULL) not equals (1, NULL)                                                                                                                                                                                                                                                                                                                                                                                                                                                                                                                                                                                                                                       |
| `is_aggr_not_greater_than`         | Checks whether the aggregated values over group of rows or all rows are not greater than the provided limit.                                                                                                                                                                                                                                                                                                                                                                                                                                                                                                                                                                                        | `column`: column to check (can be a string column name or a column expression), optional for 'count' aggregation; `limit`: limit as number, column name or sql expression; `aggr_type`: aggregation function to use, such as "count" (default), "sum", "avg", "min", and "max"; `group_by`: (optional) list of columns or column expressions to group the rows for aggregation (no grouping by default)                                                                                                                                                                                                                                                                                                                                                                                                                                                                                                      |
| `is_aggr_not_less_than`            | Checks whether the aggregated values over group of rows or all rows are not less than the provided limit.                                                                                                                                                                                                                                                                                                                                                                                                                                                                                                                                                                                           | `column`: column to check (can be a string column name or a column expression), optional for 'count' aggregation; `limit`: limit as number, column name or sql expression; `aggr_type`: aggregation function to use, such as "count" (default), "sum", "avg", "min", and "max"; `group_by`: (optional) list of columns or column expressions to group the rows for aggregation (no grouping by default)                                                                                                                                                                                                                                                                                                                                                                                                                                                                                                      |
| `is_aggr_equal`                    | Checks whether the aggregated values over group of rows or all rows are equal to the provided limit.                                                                                                                                                                                                                                                                                                                                                                                                                                                                                                                                                                                                | `column`: column to check (can be a string column name or a column expression), optional for 'count' aggregation; `limit`: limit as number, column name or sql expression; `aggr_type`: aggregation function to use, such as "count" (default), "sum", "avg", "min", and "max"; `group_by`: (optional) list of columns or column expressions to group the rows for aggregation (no grouping by default)                                                                                                                                                                                                                                                                                                                                                                                                                                                                                                      |
| `is_aggr_not_equal`                | Checks whether the aggregated values over group of rows or all rows are not equal to the provided limit.                                                                                                                                                                                                                                                                                                                                                                                                                                                                                                                                                                                            | `column`: column to check (can be a string column name or a column expression), optional for 'count' aggregation; `limit`: limit as number, column name or sql expression; `aggr_type`: aggregation function to use, such as "count" (default), "sum", "avg", "min", and "max"; `group_by`: (optional) list of columns or column expressions to group the rows for aggregation (no grouping by default)                                                                                                                                                                                                                                                                                                                                                                                                                                                                                                      |
| `foreign_key` (aka is_in_list)     | Checks whether input column or columns can be found in the reference DataFrame or Table (foreign key check). It supports foreign key check on single and composite keys. This check can be used to validate whether values in the input column(s) exist in a predefined list of allowed values (stored in the reference DataFrame or Table). It serves as a scalable alternative to `is_in_list` row-level checks, when working with large lists.                                                                                                                                                                                                                                                   | `columns`: columns to check (can be a list of string column names or column expressions); `ref_columns`: columns to check for existence in the reference DataFrame or Table (can be a list string column name or a column expression); `ref_df_name`: (optional) name of the reference DataFrame (dictionary of DataFrames can be passed when applying checks); `ref_table`: (optional) fully qualified reference table name; either `ref_df_name` or `ref_table` must be provided but never both; the number of passed `columns` and `ref_columns` must match and keys are checks in the given order; negate: if True the condition is negated (i.e. the check fails when the foreign key values exist in the reference DataFrame/Table), if False the check fails when the foreign key values do not exist in the reference                                                                                |
| `sql_query`                        | Checks whether the condition column produced by a SQL query is satisfied. The check expects the query to return a boolean condition column indicating whether a record meets the requirement (True = fail, False = pass), and one or more merge columns so that results can be joined back to the input DataFrame to preserve all original records. Important considerations: if merge columns aren't unique, multiple query rows can attach to a single input row, potentially causing false positives. Performance tip: since the check must join back to the input DataFrame to retain original records, writing a custom dataset-level rule is usually more performant than `sql_query` check.  | `query`: query string, must return all merge columns and condition column; `input_placeholder`: name to be used in the sql query as `{{ input_placeholder }}` to refer to the input DataFrame, optional reference DataFrames are referred by the name provided in the dictionary of reference DataFrames (e.g. `{{ ref_view }}`, dictionary of DataFrames can be passed when applying checks); `merge_columns`: list of columns used for merging with the input DataFrame which must exist in the input DataFrame and be present in output of the sql query; `condition_column`: name of the column indicating a violation (False = pass, True = fail); `msg`: (optional) message to output; `name`: (optional) name of the resulting check (it can be overwritten by `name` specified at the check level); `negate`: if the condition should be negated                                                     |
| `compare_datasets`                 | Compares two DataFrames at both row and column levels, providing detailed information about differences, including new or missing rows and column-level changes. Only columns present in both the source and reference DataFrames are compared. Use with caution if `check_missing_records` is enabled, as this may increase the number of rows in the output beyond the original input DataFrame. The comparison does not support Map types (any column comparison on map type is skipped automatically). Comparing datasets is valuable for validating data during migrations, detecting drift, performing regression testing, or verifying synchronization between source and target systems.    | `columns`: columns to use for row matching with the reference DataFrame (can be a list of string column names or column expressions, but only simple column expressions are allowed such as 'F.col("col1")'), if not having primary keys or wanting to match against all columns you can pass 'df.columns'; `ref_columns`: list of columns in the reference DataFrame or Table to row match against the source DataFrame (can be a list of string column names or column expressions, but only simple column expressions are allowed such as 'F.col("col1")'), if not having primary keys or wanting to match against all columns you can pass 'ref_df.columns'; note that `columns` are matched with `ref_columns` by position, so the order of the provided columns in both lists must be exactly aligned; `exclude_columns`: (optional) list of columns to exclude from the value comparison but not from row matching (can be a list of string column names or column expressions, but only simple column expressions are allowed such as 'F.col("col1")'); the `exclude_columns` field does not alter the list of columns used to determine row matches (columns), it only controls which columns are skipped during the value comparison; `ref_df_name`: (optional) name of the reference DataFrame (dictionary of DataFrames can be passed when applying checks); `ref_table`: (optional) fully qualified reference table name; either `ref_df_name` or `ref_table` must be provided but never both; the number of passed `columns` and `ref_columns` must match and keys are checks in the given order; `check_missing_records`: perform a FULL OUTER JOIN to identify records that are missing from source or reference DataFrames, default is False; use with caution as this may increase the number of rows in the output, as unmatched rows from both sides are included; `null_safe_row_matching`: (optional) treat NULLs as equal when matching rows using `columns` and `ref_columns` (default: True); `null_safe_column_value_matching`: (optional) treat NULLs as equal when comparing column values (default: True) |

**Compare datasets check**

The `compare_datasets` check stores a detailed log of detected differences between datasets as a JSON string in the `message` field.
This log follows the structure below:
```json
{
  "row_missing": boolean,  # True if the row is missing in the reference DataFrame, False otherwise
  "row_extra": boolean,    # True if the row is extra in the source DataFrame, False otherwise
  "changed": {             # Map of changed columns with their values in source and reference DataFrames
    "<col_name>": {
      "source": "value_in_source_df",
      "reference": "value_in_reference_df"
    },
    ...
  }
}
```

You can parse the `message` field to extract the detailed log containing the dataset differences using the following approach:
```python
def safe_parse_json(col):
  message_schema = """
    struct<row_missing:boolean,
    row_extra:boolean,
    changed:map<string,map<string,string>>>
  """

  parsed = F.from_json(col, message_schema)
  return F.when(parsed.isNotNull(), parsed)

# Extract dataset differences from the "message" field into a structured field named "dataset_diffs"
output_df = output_df.withColumn(
  "_errors",
  F.transform(
    "_errors",
    lambda x: x.withField("dataset_diffs", safe_parse_json(x["message"]))
  )
).withColumn(
  "_warnings",
  F.transform(
    "_warnings",
    lambda x: x.withField("dataset_diffs", safe_parse_json(x["message"]))
  )
)
```
</details>

### Usage examples of Dataset-level checks

Below are fully specified examples of how to define dataset-level checks declaratively in YAML format and programmatically with DQX classes. Both are equivalent and can be used interchangeably.

Similar to row-level checks, the results of the dataset-level quality checks are reported for each individual row in the result columns.
Complex data types are supported as well.

<details style={{ backgroundColor: 'transparent', color: 'neutral' }}>
<summary>**Checks defined in YAML**</summary>
```yaml
# is_unique check
- criticality: error
  check:
    function: is_unique
    arguments:
      columns:
      - col1

# is_unique on multiple columns (composite key), nulls are distinct (default behavior)
# eg. (1, NULL) not equals (1, NULL) and (NULL, NULL) not equals (NULL, NULL)
- criticality: error
  name: composite_key_col1_and_col2_is_not_unique
  check:
    function: is_unique
    arguments:
      columns:
      - col1
      - col2

# is_unique on multiple columns (composite key), nulls are not distinct
# eg. (1, NULL) equals (1, NULL) and (NULL, NULL) equals (NULL, NULL)
- criticality: error
  name: composite_key_col1_and_col2_is_not_unique_not_nulls_distinct
  check:
    function: is_unique
    arguments:
      columns:
      - col1
      - col2
      nulls_distinct: False

# is_aggr_not_greater_than check with count aggregation over all rows
- criticality: error
  check:
    function: is_aggr_not_greater_than
    arguments:
      column: '*'
      aggr_type: count
      limit: 10

# is_aggr_not_greater_than check with aggregation over col2 (skip nulls)
- criticality: error
  check:
    function: is_aggr_not_greater_than
    arguments:
      column: col2
      aggr_type: count # other types: sum, avg, min, max
      limit: 10

# is_aggr_not_greater_than check with aggregation over col2 grouped by col3 (skip nulls)
- criticality: error
  check:
    function: is_aggr_not_greater_than
    arguments:
      column: col2
      aggr_type: count # other types: sum, avg, min, max
      group_by:
      - col3
      limit: 10

# is_aggr_not_less_than check with count aggregation over all rows
- criticality: error
  check:
    function: is_aggr_not_less_than
    arguments:
      column: '*'
      aggr_type: count
      limit: 1

# is_aggr_not_less_than check with aggregation over col2 (skip nulls)
- criticality: error
  check:
    function: is_aggr_not_less_than
    arguments:
      column: col2
      aggr_type: count # other types: sum, avg, min, max
      limit: 1

# is_aggr_not_less_than check with aggregation over col2 grouped by col3 (skip nulls)
- criticality: error
  check:
    function: is_aggr_not_less_than
    arguments:
      column: col2
      aggr_type: count # other types: sum, avg, min, max
      group_by:
      - col3
      limit: 1

# is_aggr_equal check with count aggregation over all rows
- criticality: error
  check:
    function: is_aggr_equal
    arguments:
      column: '*'
      aggr_type: count
      limit: 3

# is_aggr_equal check with aggregation over col2 (skip nulls)
- criticality: error
  check:
    function: is_aggr_equal
    arguments:
      column: col2
      aggr_type: avg # other types: count, sum, min, max
      limit: 10.5

# is_aggr_equal check with aggregation over col2 grouped by col3 (skip nulls)
- criticality: error
  check:
    function: is_aggr_equal
    arguments:
      column: col2
      aggr_type: sum # other types: count, avg, min, max
      group_by:
      - col3
      limit: 100

# is_aggr_not_equal check with count aggregation over all rows
- criticality: error
  check:
    function: is_aggr_not_equal
    arguments:
      column: '*'
      aggr_type: count
      limit: 5

# is_aggr_not_equal check with aggregation over col2 (skip nulls)
- criticality: error
  check:
    function: is_aggr_not_equal
    arguments:
      column: col2
      aggr_type: avg # other types: count, sum, min, max
      limit: 15.2

# is_aggr_not_equal check with aggregation over col2 grouped by col3 (skip nulls)
- criticality: error
  check:
    function: is_aggr_not_equal
    arguments:
      column: col2
      aggr_type: sum # other types: count, avg, min, max
      group_by:
      - col3
      limit: 200

# foreign_key check using reference DataFrame
- criticality: error
  check:
    function: foreign_key
    arguments:
      columns:
      - col1
      ref_columns:
      - ref_col1
      ref_df_name: ref_df_key

# foreign_key check using reference table
- criticality: error
  check:
    function: foreign_key
    arguments:
      columns:
      - col1
      ref_columns:
      - ref_col1
      ref_table: catalog1.schema1.ref_table

# foreign_key check on composite key
- criticality: error
  check:
    function: foreign_key
    arguments:
      columns:
      - col1
      - col2
      ref_columns:
      - ref_col1
      - ref_col2
      ref_df_name: ref_df_key

# foreign_key negated (fail if value found in the reference DataFrame)
- criticality: error
  check:
    function: foreign_key
    arguments:
      columns:
      - col1
      ref_columns:
      - ref_col1
      ref_df_name: ref_df_key
      negate: true

# sql_query check
- criticality: error
  check:
    function: sql_query
    arguments:
      # sql query must return all merge_columns and condition column
      query: SELECT col1, col2, SUM(col3) = 0 AS condition FROM {{ input_view }} GROUP BY col1, col2
      input_placeholder: input_view  # name to be used in the sql query as `{{ input_view }}` to refer to the input DataFrame
      merge_columns:  # columns used for merging with the input DataFrame
        - col1
        - col2
      condition_column: condition  # the check fails if this column evaluates to True
      msg: sql query check failed  # optional
      name: sql_query_violation  # optional
      negate: false  # optional, default False

# compare_datasets check
- criticality: error
  check:
    function: compare_datasets
    arguments:
      columns:
      - col1
      - col2
      ref_columns:
      - ref_col1
      - ref_col2
      ref_df_name: ref_df_key

# compare_datasets check using reference table, exclude columns and check for missing records
- criticality: error
  check:
    function: compare_datasets
    arguments:
      columns:
      - col1
      - col2
      ref_columns:
      - ref_col1
      - ref_col2
      ref_table: catalog1.schema1.ref_table
      exclude_columns:
      - col7
      check_missing_records: true
      null_safe_row_matching: true  # treat NULLs as equal when matching rows, default true
      null_safe_column_value_matching: true  # treat NULLs as equal when comparing column values, default true

# apply check to multiple columns
- criticality: error
  check:
    function: is_unique # 'column' as first argument
    for_each_column: # apply the check for each column in the list
    - [col3, col5]
    - [col1]
```

**Providing Reference DataFrames**

When applying certain dataset-level checks, you can optionally provide reference DataFrames.
These reference DataFrames are passed as a dictionary to the `apply_checks_by_metadata` and `apply_checks_by_metadata_and_split` methods:

```python
from databricks.labs.dqx.engine import DQEngine
from databricks.sdk import WorkspaceClient

ref_df = spark.table("catalog1.schema1.ref_table")
ref_dfs = {"ref_view": ref_df}

dq_engine = DQEngine(WorkspaceClient())
valid_and_quarantine_df = dq_engine.apply_checks_by_metadata(df, checks, ref_dfs=ref_dfs)
good_df, quarantine_df  = dq_engine.apply_checks_by_metadata_and_split(df, checks, ref_dfs=ref_dfs)
```

The reference DataFrames are used in selected Dataset-level checks:
* `foreign_key`: required for this check if `ref_df_name` argument is specified and not `ref_table`, e.g. `ref_df_name="ref_view"`.
   The value of `ref_df_name` must match the key in the `ref_dfs` dictionary.

* `compare_datasets`: required for this check if `ref_df_name` argument is specified and not `ref_table`, e.g. `ref_df_name="ref_view"`.
   The value of `ref_df_name` must match the key in the `ref_dfs` dictionary.

* `sql_query`: the reference DataFrames are registered as temporary views and can be used in the sql query.

   For example, if you have a reference DataFrame named `ref_view`, you can use it in the SQL query as `{{ ref_view }}`:

    ```sql
    SELECT col1, col2, SUM(col3) = 0 AS condition FROM {{ input_view }} input JOIN {{ ref_view }} ref ON input.col1 = ref.ref_col1 GROUP BY col1, col2
    ```

    You can also use reference table directly in the `sql` query without supplying it as a DataFrame:
    ```sql
    SELECT col1, col2, SUM(col3) = 0 AS condition FROM {{ input_view }} input JOIN catalog1.schema1.ref_table ref ON input.col1 = ref.ref_col1 GROUP BY col1, col2
    ```
</details>

<details style={{ backgroundColor: 'transparent', color: 'neutral' }}>
<summary>**Checks defined programmatically using DQX classes**</summary>
```python
from databricks.labs.dqx.rule import DQDatasetRule, DQForEachColRule
from databricks.labs.dqx import check_funcs
from datetime import datetime

checks = [
    # is_unique check
    DQDatasetRule(
      criticality="error",
      check_func=check_funcs.is_unique,
      columns=["col1"]  # require list of columns
    ),

    # is_unique check
    DQDatasetRule(
      criticality="error",
      check_func=check_funcs.is_unique,
      columns=[F.col("col1")]  # require list of columns
    ),

    # is_unique on multiple columns (composite key), nulls are distinct (default behavior)
    # eg. (1, NULL) not equals (1, NULL) and (NULL, NULL) not equals (NULL, NULL)
    DQDatasetRule(
      criticality="error",
      name="composite_key_col1_and_col2_is_not_unique",
      check_func=check_funcs.is_unique,
      columns=["col1", "col2"]
    ),

    # is_unique on multiple columns (composite key), nulls are not distinct
    # eg. (1, NULL) equals (1, NULL) and (NULL, NULL) equals (NULL, NULL)
    DQDatasetRule(
      criticality="error",
      name="composite_key_col1_and_col2_is_not_unique_nulls_not_distinct",
      check_func=check_funcs.is_unique,
      columns=["col1", "col2"],
      check_func_kwargs={
        "nulls_distinct": False
      }
    ),

    # is_aggr_not_greater_than check with count aggregation over all rows
    DQDatasetRule(
      criticality="error",
      check_func=check_funcs.is_aggr_not_greater_than,
      column="*",
      check_func_kwargs={
        "aggr_type": "count",
        "limit": 10
      },
    ),

    # is_aggr_not_greater_than check with aggregation over col2 (skip nulls)
    DQDatasetRule(
      criticality="error",
      check_func=check_funcs.is_aggr_not_greater_than,
      column="col2",
      check_func_kwargs={
        "aggr_type": "count",
        "limit": 10
      },
    ),

    # is_aggr_not_greater_than check with aggregation over col2 grouped by col3 (skip nulls)
    DQDatasetRule(
      criticality="error",
      check_func=check_funcs.is_aggr_not_greater_than,
      column="col2",
      check_func_kwargs={
        "aggr_type": "count",
        "group_by": ["col3"],
        "limit": 10
      },
    ),

    # is_aggr_not_less_than check with count aggregation over all rows
    DQDatasetRule(
      criticality="error",
      check_func=check_funcs.is_aggr_not_less_than,
      column="*",
      check_func_kwargs={
        "aggr_type": "count",
        "limit": 1
      },
    ),

    # is_aggr_not_less_than check with aggregation over col2 (skip nulls)
    DQDatasetRule(
      criticality="error",
      check_func=check_funcs.is_aggr_not_less_than,
      column="col2",
      check_func_kwargs={
        "aggr_type": "count",
        "limit": 1
      },
    ),

    # is_aggr_not_less_than check with aggregation over col2 grouped by col3 (skip nulls)
    DQDatasetRule(
      criticality="error",
      check_func=check_funcs.is_aggr_not_less_than,
      column="col2",
      check_func_kwargs={
        "aggr_type": "count",
        "group_by": ["col3"],
        "limit": 1
      },
    ),

    # is_aggr_equal check with count aggregation over all rows
    DQDatasetRule(
      criticality="error",
      check_func=check_funcs.is_aggr_equal,
      column="*",
      check_func_kwargs={
        "aggr_type": "count",
        "limit": 3
      },
    ),

    # is_aggr_equal check with aggregation over col2 (skip nulls)
    DQDatasetRule(
      criticality="error",
      check_func=check_funcs.is_aggr_equal,
      column="col2",
      check_func_kwargs={
        "aggr_type": "avg",
        "limit": 10.5
      },
    ),

    # is_aggr_equal check with aggregation over col2 grouped by col3 (skip nulls)
    DQDatasetRule(
      criticality="error",
      check_func=check_funcs.is_aggr_equal,
      column="col2",
      check_func_kwargs={
        "aggr_type": "sum",
        "group_by": ["col3"],
        "limit": 100
      },
    ),

    # is_aggr_not_equal check with count aggregation over all rows
    DQDatasetRule(
      criticality="error",
      check_func=check_funcs.is_aggr_not_equal,
      column="*",
      check_func_kwargs={
        "aggr_type": "count",
        "limit": 5
      },
    ),

    # is_aggr_not_equal check with aggregation over col2 (skip nulls)
    DQDatasetRule(
      criticality="error",
      check_func=check_funcs.is_aggr_not_equal,
      column="col2",
      check_func_kwargs={
        "aggr_type": "avg",
        "limit": 15.2
      },
    ),

    # is_aggr_not_equal check with aggregation over col2 grouped by col3 (skip nulls)
    DQDatasetRule(
      criticality="error",
      check_func=check_funcs.is_aggr_not_equal,
      column="col2",
      check_func_kwargs={
        "aggr_type": "sum",
        "group_by": ["col3"],
        "limit": 200
      },
    ),

    # foreign_key check using reference DataFrame
    DQDatasetRule(
      criticality="error",
      check_func=check_funcs.foreign_key,
      columns=["col1"],
      check_func_kwargs={
        "ref_columns": ["ref_col1"],
        "ref_df_name": "ref_df_key",
    },

    # foreign_key check using reference table
    DQDatasetRule(
      criticality="error",
      check_func=check_funcs.foreign_key,
      columns=["col1"],
      check_func_kwargs={
        "ref_columns": ["ref_col1"],
        "ref_table": "catalog1.schema1.ref_table",
    },

    # foreign_key check on composite key
    DQDatasetRule(
      criticality="error",
      check_func=check_funcs.foreign_key,
      columns=["col1", "col2"],
      check_func_kwargs={
        "ref_columns": ["ref_col1", "ref_col2"],
        "ref_df_name": "ref_df_key",
      },
    ),

    # foreign_key negated (fail if value found in the reference DataFrame)
    DQDatasetRule(
      criticality="error",
      check_func=check_funcs.foreign_key,
      columns=["col1"],
      check_func_kwargs={
        "ref_columns": ["ref_col1"],
        "ref_df_name": "ref_df_key",
        "negate": True
    },

    # sql_query check
    DQDatasetRule(
      criticality="error",
      check_func=sql_query,
      check_func_kwargs={
        # the sql query must return all merge_columns and condition column
        "query": "SELECT col1, col2, SUM(col3) = 0 AS condition FROM {{ input_view }} GROUP BY col1, col2",
        "input_placeholder": "input_view",  # name to be used in the sql query as `{{ input_placeholder }}` to refer to the input DataFrame
        "merge_columns": ["col1", "col2"],  # columns used for merging with the input DataFrame
        "condition_column": "condition",  # the check fails if this column evaluates to True
        "msg": "sql query check failed",  # optional
        "name": "sql_query_violation",  # optional
        "negate": False  # optional, default False
        },
    ),

    # compare_datasets check
    DQDatasetRule(
      criticality="error",
      check_func=check_funcs.compare_datasets,
      columns=["col1", "col2"],
      check_func_kwargs={
        "ref_columns": ["ref_col1", "ref_col2"],
        "ref_df_name": "ref_df_key"
      },
    ),

    # compare_datasets check using reference table, exclude columns and check for missing records
    DQDatasetRule(
      criticality="error",
      check_func=check_funcs.compare_datasets,
      columns=["col1", "col2"],
      check_func_kwargs={
        "ref_columns": ["ref_col1", "ref_col2"],
        "ref_table": "catalog1.schema1.ref_table",
        "exclude_columns": ["col7"],
        "check_missing_records": True,
        "null_safe_row_matching": True,  # treat NULLs as equal when matching rows, default True
        "null_safe_column_value_matching": True  # treat NULLs as equal when comparing column values, default True
      },
    ),

    # optionally column or columns (depending on check func) can also be provided as keyword/named argument
    DQDatasetRule(
      criticality="error",
      check_func=check_funcs.is_aggr_not_greater_than,
      check_func_kwargs={
        "column": "col2",
        "aggr_type": "count",
        "limit": 10
      },
    ),

    # optionally arguments can be provided using positional arguments
    DQDatasetRule(
      criticality="error",
      check_func=check_funcs.is_aggr_not_greater_than,
      column="col2",
      check_func_args=[10, "count"]
    ),

    # apply check to multiple columns
    *DQForEachColRule(
      check_func=check_funcs.is_unique,  # 'columns' as first argument
      criticality="error",
      columns=[["col3", "col5"], ["col1"]]  # apply the check for each list of columns
    ).get_rules(),
]
```

**Providing Reference DataFrames**

When applying certain dataset-level checks, you can optionally provide reference DataFrames.
These reference DataFrames are passed as a dictionary to the `apply_checks` and `apply_checks_and_split` methods:

```python
from databricks.labs.dqx.engine import DQEngine
from databricks.sdk import WorkspaceClient

ref_df = spark.table("catalog1.schema1.ref_table")
ref_dfs = {"ref_view": ref_df}

dq_engine = DQEngine(WorkspaceClient())
valid_and_quarantine_df = dq_engine.apply_checks(df, checks, ref_dfs=ref_dfs)
good_df, quarantine_df  = dq_engine.apply_checks_and_split(df, checks, ref_dfs=ref_dfs)
```

The reference DataFrames are used in selected Dataset-level checks:
* `foreign_key`: required for this check if `ref_df_name` argument is specified and not `ref_table`, e.g. `ref_df_name="ref_view"`.
   The value of `ref_df_name` must match the key in the `ref_dfs` dictionary.

* `compare_datasets`: required for this check if `ref_df_name` argument is specified and not `ref_table`, e.g. `ref_df_name="ref_view"`.
   The value of `ref_df_name` must match the key in the `ref_dfs` dictionary.

* `sql_query`: the reference DataFrames are registered as temporary views and can be used in the sql query.

   For example, if you have a reference DataFrame named `ref_view`, you can use it in the SQL query as `{{ ref_view }}`:

    ```sql
    SELECT col1, col2, SUM(col3) = 0 AS condition FROM {{ input_view }} input JOIN {{ ref_view }} ref ON input.col1 = ref.ref_col1 GROUP BY col1, col2
    ```

    You can also use reference table directly in the `sql` query without supplying it as a DataFrame:
        ```sql
    SELECT col1, col2, SUM(col3) = 0 AS condition FROM {{ input_view }} input JOIN catalog1.schema1.ref_table ref ON input.col1 = ref.ref_col1 GROUP BY col1, col2
    ```
</details>

## Creating Custom Row-level Checks

### Using SQL Expression

You can define custom checks using SQL Expression rule (`sql_expression`).

#### Define the check in YAML

```yaml
- criticality: error
  check:
    function: sql_expression
    arguments:
      expression: col1 NOT LIKE '%foo'
      msg: col1 ends with 'foo'
```

SQL Expressions are also useful if you need to make cross-column validation, for example:
```yaml
- criticality: error
  check:
    function: sql_expression
    arguments:
      expression: col1 <= col2
      msg: col1 is greater than col2
```

#### Define the check using DQX classes

<Tabs>
  <TabItem value="Python" label="Python" default>
    ```python
    from databricks.labs.dqx.rule import DQRowRule
    from databricks.labs.dqx.check_funcs import sql_expression

    checks = [
      DQRowRule(
        criticality="error",
        check_func=sql_expression,
        check_func_kwargs={
          "expression": "col1 NOT LIKE '%foo'",
          "msg": "col1 ends with 'foo'"
        },
      )
    ]
    )
    ```
  </TabItem>
</Tabs>

### Using Python function

If you need a reusable check or want to implement more complex logic which is challenging to implement using SQL expression, you can define your own custom check function in Python.
A check function is a callable that uses `make_condition` to return `pyspark.sql.Column`.

#### Custom check example

<Tabs>
  <TabItem value="Python" label="Python" default>
    ```python
    import pyspark.sql.functions as F
    from pyspark.sql import Column
    from databricks.labs.dqx.check_funcs import make_condition
    from databricks.labs.dqx.rule import register_rule

    @register_rule("row")
    def not_ends_with(column: str, suffix: str) -> Column:
      col_expr = F.col(column)
      return make_condition(col_expr.endswith(suffix), f"Column {column} ends with {suffix}", f"{column}_ends_with_{suffix}")
    ```
  </TabItem>
</Tabs>

#### Execution of the custom python check programmatically using DQX classes

<Tabs>
  <TabItem value="Python" label="Python" default>
    ```python
    import yaml
    from databricks.labs.dqx.engine import DQEngine
    from databricks.sdk import WorkspaceClient
    from databricks.labs.dqx.rule import DQRowRule
    from databricks.labs.dqx.check_funcs import is_not_null

    checks = [
      # custom check
      DQRowRule(criticality="error", check_func=not_ends_with, column="col1", check_func_kwargs={"suffix": "foo"}),
      # built-in check
      DQRowRule(criticality="error", check_func=is_not_null, column="col1"),
    ]

    dq_engine = DQEngine(WorkspaceClient())

    # Option 1: apply quality rules on the dataframe and provide valid and invalid (quarantined) dataframes
    valid_df, quarantine_df = dq_engine.apply_checks_and_split(input_df, checks)

    # Option 2: apply quality rules on the dataframe and report issues as additional columns
    valid_and_quarantine_df = dq_engine.apply_checks(input_df, checks)
    ```
  </TabItem>
</Tabs>

#### Execution of custom python check using declarative YAML definition

<Tabs>
  <TabItem value="Python" label="Python" default>
    ```python
    import yaml
    from databricks.labs.dqx.engine import DQEngine
    from databricks.sdk import WorkspaceClient

    checks = yaml.safe_load("""
      - criticality: error
        check:
          function: not_ends_with
          arguments:
            column: col1
            suffix: foo

      - criticality: error
        check:
          function: is_not_null
          arguments:
            column: col1
    """)

    dq_engine = DQEngine(WorkspaceClient())

    custom_check_functions = {"not_ends_with": not_ends_with}  # list of custom check functions
    # or include all functions with globals() for simplicity
    #custom_check_functions=globals()

    # Option 1: apply quality rules on the dataframe and provide valid and invalid (quarantined) dataframes
    valid_df, quarantine_df = dq_engine.apply_checks_by_metadata_and_split(input_df, checks, custom_check_functions)

    # Option 2: apply quality rules on the dataframe and report issues as additional columns
    valid_and_quarantine_df = dq_engine.apply_checks_by_metadata(input_df, checks, custom_check_functions)
    ```
  </TabItem>
</Tabs>

### Custom row-level checks using Window functions (for group of rows)

You can create custom checks that operate on groups of rows within the same DataFrame using window functions.

<Admonition type="tip" title="row-level vs dataset-level custom checks">
Although window functions are convenient for creating row-level checks in a single DataFrame, they can be less efficient on large datasets since Spark shuffles the entire dataset per partition.
In contrast, dataset‑level checks that use groupBy can be more efficient since Spark can reduce data locally before shuffling. This dramatically reduces shuffle volume and improves performance, especially when key columns have low cardinality (columns with few unique values).

Recommendation:
* Use window functions for simple, per-row checks when clarity matters.
* For better performance and multi‑DataFrame scenarios, go with dataset‑level checks (see [Creating Custom Dataset-level Checks](#creating-custom-dataset-level-checks)).
</Admonition>

Let's look at an example involving sensor readings:

| measurement_id | sensor_id | reading_value |
| -------------- | --------- | ------------- |
| 1              |  1        | 4             |
| 1              |  2        | 1             |
| 2              |  2        | 110           |

Requirement: We want to fail all readings from a sensor if any reading for that sensor exceeds a specified threshold (e.g. 100).
In the example above, sensor 2 has a reading of 110, which exceeds the threshold.
Therefore, we want to report an error for all readings from sensor 2 - for both measurement_id 1 and measurement_id 2.

You can implement this check using a SQL expression or a custom Python function.

**Using SQL expression**

Define in YAML:

```yaml
- criticality: error
  name: sensor_reading_exceeded
  check:
    function: sql_expression
    arguments:
      expression: "MAX(reading_value) OVER (PARTITION BY sensor_id) > 100"
      msg: "one of the sensor reading is greater than 100"
      negate: true
```

Use DQX classes:

```python
from databricks.labs.dqx.rule import DQRowRule
from databricks.labs.dqx import check_funcs

checks = [
  DQRowRule(criticality="error", check_func=sql_expression, name="sensor_reading_exceeded",
    check_func_kwargs={
      "expression": "MAX(reading_value) OVER (PARTITION BY sensor_id) > 100",
      "msg": "one of the sensor reading is greater than 100",
      "negate": True
    }
  )
]
```

**Using a custom python check function**

<Tabs>
  <TabItem value="Python" label="Python" default>
    ```python
    import pyspark.sql.functions as F
    from pyspark.sql import Column
    from databricks.labs.dqx.check_funcs import make_condition
    from databricks.labs.dqx.rule import register_rule
    from databricks.labs.dqx.rule import DQRowRule
    from pyspark.sql.window import Window

    @register_rule("row")
    def sensor_reading_less_than(limit: int) -> Column:
      condition = (F.max(F.col("reading_value")).over(Window.partitionBy("sensor_id")) > limit)
      return make_condition(condition, "one of the sensor reading is greater than 100", "sensor_reading_exceeded")

    # -------------------------------------------

    # Define checks using DQX classes
    checks = [
      # custom check
      DQRowRule(criticality="error", name="sensor_reading_exceeded", check_func=sensor_reading_less_than, check_func_kwargs={"limit": 100}),
      # any other check ...
    ]

    dq_engine = DQEngine(WorkspaceClient())

    # Option 1: apply quality rules on the dataframe and provide valid and invalid (quarantined) dataframes
    valid_df, quarantine_df = dq_engine.apply_checks_and_split(input_df, checks)

    # Option 2: apply quality rules on the dataframe and report issues as additional columns
    valid_and_quarantine_df = dq_engine.apply_checks(input_df, checks)

    # -------------------------------------------

    # Define checks using YAML declarative approach
    checks = yaml.safe_load("""
      - criticality: error
        name: sensor_reading_exceeded
        check:
          function: sensor_reading_less_than
          arguments:
            limit: 100
      # any other check ...
    """)

    custom_check_functions = {"sensor_reading_less_than": sensor_reading_less_than}  # list of custom check functions
    # or include all functions with globals() for simplicity
    #custom_check_functions=globals()

    # Option 1: apply quality rules on the dataframe and provide valid and invalid (quarantined) dataframes
    valid_df, quarantine_df = dq_engine.apply_checks_by_metadata_and_split(input_df, checks, custom_check_functions)

    # Option 2: apply quality rules on the dataframe and report issues as additional columns
    valid_and_quarantine_df = dq_engine.apply_checks_by_metadata(input_df, checks, custom_check_functions)
    ```
  </TabItem>
</Tabs>

## Creating Custom Dataset-level Checks

Custom Dataset-level checks are useful if you need to make aggregation level checks within the DataFrame or across multiple DataFrames or Tables.
Similar to row-level checks, the results of the dataset-level quality checks are reported for each individual row in the result columns.

Custom dataset-level checks can be created using `sql_query` check function or by implementing a Python function that returns a condition and a closure function.
The closure function must return a DataFrame with additional column for condition. This would typically be a column that contains boolean values indicating whether the condition is met for each row in the DataFrame (True = fail, False = pass).

You can perform arbitrary aggregation logic in the dataset-level functions using the input DataFrame and reference DataFrames or Tables.

When defining a custom dataset-level check in Python, you should join the reference DataFrames back to the input DataFrame to retain the original records in the output.
Any additional columns added to the DataFrame in the closure function will automatically be removed from the output DataFrame(s).

Let's look at an example involving sensor readings:

| measurement_id | sensor_id | reading_value |
| -------------- | --------- | ------------- |
| 1              |  1        | 4             |
| 1              |  2        | 1             |
| 2              |  2        | 110           |

and a sensor specification:

| sensor_id | min_threshold |
| --------- | ------------- |
|  1        | 5             |
|  2        | 100           |

Requirement: We want to fail all readings from a sensor if any reading for that sensor exceeds a specified threshold defined in sensor specification table.
In the example above, sensor 2 has a reading of 110, which exceeds the threshold.
Therefore, we want to report an error for all readings from `sensor_id=2` for both `measurement_id` `1` and `2`.

This can be implemented using `sql_query` dataset-level check.
However, if you need a reusable check, it may be better to implement a custom python dataset-level check function.

### Using SQL Query

**Define checks with DQX classes:**

<Tabs>
  <TabItem value="Python" label="Python" default>
    ```python
    query = """
      WITH joined AS (
        SELECT
          sensor.*,
          COALESCE(specs.min_threshold, 100) AS effective_threshold
        FROM {{ sensor }} sensor
        LEFT JOIN {{ sensor_specs }} specs
            ON sensor.sensor_id = specs.sensor_id
      )
      SELECT
        sensor_id,
        MAX(CASE WHEN reading_value > effective_threshold THEN 1 ELSE 0 END) = 1 AS condition
      FROM joined
      GROUP BY sensor_id
    """

    checks = [
      DQDatasetRule(
        criticality="error",
        check_func=sql_query,
        check_func_kwargs={
          "query": query,
          "merge_columns": ["sensor_id"],
          "condition_column": "condition",  # the check fails if this column evaluates to True
          "msg": "one of the sensor reading is greater than limit",
          "name": "sensor_reading_check",
          "input_placeholder": "sensor",  # view name to access the input DataFrame on which the check is applied
        },
      ),
      # any other checks ...
    ]

    sensor_df = spark.table("catalog1.schema1.sensor_readings")  # input DataFrame with sensor readings
    sensor_specs_df = spark.table("catalog1.schema1.sensor_specs")  # reference DataFrame with sensor specifications

    ref_dfs = {"sensor_specs": sensor_specs_df}

    valid_and_quarantine_df = dq_engine.apply_checks(sensor_df, checks, ref_dfs=ref_dfs)
    ```
  </TabItem>
</Tabs>

**Define checks declaratively in YAML:**

<Tabs>
  <TabItem value="Python" label="Python" default>
    ```python
    checks = yaml.safe_load(
      """
      - criticality: error
        check:
          function: sql_query
          arguments:
            merge_columns:
              - sensor_id
            condition_column: condition
            msg: one of the sensor reading is greater than limit
            name: sensor_reading_check
            negate: false
            input_placeholder: sensor
            query: |
              WITH joined AS (
                SELECT
                  sensor.*,
                  COALESCE(specs.min_threshold, 100) AS effective_threshold
                FROM {{ sensor }} sensor
                LEFT JOIN {{ sensor_specs }} specs
                  ON sensor.sensor_id = specs.sensor_id
              )
              SELECT
                sensor_id,
                MAX(CASE WHEN reading_value > effective_threshold THEN 1 ELSE 0 END) = 1 AS condition
              FROM joined
              GROUP BY sensor_id
      """
    )

    ref_dfs = {"sensor_specs": sensor_specs_df}

    valid_and_quarantine_df = dq_engine.apply_checks_by_metadata(sensor_df, checks, ref_dfs=ref_dfs)
    ```
  </TabItem>
</Tabs>

### Using Python function

<Admonition type="tip" title="Custom python dataset-level function vs SQL query check">
Custom python dataset-level checks are more complex to write but they are more flexible and often more performant than `sql_query` check.
The `sql_query` check must execute the user query and join the results back to the input DataFrame to retain original records.
This can be less performant than writing a custom dataset-level where we can this additional join.
</Admonition>

<Tabs>
  <TabItem value="Python" label="Python" default>
    ```python
    import uuid
    from databricks.labs.dqx.rule import register_rule
    from pyspark.sql import Column, DataFrame, SparkSession
    from pyspark.sql import functions as F
    from collections.abc import Callable
    from databricks.labs.dqx.engine import DQEngine
    from databricks.sdk import WorkspaceClient
    from databricks.labs.dqx.rule import DQDatasetRule
    from databricks.labs.dqx.check_funcs import make_condition


    @register_rule("dataset")  # must be registered as dataset-level check
    def sensor_reading_less_than(default_limit: int) -> tuple[Column, Callable]:

      # make sure any column added to the dataframe is unique
      condition_col = "condition" + uuid.uuid4().hex

      def apply(df: DataFrame, ref_dfs: dict[str, DataFrame]) -> DataFrame:
        """
        Validates that all readings per sensor are above sensor-specific threshold.
        If any are not, flags all readings of that sensor as failed.

        The closure function must take as arguments:
          * df: DataFrame
          * (Optional) spark: SparkSession
          * (Optional) ref_dfs: dict[str, DataFrame]
        """

        sensor_specs_df = ref_dfs["sensor_specs"]  # Should contain: sensor_id, min_threshold
        # you can also read from a Table directly:
        # sensor_specs_df = spark.table("catalog.schema.sensor_specs")

        # Join sensor readings with specs
        sensor_df = df.join(sensor_specs_df, on="sensor_id", how="left")
        sensor_df = sensor_df.withColumn("effective_threshold", F.coalesce(F.col("min_threshold"), F.lit(default_limit)))

        # Check if any sensor reading is below the spec-defined min_threshold per sensor
        aggr_df = (
          sensor_df
          .groupBy("sensor_id")
          .agg(
            (F.max(F.when(F.col("reading_value") > F.col("effective_threshold"), 1).otherwise(0)) == 1)
              .alias(condition_col)
          )
        )

        # Join back to input DataFrame
        return df.join(aggr_df, on="sensor_id", how="left")

      return (
        make_condition(
          condition=F.col(condition_col),  # check if condition column evaluates to True
          message=f"one of the sensor reading is greater than limit",
          alias="sensor_reading_check",
        ),
        apply
      )
    ```
  </TabItem>
</Tabs>

**Implementation using `spark.sql`:**

<Tabs>
  <TabItem value="Python" label="Python" default>
    ```python
    import uuid
    from databricks.labs.dqx.rule import register_rule
    from pyspark.sql import Column, DataFrame, SparkSession
    from pyspark.sql import functions as F
    from collections.abc import Callable
    from databricks.labs.dqx.check_funcs import make_condition


    @register_rule("dataset")  # must be registered as dataset-level check
    def sensor_reading_less_than(default_limit: int) -> tuple[Column, Callable]:

      # make sure any column added to the dataframe and registered temp views are unique
      # in case the check / function is applied multiple times
      unique_str = uuid.uuid4().hex
      condition_col = "condition_" + unique_str

      def apply(df: DataFrame, spark: SparkSession, ref_dfs: dict[str, DataFrame]) -> DataFrame:

        # Register the main and reference DataFrames as temporary views
        sensor_view_unique = "sensor_" + unique_str
        df.createOrReplaceTempView(sensor_view_unique)

        sensor_specs_view_unique = "sensor_specs_" + unique_str
        ref_dfs["sensor_specs"].createOrReplaceTempView(sensor_specs_view_unique)

        # Perform the check
        query = f"""
          WITH joined AS (
            SELECT
              sensor.*,
              COALESCE(specs.min_threshold, {default_limit}) AS effective_threshold
            FROM {sensor_view_unique} sensor
            -- we could also access Table directly: catalog.schema.sensor_specs
            LEFT JOIN {sensor_specs_view_unique} specs
              ON sensor.sensor_id = specs.sensor_id
          ),
          aggr AS (
            SELECT
              sensor_id,
              MAX(CASE WHEN reading_value > effective_threshold THEN 1 ELSE 0 END) = 1 AS {condition_col}
            FROM joined
            GROUP BY sensor_id
          )
          -- join back to the input DataFrame to retain original records
          SELECT
            sensor.*,
            aggr.{condition_col}
          FROM {sensor_view_unique} sensor
          LEFT JOIN aggr
            ON sensor.sensor_id = aggr.sensor_id
        """

        return spark.sql(query)

      return (
        make_condition(
          condition=F.col(condition_col),  # check if condition column is True
          message=f"one of the sensor reading is greater than limit",
          alias="sensor_reading_check",
        ),
        apply
      )
    ```
  </TabItem>
</Tabs>

#### Execution of the custom python dataset check programmatically using DQX classes

<Tabs>
  <TabItem value="Python" label="Python" default>
    ```python
    from databricks.labs.dqx.engine import DQEngine
    from databricks.sdk import WorkspaceClient
    from databricks.labs.dqx.rule import DQDatasetRule


    checks = [
      DQDatasetRule(criticality="error", check_func=sensor_reading_less_than, name="sensor_reading_exceeded",
        check_func_kwargs={
          "default_limit": 100
        }
      ),
      # any other checks ...
    ]

    dq_engine = DQEngine(WorkspaceClient())

    # Pass reference DataFrame with sensor specifications
    ref_dfs = {"sensor_specs": sensor_specs_df}

    # Option 1: apply quality rules on the dataframe and provide valid and invalid (quarantined) dataframes
    valid_df, quarantine_df = dq_engine.apply_checks_and_split(sensor_df, checks, ref_dfs=ref_dfs)

    # Option 2: apply quality rules on the dataframe and report issues as additional columns
    valid_and_quarantine_df = dq_engine.apply_checks(sensor_df, checks, ref_dfs=ref_dfs)
    ```
  </TabItem>
</Tabs>

#### Execution of custom python check using declarative YAML definition

<Tabs>
  <TabItem value="Python" label="Python" default>
    ```python
    import yaml
    from databricks.labs.dqx.engine import DQEngine
    from databricks.sdk import WorkspaceClient

    checks = yaml.safe_load("""
    - criticality: error
      check:
        function: sensor_reading_less_than
        arguments:
          default_limit: 100
    # any other checks ...
    """)

    dq_engine = DQEngine(WorkspaceClient())

    custom_check_functions = {"sensor_reading_less_than": sensor_reading_less_than}  # list of custom check functions
    # or include all functions with globals() for simplicity
    #custom_check_functions=globals()

    # Pass reference DataFrame with sensor specifications
    ref_dfs = {"sensor_specs": sensor_specs_df}

    valid_and_quarantine_df = dq_engine.apply_checks_by_metadata(sensor_df, checks, custom_check_functions, ref_dfs=ref_dfs)
    display(valid_and_quarantine_df)
    ```
  </TabItem>
</Tabs>

## Applying checks on Multiple Data Sets

### Using Row-level checks

Row-level checks are intended to operate on a single DataFrame as input.
If your validation logic requires multiple DataFrames or Tables as input, you can join them before applying the row-level checks.
However, this may not be efficient for large datasets or complex validation logic.

<details style={{ backgroundColor: 'transparent', color: 'neutral' }}>
<summary>**Examples**</summary>
```python
from databricks.labs.dqx.engine import DQEngine
from databricks.sdk import WorkspaceClient


sensor_df.createOrReplaceTempView("sensor")
sensor_specs_df.createOrReplaceTempView("sensor_specs")

# Combine sensor readings with sensor specifications
input_df = spark.sql(f"""
  SELECT
    sensor.*,
    COALESCE(min_threshold, 100) AS effective_threshold
  FROM sensor
  LEFT JOIN sensor_specs
    ON sensor.sensor_id = sensor_specs.sensor_id
""")

# Define and apply row-level check
checks = yaml.safe_load("""
  - criticality: error
    name: sensor_reading_exceeded
    check:
      function: sql_expression
      arguments:
        expression: MAX(reading_value) OVER (PARTITION BY sensor_id) > 100
        msg: one of the sensor reading is greater than 100
        negate: true
""")

dq_engine = DQEngine(WorkspaceClient())

valid_and_quarantine_df = dq_engine.apply_checks_by_metadata(input_df, checks)
display(valid_and_quarantine_df)
```
</details>

### Using Dataset-level checks

If you need to validate values across multiple DataFrames/Tables as part of the check without combining them beforehand, you can define custom dataset-level checks.

See [Creating Custom Dataset-level Checks](#creating-custom-dataset-level-checks) for details on how to create custom dataset-level checks.

## Applying filters on checks

You can apply checks to a part of the DataFrame by using a `filter`.
For example, to check that a column `a` is not null only when a column `b` is positive, you can define the check as follows:

Using YAML:

```yaml
# row-level check
- criticality: error
  filter: col2 > 0
  check:
    function: is_not_null
    arguments:
      column: col1

# dataset-level check
- criticality: error
  filter: col2 > 0
  check:
    function: is_unique
    arguments:
      columns:
      - col1
```

Using DQX classes:

<Tabs>
  <TabItem value="Python" label="Python" default>
    ```python
    from databricks.labs.dqx.rule import DQRowRule, DQDatasetRule
    from databricks.labs.dqx.check_funcs import is_not_null, is_unique

    checks = [
      DQRowRule(criticality="error", check_func=is_not_null, column="col1", filter="col2 > 0"),
      DQDatasetRule(criticality="error", check_func=is_unique, columns=["col1"], filter="col2 > 0")
    ]
    ```
  </TabItem>
</Tabs>

When using dataset-level checks, the filter condition is applied before aggregation, ensuring that the check operates only on the relevant subset of rows rather than on the aggregated results.

<<<<<<< HEAD
## Detecting Personally Identifiable Information (PII)

DQX provides both built-in PII detection and support for custom PII detection implementations. PII detection checks can be installed as extras:

```bash
   pip install 'databricks-labs-dqx[pii]'
   ```
=======
## Converting checks between formats

In DQX, checks can be defined either as Python classes or YAML declarations. When using YAML, the files are first parsed into dictionaries and then transformed into DQX class instances under the hood. Since both formats share the same internal structure, they are interchangeable and can be safely converted between one another.

The examples below show how to convert checks between Python class definitions and their equivalent dictionary metadata representations.

### Converting DQX Classes to Metadata

Converting a list of class-based check definitions into their equivalent dictionary representations (metadata format):

<Tabs>
  <TabItem value="Python" label="Python" default>
    ```python
    import yaml
    import pyspark.sql.functions as F
    from databricks.labs.dqx.engine import DQEngine
    from databricks.labs.dqx.rule import DQRowRule, DQDatasetRule
    from databricks.labs.dqx import check_funcs


    # Define quality checks using DQX classes
    checks = [
      DQRowRule(
        name="a_is_null_or_empty",
        check_func=check_funcs.is_not_null_and_not_empty,
        column="a",
      ),
      DQRowRule(
        criticality="warn",
        check_func=check_funcs.is_not_null_and_is_in_list,
        column=F.col("c"),
        check_func_kwargs={"allowed": ["a", F.col("d")]},
      ),
      DQDatasetRule(
        criticality="error",
        check_func=check_funcs.is_unique,
        columns=["col1"],
        check_func_kwargs={"row_filter": "col2 > 0"}
      ),
      DQDatasetRule(
        criticality="error",
        check_func=check_funcs.is_unique,
        columns=["col2"],
        check_func_args=[False, "col2 > 0"]
      ),
    ]

    # Convert the checks to dictionary-based metadata format
    checks_dict: list[dict] = DQEngine.serialize_checks(checks)
    print(yaml.safe_dump(checks_dict))
    ```
  </TabItem>
</Tabs>

### Converting Metadata to DQX Classes

Converting a list of DQX dictionary representations (metadata format loaded from YAML declarations) to DQX classes:

<Tabs>
  <TabItem value="Python" label="Python" default>
    ```python
    import yaml
    import pyspark.sql.functions as F
    from databricks.labs.dqx.engine import DQEngineCore
    from databricks.labs.dqx.rule import DQDatasetRule, DQRule
    from databricks.labs.dqx import check_funcs


    # Convert metadata (loaded from YAML declarations) into DQX class-based check definitions:
    checks_dict: list[dict] = yaml.safe_load("""
      - criticality: error
        check:
          function: is_not_null_and_not_empty
          arguments:
            column: a

      - name: c_is_null_or_is_not_in_the_list
        criticality: warn
        check:
          function: is_not_null_and_is_in_list
          arguments:
            column: c
            allowed:
            - a
            - d

      - name: col1_is_not_unique
        criticality: error
        check:
          function: is_unique
          arguments:
            columns:
            - col1
            row_filter: col2 > 0

      - name: col2_is_not_unique
        criticality: error
        check:
          function: is_unique
          arguments:
            columns:
            - col2
            nulls_distinct: false
            row_filter: col2 > 0
    """)

    # Convert dictionary-based metadata into DQX class-based rule objects
    checks: list[DQRule] = DQEngineCore.deserialize_checks(checks_dict)
    ```
  </TabItem>
</Tabs>

<Admonition type="warning" title="Metadata Conversion Does Not Support Complex Expressions">
Only non-complex column expressions (e.g., simple strings or direct col("x") references) can be reliably parsed back into metadata. If you're using complex PySpark expressions (e.g., conditionals, arithmetic, or nested transformations), they will not be fully reconstructable when converting from class to metadata format.
This is because the metadata format relies on string representations that can't capture the full structure of Spark Column objects or Python functions.
</Admonition>

## Detecting Personally Identifiable Information (PII) using a Python function
>>>>>>> d9d10000

### Using DQX's Built-in PII Detection

The PII detection extras include a built-in `contains_pii` check that uses Microsoft Presidio to detect various types of personally identifiable information.

<Tabs>
  <TabItem value="YAML" label="YAML" default>
   ```yaml
   # Basic PII detection check
   - criticality: error
     check:
       function: contains_pii
       arguments:
         column: description
   
   # PII detection check with custom threshold and named entities
   - criticality: error
     check:
       function: contains_pii
       arguments:
         column: description
         threshold: 0.8
         entities:
         - PERSON
         - EMAIL_ADDRESS
   ```
  </TabItem>
  <TabItem value="Python" label="Python">
   ```python
   from databricks.labs.dqx.rule import DQRowRule
   from databricks.labs.dqx.pii.check_funcs import contains_pii
   
   checks = [
        # Basic PII detection check
        DQRowRule(
            name="col_description_contains_any_pii",
            criticality="error",
            column="description",
            check_func=contains_pii
        ),
        # PII detection check with custom threshold and named entities
        DQRowRule(
            name="col_description_contains_person_or_email_address",
            criticality="error",
            column="description",
            check_func=contains_pii,
            check_func_kwargs={"threshold": 0.8, "entities": ["PERSON", "EMAIL_ADDRESS"]}
        ),
   ]
   ``` 
  </TabItem>
</Tabs>

### Configuring Built-in PII Detection
The built-in check supports several configurable parameters:
- `threshold` tunes the sensitivity of the detection model (0.0 to 1.0, default: 0.7)
- `language` sets the language used by the model (default: 'en')
- `entities` sets the named entities (e.g. `PERSON`, `ADDRESS`) to be detected by the model; If none are provided, the model will detect all available named entities
- `nlp_engine_config` configures the NLP model used to detect named entities

### NLP Engine Configuration
`contains_pii` uses NLP models to detect named entities in the input text. The choice of model, model parameters, and named entity mapping can be configured. Either built-in or custom configuration profiles can be used.

#### Using Built-in NLP Engine Configurations

DQX provides several built-in NLP engine configurations:

- `SPACY_SMALL`: Uses the [en_core_web_sm](https://spacy.io/models/en#en_core_web_sm) model
- `SPACY_MEDIUM`: Uses the [en_core_web_md](https://spacy.io/models/en#en_core_web_md) model
- `SPACY_LARGE`: Uses the [en_core_web_lg](https://spacy.io/models/en#en_core_web_lg) model
- `STANFORD_DEIDENTIFIER_BASE`: Uses the [stanford-deidentifier-base](https://huggingface.co/StanfordAIMI/stanford-deidentifier-base) model

These can be loaded using `NLPEngineConfig`:

<Tabs>
  <TabItem value="Python" label="Python" default>
   ```python
   from databricks.labs.dqx.rule import DQRowRule
   from databricks.labs.dqx.pii.pii_detection_funcs import contains_pii
   from databricks.labs.dqx.pii.config import NLPEngineConfig
   
   checks = [
        # PII detection check using stanford-deidentifier-base as a named entity recognizer
        DQRowRule(
            name="col_description_contains_pii",
            criticality="error",
            column="description",
            check_func=contains_pii,
            check_func_kwargs={"nlp_engine_config": NLPEngineConfig.STANFORD_DEIDENTIFIER_BASE}
        ),    
   ]
   ```
   </TabItem>
</Tabs>

#### Using a Custom NLP Engine Configuration
Custom profiles can be provided to configure the PII detection model with advanced settings:

<Tabs>
  <TabItem value="Python" label="Python" default>
   ```python
   from databricks.labs.dqx.pii.pii_detection_funcs import contains_pii
   from databricks.labs.dqx.rule import DQRowRule
   from databricks.labs.dqx.engine import DQEngine
   from databricks.sdk import WorkspaceClient
   
   nlp_engine_config = {
        'nlp_engine_name': 'transformers_stanford_deidentifier_base',
        'models': [
            {
                'lang_code': 'en',
                'model_name': {'spacy': 'en_core_web_sm', 'transformers': 'StanfordAIMI/stanford-deidentifier-base'},
            }
        ],
        'ner_model_configuration': {
            'labels_to_ignore': ['O'],
            'aggregation_strategy': 'max',
            'stride': 16,
            'alignment_mode': 'expand',
            'model_to_presidio_entity_mapping': {
                'PER': 'PERSON',
                'LOC': 'LOCATION',
                'ORG': 'ORGANIZATION',
                'AGE': 'AGE',
                'ID': 'ID',
                'EMAIL': 'EMAIL',
                'PATIENT': 'PERSON',
                'STAFF': 'PERSON',
                'HOSP': 'ORGANIZATION',
                'PATORG': 'ORGANIZATION',
                'DATE': 'DATE_TIME',
                'PHONE': 'PHONE_NUMBER',
                'HCW': 'PERSON',
                'HOSPITAL': 'LOCATION',
                'VENDOR': 'ORGANIZATION',
            },
            'low_confidence_score_multiplier': 0.4,
            'low_score_entity_names': ['ID'],
        },
   }
   checks = [
        # PII detection check using a custom named entity recognizer configuration
        DQRowRule(
            name="col_description_contains_pii",
            criticality="error",
            column="description",
            check_func=contains_pii,
            check_func_kwargs={"nlp_engine_config": nlp_engine_config},
        ),    
   ]
   
   dq_engine = DQEngine(WorkspaceClient())
   df = spark.read.table("main.default.table")
   valid_df, quarantine_df = dq_engine.apply_checks_and_split(df, checks)
   ```
  </TabItem>
</Tabs><|MERGE_RESOLUTION|>--- conflicted
+++ resolved
@@ -2287,15 +2287,6 @@
 
 When using dataset-level checks, the filter condition is applied before aggregation, ensuring that the check operates only on the relevant subset of rows rather than on the aggregated results.
 
-<<<<<<< HEAD
-## Detecting Personally Identifiable Information (PII)
-
-DQX provides both built-in PII detection and support for custom PII detection implementations. PII detection checks can be installed as extras:
-
-```bash
-   pip install 'databricks-labs-dqx[pii]'
-   ```
-=======
 ## Converting checks between formats
 
 In DQX, checks can be defined either as Python classes or YAML declarations. When using YAML, the files are first parsed into dictionaries and then transformed into DQX class instances under the hood. Since both formats share the same internal structure, they are interchangeable and can be safely converted between one another.
@@ -2413,8 +2404,13 @@
 This is because the metadata format relies on string representations that can't capture the full structure of Spark Column objects or Python functions.
 </Admonition>
 
-## Detecting Personally Identifiable Information (PII) using a Python function
->>>>>>> d9d10000
+## Detecting Personally Identifiable Information (PII)
+
+DQX provides both built-in PII detection and support for custom PII detection implementations. PII detection checks can be installed as extras:
+
+```bash
+   pip install 'databricks-labs-dqx[pii]'
+   ```
 
 ### Using DQX's Built-in PII Detection
 
