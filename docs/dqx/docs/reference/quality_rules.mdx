import Admonition from '@theme/Admonition';
import Tabs from '@theme/Tabs';
import TabItem from '@theme/TabItem';

# Quality Rules

This page provides a reference for the quality checks (rule functions) available in DQX.

You can explore the implementation details of the check functions [here](https://github.com/databrickslabs/dqx/blob/main/src/databricks/labs/dqx/check_funcs.py).

## Row-level checks reference

Row-level checks are applied to each row in a PySpark DataFrame. The quality check results are reported for individual rows in the result columns.
You can also define your own custom checks (see [Creating custom checks](#creating-custom-row-level-checks)).

<details style={{ backgroundColor: 'transparent', color: 'neutral' }}>
<summary>**Available row-level checks**</summary>
<<<<<<< HEAD
| Check                            | Description                                                                                                                                                                                                                                                                                                                                            | Arguments                                                                                                                                                                                                                                                                                                                                                                                                                                                                              | Operate on Group of Rows |
| -------------------------------- | ------------------------------------------------------------------------------------------------------------------------------------------------------------------------------------------------------------------------------------------------------------------------------------------------------------------------------------------------------ | -------------------------------------------------------------------------------------------------------------------------------------------------------------------------------------------------------------------------------------------------------------------------------------------------------------------------------------------------------------------------------------------------------------------------------------------------------------------------------------- | ------------------------ |
| is_not_null                      | Checks whether the values in the input column are not null.                                                                                                                                                                                                                                                                                            | column: column to check (can be a string column name or a column expression)                                                                                                                                                                                                                                                                                                                                                                                                           | No                       |
| is_not_empty                     | Checks whether the values in the input column are not empty (but may be null).                                                                                                                                                                                                                                                                         | column: column to check (can be a string column name or a column expression)                                                                                                                                                                                                                                                                                                                                                                                                           | No                       |
| is_not_null_and_not_empty        | Checks whether the values in the input column are not null and not empty.                                                                                                                                                                                                                                                                              | column: column to check (can be a string column name or a column expression); trim_strings: optional boolean flag to trim spaces from strings                                                                                                                                                                                                                                                                                                                                          | No                       |
| is_in_list                       | Checks whether the values in the input column are present in the list of allowed values (null values are allowed).                                                                                                                                                                                                                                     | column: column to check (can be a string column name or a column expression); allowed: list of allowed values                                                                                                                                                                                                                                                                                                                                                                          | No                       |
| is_not_null_and_is_in_list       | Checks whether the values in the input column are not null and present in the list of allowed values.                                                                                                                                                                                                                                                  | column: column to check (can be a string column name or a column expression); allowed: list of allowed values                                                                                                                                                                                                                                                                                                                                                                          | No                       |
| is_not_null_and_not_empty_array  | Checks whether the values in the array input column are not null and not empty.                                                                                                                                                                                                                                                                        | column: column to check (can be a string column name or a column expression)                                                                                                                                                                                                                                                                                                                                                                                                           | No                       |
| is_in_range                      | Checks whether the values in the input column are in the provided range (inclusive of both boundaries).                                                                                                                                                                                                                                                | column: column to check (can be a string column name or a column expression); min_limit: min limit as number, date, timestamp, column name or sql expression; max_limit: max limit as number, date, timestamp, column name or sql expression                                                                                                                                                                                                                                           | No                       |
| is_not_in_range                  | Checks whether the values in the input column are outside the provided range (inclusive of both boundaries).                                                                                                                                                                                                                                           | column: column to check (can be a string column name or a column expression); min_limit: min limit as number, date, timestamp, column name or sql expression; max_limit: max limit as number, date, timestamp, column name or sql expression                                                                                                                                                                                                                                           | No                       |
| is_not_less_than                 | Checks whether the values in the input column are not less than the provided limit.                                                                                                                                                                                                                                                                    | column: column to check (can be a string column name or a column expression); limit: limit as number, date, timestamp, column name or sql expression                                                                                                                                                                                                                                                                                                                                   | No                       |
| is_not_greater_than              | Checks whether the values in the input column are not greater than the provided limit.                                                                                                                                                                                                                                                                 | column: column to check (can be a string column name or a column expression); limit: limit as number, date, timestamp, column name or sql expression                                                                                                                                                                                                                                                                                                                                   | No                       |
| is_valid_date                    | Checks whether the values in the input column have valid date formats.                                                                                                                                                                                                                                                                                 | column: column to check (can be a string column name or a column expression); date_format: optional date format (e.g. 'yyyy-mm-dd')                                                                                                                                                                                                                                                                                                                                                    | No                       |
| is_valid_timestamp               | Checks whether the values in the input column have valid timestamp formats.                                                                                                                                                                                                                                                                            | column: column to check (can be a string column name or a column expression); timestamp_format: optional timestamp format (e.g. 'yyyy-mm-dd HH:mm:ss')                                                                                                                                                                                                                                                                                                                                 | No                       |
| is_not_in_future                 | Checks whether the values in the input column contain a timestamp that is not in the future, where 'future' is defined as current_timestamp + offset (in seconds).                                                                                                                                                                                     | column: column to check (can be a string column name or a column expression); offset: offset to use; curr_timestamp: current timestamp, if not provided current_timestamp() function is used                                                                                                                                                                                                                                                                                           | No                       |
| is_not_in_near_future            | Checks whether the values in the input column contain a timestamp that is not in the near future, where 'near future' is defined as greater than the current timestamp but less than the current_timestamp + offset (in seconds).                                                                                                                      | column: column to check (can be a string column name or a column expression); offset: offset to use; curr_timestamp: current timestamp, if not provided current_timestamp() function is used                                                                                                                                                                                                                                                                                           | No                       |
| is_older_than_n_days             | Checks whether the values in one input column are at least N days older than the values in another column.                                                                                                                                                                                                                                             | column: column to check (can be a string column name or a column expression); days: number of days; curr_date: current date, if not provided current_date() function is used; negate: if the condition should be negated                                                                                                                                                                                                                                                               | No                       |
| is_older_than_col2_for_n_days    | Checks whether the values in one input column are at least N days older than the values in another column.                                                                                                                                                                                                                                             | column1: first column to check (can be a string column name or a column expression); column2: second column to check (can be a string column name or a column expression); days: number of days; negate: if the condition should be negated                                                                                                                                                                                                                                            | No                       |
| regex_match                      | Checks whether the values in the input column match a given regex.                                                                                                                                                                                                                                                                                     | column: column to check (can be a string column name or a column expression); regex: regex to check; negate: if the condition should be negated (true) or not                                                                                                                                                                                                                                                                                                                          | No                       |
| sql_expression                   | Checks whether the values meet the condition provided as an SQL expression, e.g. `a = 'str1' and a > b`  [see](/docs/reference/quality_rules#using-python-function)                                                                                                                                                                                    | expression: sql expression to check on a dataframe; msg: optional message to output; name: optional name of the resulting column; negate: if the condition should be negated                                                                                                                                                                                                                                                                                                           | No                       |
| is_unique                        | Checks whether the values in the input column are unique and reports an issue for each row that contains a duplicate value. It supports uniqueness check for multiple columns (composite key). Null values are not considered duplicates by default, following the ANSI SQL standard.                                                                  | columns: columns to check (can be a list of column names or column expressions); window_spec: optional window specification as a string or column object, you must handle NULLs correctly using coalesce() to prevent rows exclusion; nulls_distinct: controls how null values are treated, default is True, thus nulls are not duplicates, eg. (NULL, NULL) not equals (NULL, NULL) and (1, NULL) not equals (1, NULL)                                                                | Yes                      |
| is_aggr_not_greater_than         | Checks whether the aggregated values over group of rows or all rows are not greater than the provided limit.                                                                                                                                                                                                                                           | column: column to check (can be a string column name or a column expression), optional for 'count' aggregation; limit: limit as number, column name or sql expression; aggr_type: aggregation function to use, such as "count" (default), "sum", "avg", "min", and "max"; group_by: optional list of columns or column expressions to group the rows for aggregation (no grouping by default); row_filter: filter from the check definition, auto-injected when applying the check     | Yes                      |
| is_aggr_not_less_than            | Checks whether the aggregated values over group of rows or all rows are not less than the provided limit.                                                                                                                                                                                                                                              | column: column to check (can be a string column name or a column expression), optional for 'count' aggregation; limit: limit as number, column name or sql expression; aggr_type: aggregation function to use, such as "count" (default), "sum", "avg", "min", and "max"; group_by: optional list of columns or column expressions to group the rows for aggregation (no grouping by default); row_filter: filter from the check definition, auto-injected when applying the check     | Yes                      |
| is_aggr_equal                    | Checks whether the aggregated values over group of rows or all rows are equal to the provided limit.                                                                                                                                                                                                                                                   | column: column to check (can be a string column name or a column expression), optional for 'count' aggregation; limit: limit as number, column name or sql expression; aggr_type: aggregation function to use, such as "count" (default), "sum", "avg", "min", and "max"; group_by: optional list of columns or column expressions to group the rows for aggregation (no grouping by default); row_filter: filter from the check definition, auto-injected when applying the check     | Yes                      |
| is_aggr_not_equal                | Checks whether the aggregated values over group of rows or all rows are not equal to the provided limit.                                                                                                                                                                                                                                               | column: column to check (can be a string column name or a column expression), optional for 'count' aggregation; limit: limit as number, column name or sql expression; aggr_type: aggregation function to use, such as "count" (default), "sum", "avg", "min", and "max"; group_by: optional list of columns or column expressions to group the rows for aggregation (no grouping by default); row_filter: filter from the check definition, auto-injected when applying the check     | Yes                      |
| PII detection                    | Checks whether the values in the input column contain Personally Identifiable Information (PII). This check is not included in DQX built-in rules to avoid introducing 3rd-party dependencies. An example implementation can be found [here](/docs/reference/quality_rules#detecting-personally-identifiable-information-pii-using-a-python-function). |                                                                                                                                                                                                                                                                                                                                                                                                                                                                                        | No                       |
=======
| Check                              | Description                                                                                                                                                                                                                                                                                                                                                                                                                       | Arguments                                                                                                                                                                                                                                                                                                                                                                                                                                                                              |
| ---------------------------------- | --------------------------------------------------------------------------------------------------------------------------------------------------------------------------------------------------------------------------------------------------------------------------------------------------------------------------------------------------------------------------------------------------------------------------------- | -------------------------------------------------------------------------------------------------------------------------------------------------------------------------------------------------------------------------------------------------------------------------------------------------------------------------------------------------------------------------------------------------------------------------------------------------------------------------------------- |
| `is_not_null`                      | Checks whether the values in the input column are not null.                                                                                                                                                                                                                                                                                                                                                                       | `column`: column to check (can be a string column name or a column expression)                                                                                                                                                                                                                                                                                                                                                                                                         |
| `is_not_empty`                     | Checks whether the values in the input column are not empty (but may be null).                                                                                                                                                                                                                                                                                                                                                    | `column`: column to check (can be a string column name or a column expression)                                                                                                                                                                                                                                                                                                                                                                                                         |
| `is_not_null_and_not_empty`        | Checks whether the values in the input column are not null and not empty.                                                                                                                                                                                                                                                                                                                                                         | `column`: column to check (can be a string column name or a column expression); `trim_strings`: optional boolean flag to trim spaces from strings                                                                                                                                                                                                                                                                                                                                      |
| `is_in_list`                       | Checks whether the values in the input column are present in the list of allowed values (null values are allowed).                                                                                                                                                                                                                                                                                                                | `column`: column to check (can be a string column name or a column expression); `allowed`: list of allowed values                                                                                                                                                                                                                                                                                                                                                                      |
| `is_not_null_and_is_in_list`       | Checks whether the values in the input column are not null and present in the list of allowed values.                                                                                                                                                                                                                                                                                                                             | `column`: column to check (can be a string column name or a column expression); `allowed`: list of allowed values                                                                                                                                                                                                                                                                                                                                                                      |
| `is_not_null_and_not_empty_array`  | Checks whether the values in the array input column are not null and not empty.                                                                                                                                                                                                                                                                                                                                                   | `column`: column to check (can be a string column name or a column expression)                                                                                                                                                                                                                                                                                                                                                                                                         |
| `is_in_range`                      | Checks whether the values in the input column are in the provided range (inclusive of both boundaries).                                                                                                                                                                                                                                                                                                                           | `column`: column to check (can be a string column name or a column expression); `min_limit`: min limit as number, date, timestamp, column name or sql expression; `max_limit`: max limit as number, date, timestamp, column name or sql expression                                                                                                                                                                                                                                     |
| `is_not_in_range`                  | Checks whether the values in the input column are outside the provided range (inclusive of both boundaries).                                                                                                                                                                                                                                                                                                                      | `column`: column to check (can be a string column name or a column expression); `min_limit`: min limit as number, date, timestamp, column name or sql expression; `max_limit`: max limit as number, date, timestamp, column name or sql expression                                                                                                                                                                                                                                     |
| `is_not_less_than`                 | Checks whether the values in the input column are not less than the provided limit.                                                                                                                                                                                                                                                                                                                                               | `column`: column to check (can be a string column name or a column expression); `limit`: limit as number, date, timestamp, column name or sql expression                                                                                                                                                                                                                                                                                                                               |
| `is_not_greater_than`              | Checks whether the values in the input column are not greater than the provided limit.                                                                                                                                                                                                                                                                                                                                            | `column`: column to check (can be a string column name or a column expression); `limit`: limit as number, date, timestamp, column name or sql expression                                                                                                                                                                                                                                                                                                                               |
| `is_valid_date`                    | Checks whether the values in the input column have valid date formats.                                                                                                                                                                                                                                                                                                                                                            | `column`: column to check (can be a string column name or a column expression); `date_format`: optional date format (e.g. 'yyyy-mm-dd')                                                                                                                                                                                                                                                                                                                                                |
| `is_valid_timestamp`               | Checks whether the values in the input column have valid timestamp formats.                                                                                                                                                                                                                                                                                                                                                       | `column`: column to check (can be a string column name or a column expression); `timestamp_format`: optional timestamp format (e.g. 'yyyy-mm-dd HH:mm:ss')                                                                                                                                                                                                                                                                                                                             |
| `is_not_in_future`                 | Checks whether the values in the input column contain a timestamp that is not in the future, where 'future' is defined as current_timestamp + offset (in seconds).                                                                                                                                                                                                                                                                | `column`: column to check (can be a string column name or a column expression); `offset`: offset to use; `curr_timestamp`: current timestamp, if not provided current_timestamp() function is used                                                                                                                                                                                                                                                                                     |
| `is_not_in_near_future`            | Checks whether the values in the input column contain a timestamp that is not in the near future, where 'near future' is defined as greater than the current timestamp but less than the current_timestamp + offset (in seconds).                                                                                                                                                                                                 | `column`: column to check (can be a string column name or a column expression); `offset`: offset to use; `curr_timestamp`: current timestamp, if not provided current_timestamp() function is used                                                                                                                                                                                                                                                                                     |
| `is_older_than_n_days`             | Checks whether the values in one input column are at least N days older than the values in another column.                                                                                                                                                                                                                                                                                                                        | `column`: column to check (can be a string column name or a column expression); `days`: number of days; `curr_date`: current date, if not provided current_date() function is used; `negate`: if the condition should be negated                                                                                                                                                                                                                                                       |
| `is_older_than_col2_for_n_days`    | Checks whether the values in one input column are at least N days older than the values in another column.                                                                                                                                                                                                                                                                                                                        | `column1`: first column to check (can be a string column name or a column expression); `column2`: second column to check (can be a string column name or a column expression); `days`: number of days; `negate`: if the condition should be negated                                                                                                                                                                                                                                    |
| `regex_match`                      | Checks whether the values in the input column match a given regex.                                                                                                                                                                                                                                                                                                                                                                | `column`: column to check (can be a string column name or a column expression); regex: regex to check; `negate`: if the condition should be negated (true) or not                                                                                                                                                                                                                                                                                                                      |
| `sql_expression`                   | Checks whether the values meet the condition provided as an SQL expression, e.g. `a = 'str1' and a > b`. SQL expressions are evaluated at runtime, so ensure that the expression is safe and that functions used within it (e.g. h3_ischildof, division) do not throw exceptions. You can achieve this by validating input arguments or columns beforehand using guards such as CASE WHEN, IS NOT NULL, RLIKE, or type try casts. | `expression`: sql expression to check on a DataFrame (fail the check if expression evaluates to True, pass if it evaluates to False); `msg`: optional message to output; `name`: optional name of the resulting column (it can be overwritten by `name` specified at the check level); `negate`: if the condition should be negated                                                                                                                                                    |
| PII detection                      | Checks whether the values in the input column contain Personally Identifiable Information (PII). This check is not included in DQX built-in rules to avoid introducing 3rd-party dependencies. An example implementation can be found [here](/docs/reference/quality_rules#detecting-personally-identifiable-information-pii-using-a-python-function).                                                                            |                                                                                                                                                                                                                                                                                                                                                                                                                                                                                        |
>>>>>>> f534dc2b
</details>

<Admonition type="warning" title="Applicability">
Row-level checks are designed to operate on a single PySpark DataFrame.
If your validation logic requires multiple DataFrames/Tables, you can join them beforehand to produce a single DataFrame on which the checks can be applied.
See more [here](/docs/reference/quality_rules#applying-checks-on-multiple-data-sets).
</Admonition>

### Usage examples of Row-level checks

Below are fully specified examples of how to define row-level checks declaratively in YAML format and programmatically with DQX classes. Both are equivalent and can be used interchangeably.

The `criticality` field can be either "error" (data goes only into the bad / quarantine DataFrame) or "warn" (data goes into good and bad DataFrames).
For brevity, the `name` field in the examples is omitted and it will be auto-generated in the results.

<details style={{ backgroundColor: 'transparent', color: 'neutral' }}>
<summary>**Checks defined in YAML**</summary>
```yaml
# is_not_null check
- criticality: error
  check:
    function: is_not_null
    arguments:
      column: col1

# is_not_empty check
- criticality: error
  check:
    function: is_not_empty
    arguments:
      column: col1

# is_not_null_and_not_empty check
- criticality: error
  check:
    function: is_not_null_and_not_empty
    arguments:
      column: col1
      trim_strings: true

# is_in_list check
- criticality: error
  check:
    function: is_in_list
    arguments:
      column: col2
      allowed:
      - 1
      - 2
      - 3

# is_not_null_and_is_in_list check
- criticality: error
  check:
    function: is_not_null_and_is_in_list
    arguments:
      column: col2
      allowed:
      - 1
      - 2
      - 3

# is_not_null_and_not_empty_array check
- criticality: error
  check:
    function: is_not_null_and_not_empty_array
    arguments:
      column: col4

# is_in_range check
- criticality: error
  check:
    function: is_in_range
    arguments:
      column: col2
      min_limit: 1
      max_limit: 10

- criticality: error
  check:
    function: is_in_range
    arguments:
      column: col5
      min_limit: 2025-01-01
      max_limit: 2025-02-24

- criticality: error
  check:
    function: is_in_range
    arguments:
      column: col6
      min_limit: 2025-01-01 00:00:00
      max_limit: 2025-02-24 01:00:00

- criticality: error
  check:
    function: is_in_range
    arguments:
      column: col3
      min_limit: col2
      max_limit: col2 * 2

# is_not_in_range check
- criticality: error
  check:
    function: is_not_in_range
    arguments:
      column: col2
      min_limit: 11
      max_limit: 20

- criticality: error
  check:
    function: is_not_in_range
    arguments:
      column: col5
      min_limit: 2025-02-25
      max_limit: 2025-02-26

- criticality: error
  check:
    function: is_not_in_range
    arguments:
      column: col6
      min_limit: 2025-02-25 00:00:00
      max_limit: 2025-02-26 01:00:00

- criticality: error
  check:
    function: is_not_in_range
    arguments:
      column: col3
      min_limit: col2 + 10
      max_limit: col2 * 10

# is_not_less_than check
- criticality: error
  check:
    function: is_not_less_than
    arguments:
      column: col2
      limit: 0

- criticality: error
  check:
    function: is_not_less_than
    arguments:
      column: col5
      limit: 2025-01-01

- criticality: error
  check:
    function: is_not_less_than
    arguments:
      column: col6
      limit: 2025-01-01 01:00:00

- criticality: error
  check:
    function: is_not_less_than
    arguments:
      column: col3
      limit: col2 - 10

# is_not_greater_than check
- criticality: error
  check:
    function: is_not_greater_than
    arguments:
      column: col2
      limit: 10

- criticality: error
  check:
    function: is_not_greater_than
    arguments:
      column: col5
      limit: 2025-03-01

- criticality: error
  check:
    function: is_not_greater_than
    arguments:
      column: col6
      limit: 2025-03-24 01:00:00

- criticality: error
  check:
    function: is_not_greater_than
    arguments:
      column: col3
      limit: col2 + 10

# is_valid_date check
- criticality: error
  check:
    function: is_valid_date
    arguments:
      column: col5

- criticality: error
  name: col5_is_not_valid_date2
  check:
    function: is_valid_date
    arguments:
      column: col5
      date_format: yyyy-MM-dd

# is_valid_timestamp check
- criticality: error
  check:
    function: is_valid_timestamp
    arguments:
      column: col6
      timestamp_format: yyyy-MM-dd HH:mm:ss

- criticality: error
  name: col6_is_not_valid_timestamp2
  check:
    function: is_valid_timestamp
    arguments:
      column: col6

# is_not_in_future check
- criticality: error
  check:
    function: is_not_in_future
    arguments:
      column: col6
      offset: 86400

# is_not_in_near_future check
- criticality: error
  check:
    function: is_not_in_near_future
    arguments:
      column: col6
      offset: 36400

# is_older_than_n_days check
- criticality: error
  check:
    function: is_older_than_n_days
    arguments:
      column: col5
      days: 10000

# is_older_than_col2_for_n_days check
- criticality: error
  check:
    function: is_older_than_col2_for_n_days
    arguments:
      column1: col5
      column2: col6
      days: 2

<<<<<<< HEAD
# is_unique check
- criticality: error
  check:
    function: is_unique
    arguments:
      columns:
      - col1

# is_unique on multiple columns (composite key), nulls are distinct (default behavior)
# eg. (1, NULL) not equals (1, NULL) and (NULL, NULL) not equals (NULL, NULL)
- criticality: error
  name: composite_key_col1_and_col2_is_not_unique
  check:
    function: is_unique
    arguments:
      columns:
      - col1
      - col2

# is_unique on multiple columns (composite key), nulls are not distinct
# eg. (1, NULL) equals (1, NULL) and (NULL, NULL) equals (NULL, NULL)
- criticality: error
  name: composite_key_col1_and_col2_is_not_unique_not_nulls_distinct
  check:
    function: is_unique
    arguments:
      columns:
      - col1
      - col2
      nulls_distinct: False

# is_unique check with custom window
# provide default value for NULL in the time column of the window spec using coalesce() to prevent rows exclusion!
- criticality: error
  name: col1_is_not_unique_custom_window
  check:
    function: is_unique
    arguments:
      columns:
      - col1
      window_spec: window(coalesce(col6, '1970-01-01'), '10 minutes')

# is_aggr_not_greater_than check with count aggregation over all rows
- criticality: error
  check:
    function: is_aggr_not_greater_than
    arguments:
      column: '*'
      aggr_type: count
      limit: 10

# is_aggr_not_greater_than check with aggregation over col2 (skip nulls)
- criticality: error
  check:
    function: is_aggr_not_greater_than
    arguments:
      column: col2
      aggr_type: count # other types: sum, avg, min, max
      limit: 10

# is_aggr_not_greater_than check with aggregation over col2 grouped by col3 (skip nulls)
- criticality: error
  check:
    function: is_aggr_not_greater_than
    arguments:
      column: col2
      aggr_type: count # other types: sum, avg, min, max
      group_by:
      - col3
      limit: 10

# is_aggr_not_less_than check with count aggregation over all rows
- criticality: error
  check:
    function: is_aggr_not_less_than
    arguments:
      column: '*'
      aggr_type: count
      limit: 1

# is_aggr_not_less_than check with aggregation over col2 (skip nulls)
- criticality: error
  check:
    function: is_aggr_not_less_than
    arguments:
      column: col2
      aggr_type: count # other types: sum, avg, min, max
      limit: 1

# is_aggr_not_less_than check with aggregation over col2 grouped by col3 (skip nulls)
- criticality: error
  check:
    function: is_aggr_not_less_than
    arguments:
      column: col2
      aggr_type: count # other types: sum, avg, min, max
      group_by:
      - col3
      limit: 1

# is_aggr_equal check with count aggregation over all rows
- criticality: error
  check:
    function: is_aggr_equal
    arguments:
      column: '*'
      aggr_type: count
      limit: 100

# is_aggr_equal check with aggregation over col2 (skip nulls)
- criticality: error
  check:
    function: is_aggr_equal
    arguments:
      column: col2
      aggr_type: count # other types: sum, avg, min, max
      limit: 50

# is_aggr_equal check with aggregation over col2 grouped by col3 (skip nulls)
- criticality: error
  check:
    function: is_aggr_equal
    arguments:
      column: col2
      aggr_type: sum # other types: count, avg, min, max
      group_by:
      - col3
      limit: 1000

# is_aggr_not_equal check with count aggregation over all rows
- criticality: error
  check:
    function: is_aggr_not_equal
    arguments:
      column: '*'
      aggr_type: count
      limit: 100

# is_aggr_not_equal check with aggregation over col2 (skip nulls)
- criticality: error
  check:
    function: is_aggr_not_equal
    arguments:
      column: col2
      aggr_type: count # other types: sum, avg, min, max
      limit: 50

# is_aggr_not_equal check with aggregation over col2 grouped by col3 (skip nulls)
- criticality: error
  check:
    function: is_aggr_not_equal
    arguments:
      column: col2
      aggr_type: avg # other types: count, sum, min, max
      group_by:
      - col3
      limit: 25.5

=======
>>>>>>> f534dc2b
# regex_match check
- criticality: error
  check:
    function: regex_match
    arguments:
      column: col2
      regex: '[0-9]+'
      negate: false

# sql_expression check
- criticality: error
  check:
    function: sql_expression
    arguments:
      expression: col3 >= col2 and col3 <= 10
      msg: col3 is less than col2 and col3 is greater than 10
      name: custom_output_name
      negate: false

# apply check to multiple columns
- criticality: error
  check:
    function: is_not_null # 'column' as first argument
    for_each_column: # apply the check for each column in the list
    - col3
    - col5
```
</details>

<details style={{ backgroundColor: 'transparent', color: 'neutral' }}>
<summary>**Checks defined programmatically using DQX classes**</summary>
```python
from databricks.labs.dqx.rule import DQRowRule, DQForEachColRule
from databricks.labs.dqx import check_funcs
from datetime import datetime

checks = [
    # is_not_null check
    DQRowRule(
      criticality="error",
      check_func=check_funcs.is_not_null,
      column="col1"
    ),

    # is_not_empty check
    DQRowRule(
      criticality="error",
      check_func=check_funcs.is_not_empty,
      column="col1"
    ),

    # is_not_null_and_not_empty check
    DQRowRule(
      criticality="error",
      check_func=check_funcs.is_not_null_and_not_empty,
      column="col1",
      check_func_kwargs={"trim_strings": True}
    ),

    # is_in_list check
    DQRowRule(
      criticality="error",
      check_func=check_funcs.is_in_list,
      column="col2",
      check_func_kwargs={"allowed": [1, 2, 3]}
    ),

    # is_not_null_and_is_in_list check
    DQRowRule(
      criticality="error",
      check_func=check_funcs.is_not_null_and_is_in_list,
      column="col2",
      check_func_kwargs={"allowed": [1, 2, 3]}
    ),

    # is_not_null_and_not_empty_array check
    DQRowRule(
      criticality="error",
      check_func=check_funcs.is_not_null_and_not_empty_array,
      column="col4"
    ),

    # is_in_range check
    DQRowRule(
      criticality="error",
      check_func=check_funcs.is_in_range,
      column="col2",
      check_func_kwargs={"min_limit": 1, "max_limit": 10}
    ),

    DQRowRule(
      criticality="error",
      check_func=check_funcs.is_in_range,
      column="col5",
      check_func_kwargs={
        "min_limit": datetime(2025, 1, 1).date(),
        "max_limit": datetime(2025, 2, 24).date()
      }
    ),

    DQRowRule(
      criticality="error",
      check_func=check_funcs.is_in_range,
      column="col6",
      check_func_kwargs={
        "min_limit": datetime(2025, 1, 1, 0, 0, 0),
        "max_limit": datetime(2025, 2, 24, 1, 0, 0)
      }
    ),

    DQRowRule(
      criticality="error",
      check_func=check_funcs.is_in_range,
      column="col3",
      check_func_kwargs={
        "min_limit": "col2",
        "max_limit": "col2 * 2"
      }
    ),

    # is_not_in_range check
    DQRowRule(
      criticality="error",
      check_func=check_funcs.is_not_in_range,
      column="col2",
      check_func_kwargs={
        "min_limit": 11,
        "max_limit": 20
      }
    ),

    DQRowRule(
      criticality="error",
      check_func=check_funcs.is_not_in_range,
      column="col5",
      check_func_kwargs={
        "min_limit": datetime(2025, 2, 25).date(),
        "max_limit": datetime(2025, 2, 26).date()
      }
    ),

    DQRowRule(
      criticality="error",
      check_func=check_funcs.is_not_in_range,
      column="col6",
      check_func_kwargs={
        "min_limit": datetime(2025, 2, 25, 0, 0, 0),
        "max_limit": datetime(2025, 2, 26, 1, 0, 0)
      }
    ),

    DQRowRule(
      criticality="error",
      check_func=check_funcs.is_not_in_range,
      column="col3",
      check_func_kwargs={
        "min_limit": "col2 + 10",
        "max_limit": "col2 * 10"
      }
    ),

    # is_not_less_than check
    DQRowRule(
      criticality="error",
      check_func=check_funcs.is_not_less_than,
      column="col2",
      check_func_kwargs={"limit": 0}
    ),

    DQRowRule(
      criticality="error",
      check_func=check_funcs.is_not_less_than,
      column="col5",
      check_func_kwargs={"limit": datetime(2025, 1, 1).date()}
    ),

    DQRowRule(
      criticality="error",
      check_func=check_funcs.is_not_less_than,
      column="col6",
      check_func_kwargs={"limit": datetime(2025, 1, 1, 1, 0, 0)}
    ),

    DQRowRule(
      criticality="error",
      check_func=check_funcs.is_not_less_than,
      column="col3",
      check_func_kwargs={"limit": "col2 - 10"}
    ),

    # is_not_greater_than check
    DQRowRule(
      criticality="error",
      check_func=check_funcs.is_not_greater_than,
      column="col2",
      check_func_kwargs={"limit": 10}
    ),

    DQRowRule(
      criticality="error",
      check_func=check_funcs.is_not_greater_than,
      column="col5",
      check_func_kwargs={"limit": datetime(2025, 3, 1).date()}
    ),

    DQRowRule(
      criticality="error",
      check_func=check_funcs.is_not_greater_than,
      column="col6",
      check_func_kwargs={"limit": datetime(2025, 3, 24, 1, 0, 0)}
    ),

    DQRowRule(
      criticality="error",
      check_func=check_funcs.is_not_greater_than,
      column="col3",
      check_func_kwargs={"limit": "col2 + 10"}
    ),

    # is_valid_date check
    DQRowRule(
      criticality="error",
      check_func=check_funcs.is_valid_date,
      column="col5"
    ),

    DQRowRule(
      criticality="error",
      check_func=check_funcs.is_valid_date,
      column="col5",
      check_func_kwargs={"date_format": "yyyy-MM-dd"},
      name="col5_is_not_valid_date2"
    ),

    # is_valid_timestamp check
    DQRowRule(
      criticality="error",
      check_func=check_funcs.is_valid_timestamp,
      column="col6"
    ),

    DQRowRule(
      criticality="error",
      check_func=check_funcs.is_valid_timestamp,
      column="col6",
      check_func_kwargs={"timestamp_format": "yyyy-MM-dd HH:mm:ss"},
      name="col6_is_not_valid_timestamp2"
    ),

    # is_not_in_future check
    DQRowRule(
      criticality="error",
      check_func=check_funcs.is_not_in_future,
      column="col6",
      check_func_kwargs={"offset": 86400}
    ),

    # is_not_in_near_future check
    DQRowRule(
      criticality="error",
      check_func=check_funcs.is_not_in_near_future,
      column="col6",
      check_func_kwargs={"offset": 36400}
    ),

    # is_older_than_n_days check
    DQRowRule(
      criticality="error",
      check_func=check_funcs.is_older_than_n_days,
      column="col5",
      check_func_kwargs={"days": 10000}
    ),

    # is_older_than_col2_for_n_days check
    DQRowRule(
      criticality="error",
      check_func=check_funcs.is_older_than_col2_for_n_days,
      check_func_kwargs={"column1": "col5", "column2": "col6", "days": 2}
    ),
<<<<<<< HEAD
    # is_unique check
    DQRowRule(
      criticality="error",
      check_func=check_funcs.is_unique,
      columns=["col1"]  # require list of columns
    ),
    # is_unique check
    DQRowRule(
      criticality="error",
      check_func=check_funcs.is_unique,
      columns=[F.col("col1")]  # require list of columns
    ),
    # is_unique on multiple columns (composite key), nulls are distinct (default behavior)
    # eg. (1, NULL) not equals (1, NULL) and (NULL, NULL) not equals (NULL, NULL)
    DQRowRule(
      criticality="error",
      name="composite_key_col1_and_col2_is_not_unique",
      check_func=check_funcs.is_unique,
      columns=["col1", "col2"]
    ),
    # is_unique on multiple columns (composite key), nulls are not distinct
    # eg. (1, NULL) equals (1, NULL) and (NULL, NULL) equals (NULL, NULL)
    DQRowRule(
      criticality="error",
      name="composite_key_col1_and_col2_is_not_unique_nulls_not_distinct",
      check_func=check_funcs.is_unique,
      columns=["col1", "col2"],
      check_func_kwargs={
        "nulls_distinct": False
      }
    ),
    # is_unique check with custom window
    DQRowRule(
      criticality="error",
      name="col1_is_not_unique_custom_window",
      # provide default value for NULL in the time column of the window spec using coalesce()
      # to prevent rows exclusion!
      check_func=check_funcs.is_unique,
      columns=["col1"],
      check_func_kwargs={
        "window_spec": F.window(F.coalesce(F.col("col6"), F.lit(datetime(1970, 1, 1))), "10 minutes")
      }
    ),
    # is_aggr_not_greater_than check with count aggregation over all rows
    DQRowRule(
      criticality="error",
      check_func=check_funcs.is_aggr_not_greater_than,
      check_func_kwargs={
        "column": "*",
        "aggr_type": "count",
        "limit": 10
      },
    ),
    # is_aggr_not_greater_than check with aggregation over col2 (skip nulls)
    DQRowRule(
      criticality="error",
      check_func=check_funcs.is_aggr_not_greater_than,
      check_func_kwargs={
        "column": "col2",
        "aggr_type": "count",
        "limit": 10
      },
    ),
    # is_aggr_not_greater_than check with aggregation over col2 grouped by col3 (skip nulls)
    DQRowRule(
      criticality="error",
      check_func=check_funcs.is_aggr_not_greater_than,
      check_func_kwargs={
        "column": "col2",
        "aggr_type": "count",
        "group_by": ["col3"],
        "limit": 10
      },
    ),
    # is_aggr_not_less_than check with count aggregation over all rows
    DQRowRule(
      criticality="error",
      check_func=check_funcs.is_aggr_not_less_than,
      column="*",
      check_func_kwargs={
        "aggr_type": "count",
        "limit": 1
      },
    ),
    # is_aggr_not_less_than check with aggregation over col2 (skip nulls)
    DQRowRule(
      criticality="error",
      check_func=check_funcs.is_aggr_not_less_than,
      column="col2",
      check_func_kwargs={
        "aggr_type": "count",
        "limit": 1
      },
    ),
    # is_aggr_not_less_than check with aggregation over col2 grouped by col3 (skip nulls)
    DQRowRule(
      criticality="error",
      check_func=check_funcs.is_aggr_not_less_than,
      column="col2",
      check_func_kwargs={
        "aggr_type": "count",
        "group_by": ["col3"],
        "limit": 1
      },
    ),
    # is_aggr_equal check with count aggregation over all rows
    DQRowRule(
      criticality="error",
      check_func=check_funcs.is_aggr_equal,
      check_func_kwargs={
        "column": "*",
        "aggr_type": "count",
        "limit": 100
      },
    ),
    # is_aggr_equal check with aggregation over col2 (skip nulls)
    DQRowRule(
      criticality="error",
      check_func=check_funcs.is_aggr_equal,
      column="col2",
      check_func_kwargs={
        "aggr_type": "count",
        "limit": 50
      },
    ),
    # is_aggr_equal check with aggregation over col2 grouped by col3 (skip nulls)
    DQRowRule(
      criticality="error",
      check_func=check_funcs.is_aggr_equal,
      column="col2",
      check_func_kwargs={
        "aggr_type": "sum",
        "group_by": ["col3"],
        "limit": 1000
      },
    ),
    # is_aggr_not_equal check with count aggregation over all rows
    DQRowRule(
      criticality="error",
      check_func=check_funcs.is_aggr_not_equal,
      check_func_kwargs={
        "column": "*",
        "aggr_type": "count",
        "limit": 100
      },
    ),
    # is_aggr_not_equal check with aggregation over col2 (skip nulls)
    DQRowRule(
      criticality="error",
      check_func=check_funcs.is_aggr_not_equal,
      column="col2",
      check_func_kwargs={
        "aggr_type": "count",
        "limit": 50
      },
    ),
    # is_aggr_not_equal check with aggregation over col2 grouped by col3 (skip nulls)
    DQRowRule(
      criticality="error",
      check_func=check_funcs.is_aggr_not_equal,
      column="col2",
      check_func_kwargs={
        "aggr_type": "avg",
        "group_by": ["col3"],
        "limit": 25.5
      },
    ),
=======

>>>>>>> f534dc2b
    # regex_match check
    DQRowRule(
      criticality="error",
      check_func=check_funcs.regex_match,
      column="col2",
      check_func_kwargs={
        "regex": "[0-9]+", "negate": False
      }
    ),

    # sql_expression check
    DQRowRule(
      criticality="error",
      check_func=check_funcs.sql_expression,
      check_func_kwargs={
        "expression": "col3 >= col2 and col3 <= 10",
        "msg": "col3 is less than col2 and col3 is greater than 10",
        "name": "custom_output_name",
        "negate": False
      }
    ),
]

# apply check to multiple columns
checks = checks + DQForEachColRule(
  check_func=check_funcs.is_not_null,  # 'column' as first argument
  criticality="error",
  columns=["col3", "col5"]  # apply the check for each column in the list
).get_rules()
```
</details>

<Admonition type="info" title="Details">
* Checks defined programmatically with DQX classes can be created using positional or keyword/named arguments:
```python
# using keyword/named arguments
DQRowRule(
  criticality="error",
  check_func=check_funcs.is_in_range,
  column="col2",
  check_func_kwargs={"min_limit": 1, "max_limit": 10}
)

# using positional arguments
DQRowRule(
  criticality="error",
  check_func=check_funcs.is_in_range,
  column="col2",
  check_func_args=[1, 10]
)
```
</Admonition>

### Usage examples of Row-level checks for complex types (Struct, Map, Array)

You can apply any of checks to complex column types (`Struct`, `MapType`, `ArrayType`) by passing a column expression to the check function or by using the `sql_expression` check function.
Below are examples of how to apply checks for complex types declaratively in YAML format and programmatically with DQX classes.

<details style={{ backgroundColor: 'transparent', color: 'neutral' }}>
<summary>**Checks on complex column types defined declaratively in YAML**</summary>
```yaml
# is_not_null check applied to a struct column element (dot notation)
- criticality: error
  check:
    function: is_not_null
    arguments:
      column: col8.field1

# is_not_null check applied to a map column element
- criticality: error
  check:
    function: is_not_null
    arguments:
      column: try_element_at(col7, 'key1')

# is_not_null check applied to an array column element at the specified position
- criticality: error
  check:
    function: is_not_null
    arguments:
      column: try_element_at(col4, 1)

# is_not_greater_than check applied to an array column
- criticality: error
  check:
    function: is_not_greater_than
    arguments:
      column: array_max(col4)
      limit: 10

# is_not_less_than check applied to an array column
- criticality: error
  check:
    function: is_not_less_than
    arguments:
      column: array_min(col4)
      limit: 1

# sql_expression check applied to a map column element
- criticality: error
  check:
    function: sql_expression
    arguments:
      expression: try_element_at(col7, 'key1') >= 10
      msg: col7 element 'key1' is less than 10
      name: col7_element_key1_less_than_10
      negate: false

# sql_expression check applied to an array of map column elements
- criticality: error
  check:
    function: sql_expression
    arguments:
      expression: not exists(col4, x -> x > 10)
      msg: array col4 has an element greater than 10
      name: col4_all_elements_less_than_10
      negate: false

# apply check to multiple columns (simple col, struct, map and array)
- criticality: error
  check:
    function: is_not_null
    for_each_column:
    - col1 # col
    - col8.field1 # struct col
    - try_element_at(col7, 'key1') # map col
    - try_element_at(col4, 1) # array col
```
</details>

<details style={{ backgroundColor: 'transparent', color: 'neutral' }}>
<summary>**Checks on complex column types defined programmatically using DQX classes**</summary>
```python
import pyspark.sql.functions as F
from databricks.labs.dqx.rule import DQRowRule, DQForEachColRule
from databricks.labs.dqx import check_funcs

checks = [
    # is_not_null check applied to a struct column element (dot notation)
    DQRowRule(
      criticality="error",
      check_func=check_funcs.is_not_null,
      column="col8.field1",
    ),

    # is_not_null check applied to a map column element
    DQRowRule(
      criticality="error",
      check_func=check_funcs.is_not_null,
      column=F.try_element_at("col7", F.lit("key1")),
    ),

    # is_not_null check applied to an array column element at the specified position
    DQRowRule(
      criticality="error",
      check_func=check_funcs.is_not_null,
      column=F.try_element_at("col4", F.lit(1)),
    ),

    # is_not_greater_than check applied to an array column
    DQRowRule(
      criticality="error",
      check_func=check_funcs.is_not_greater_than,
      column=F.array_max("col4"),
      check_func_kwargs={"limit": 10},
    ),

    # is_not_less_than check applied to an array column
    DQRowRule(
      criticality="error",
      check_func=check_funcs.is_not_less_than,
      column=F.array_min("col4"),
      check_func_kwargs={"limit": 1},
    ),

    # sql_expression check applied to a map column element
    DQRowRule(
      criticality="error",
      check_func=check_funcs.sql_expression,
      check_func_kwargs={
        "expression": "try_element_at(col7, 'key1') >= 10",
        "msg": "col7 element 'key1' is less than 10",
        "name": "col7_element_key1_less_than_10",
        "negate": False,
      },
    ),

    # sql_expression check applied to an array of map column elements
    DQRowRule(
      criticality="error",
      check_func=check_funcs.sql_expression,
      check_func_kwargs={
        "expression": "not exists(col4, x -> x > 10)",
        "msg": "array col4 has an element greater than 10",
        "name": "col4_all_elements_less_than_10",
        "negate": False,
      },
    ),
]

# apply check to multiple columns (simple col, map and array)
checks = checks + DQForEachColRule(
    check_func=check_funcs.is_not_null,
    criticality="error",
    columns=[
      "col1",  # col as string
      F.col("col2"),  # col
      "col8.field1",  # struct col
      F.try_element_at("col7", F.lit("key1")),  # map col
      F.try_element_at("col4", F.lit(1))  # array col
    ]
  ).get_rules()
```
</details>

## Dataset-level checks reference

Dataset-level checks are applied to group of rows in a PySpark DataFrame.
Similar to row-level checks, the results of these quality checks are reported for each individual row in the result columns.
That means you can define and apply row-level and dataset-level checks at once.

Dataset-level checks are useful for validating aggregated values of the entire DataFrame or groups of rows within the DataFrame,
such as ensuring that the number of rows does not exceed a certain limit or that the sum of a column is within a specified range.

You can also define your own custom dataset-level checks (see [Creating custom checks](#creating-custom-dataset-level-checks)).

<details style={{ backgroundColor: 'transparent', color: 'neutral' }}>
<summary>**Available dataset-level checks**</summary>
| Check                              | Description                                                                                                                                                                                                                                                                                                                                                                                                                                                               | Arguments                                                                                                                                                                                                                                                                                                                                                                                                                                                                                                                                                                                                                                                                                                                                                                                                                                                                                                    |
| ---------------------------------- | ------------------------------------------------------------------------------------------------------------------------------------------------------------------------------------------------------------------------------------------------------------------------------------------------------------------------------------------------------------------------------------------------------------------------------------------------------------------------- | ------------------------------------------------------------------------------------------------------------------------------------------------------------------------------------------------------------------------------------------------------------------------------------------------------------------------------------------------------------------------------------------------------------------------------------------------------------------------------------------------------------------------------------------------------------------------------------------------------------------------------------------------------------------------------------------------------------------------------------------------------------------------------------------------------------------------------------------------------------------------------------------------------------ |
| `is_unique`                        | Checks whether the values in the input column are unique and reports an issue for each row that contains a duplicate value. It supports uniqueness check for multiple columns (composite key). Null values are not considered duplicates by default, following the ANSI SQL standard.                                                                                                                                                                                     | `columns`: columns to check (can be a list of column names or column expressions); `nulls_distinct`: controls how null values are treated, default is True, thus nulls are not duplicates, eg. (NULL, NULL) not equals (NULL, NULL) and (1, NULL) not equals (1, NULL)                                                                                                                                                                                                                                                                                                                                                                                                                                                                                                                                                                                                                                       |
| `is_aggr_not_greater_than`         | Checks whether the aggregated values over group of rows or all rows are not greater than the provided limit.                                                                                                                                                                                                                                                                                                                                                              | `column`: column to check (can be a string column name or a column expression), optional for 'count' aggregation; `limit`: limit as number, column name or sql expression; `aggr_type`: aggregation function to use, such as "count" (default), "sum", "avg", "min", and "max"; `group_by`: optional list of columns or column expressions to group the rows for aggregation (no grouping by default)                                                                                                                                                                                                                                                                                                                                                                                                                                                                                                        |
| `is_aggr_not_less_than`            | Checks whether the aggregated values over group of rows or all rows are not less than the provided limit.                                                                                                                                                                                                                                                                                                                                                                 | `column`: column to check (can be a string column name or a column expression), optional for 'count' aggregation; `limit`: limit as number, column name or sql expression; `aggr_type`: aggregation function to use, such as "count" (default), "sum", "avg", "min", and "max"; `group_by`: optional list of columns or column expressions to group the rows for aggregation (no grouping by default)                                                                                                                                                                                                                                                                                                                                                                                                                                                                                                        |
| `foreign_key`                      | Checks whether input column or columns can be found in the reference DataFrame or Table (foreign key check). It supports foreign key check on single and composite keys.                                                                                                                                                                                                                                                                                                  | `columns`: columns to check (can be a list of string column names or a column expressions); `ref_columns`: reference columns to check against in the reference DataFrame or Table (can be a list string column name or a column expression); `ref_df_name`: (optional) name of the reference DataFrame (dictionary of DataFrames can be passed when applying checks); `ref_table`: (optional) full qualified reference table name; either `ref_df_name` or `ref_table` must be provided but never both. The number of passed `columns` and `ref_columns` must match and keys are checks in the given order.                                                                                                                                                                                                                                                                                                  |
| `sql_query`                        | Checks whether the condition column produced by a SQL query is satisfied. The query must return both the condition column and the necessary merge columns so that results from the query can be matched with the input DataFrame. If merge columns are not unique it can potentially lead to some false positives.                                                                                                                                                        | `query`: query string, must return all merge columns and condition column; `input_placeholder`: name to be used in the sql query as `{{ input_placeholder }}` to refer to the input DataFrame, optional reference DataFrames are referred by the name provided in the dictionary of reference DataFrames (e.g. `{{ ref_view }}`, dictionary of DataFrames can be passed when applying checks); `merge_columns`: list of columns used for merging with the input DataFrame (must exist in the input DataFrame and be present in output of the sql query); `condition_column`: name of the column indicating a violation - the check fails if this column evaluates to True, and passes if it evaluates to False; `msg`: optional message to output; `name`: optional name of the resulting check (it can be overwritten by `name` specified at the check level); `negate`: if the condition should be negated |
</details>

### Usage examples of Dataset-level checks

Below are fully specified examples of how to define dataset-level checks declaratively in YAML format and programmatically with DQX classes. Both are equivalent and can be used interchangeably.

Similar to row-level checks, the results of the dataset-level quality checks are reported for each individual row in the result columns.
Complex data types are supported as well.

<details style={{ backgroundColor: 'transparent', color: 'neutral' }}>
<summary>**Checks defined in YAML**</summary>
```yaml
# is_unique check
- criticality: error
  check:
    function: is_unique
    arguments:
      columns:
      - col1

# is_unique on multiple columns (composite key), nulls are distinct (default behavior)
# eg. (1, NULL) not equals (1, NULL) and (NULL, NULL) not equals (NULL, NULL)
- criticality: error
  name: composite_key_col1_and_col2_is_not_unique
  check:
    function: is_unique
    arguments:
      columns:
      - col1
      - col2

# is_unique on multiple columns (composite key), nulls are not distinct
# eg. (1, NULL) equals (1, NULL) and (NULL, NULL) equals (NULL, NULL)
- criticality: error
  name: composite_key_col1_and_col2_is_not_unique_not_nulls_distinct
  check:
    function: is_unique
    arguments:
      columns:
      - col1
      - col2
      nulls_distinct: False

# is_aggr_not_greater_than check with count aggregation over all rows
- criticality: error
  check:
    function: is_aggr_not_greater_than
    arguments:
      column: '*'
      aggr_type: count
      limit: 10

# is_aggr_not_greater_than check with aggregation over col2 (skip nulls)
- criticality: error
  check:
    function: is_aggr_not_greater_than
    arguments:
      column: col2
      aggr_type: count # other types: sum, avg, min, max
      limit: 10

# is_aggr_not_greater_than check with aggregation over col2 grouped by col3 (skip nulls)
- criticality: error
  check:
    function: is_aggr_not_greater_than
    arguments:
      column: col2
      aggr_type: count # other types: sum, avg, min, max
      group_by:
      - col3
      limit: 10

# is_aggr_not_less_than check with count aggregation over all rows
- criticality: error
  check:
    function: is_aggr_not_less_than
    arguments:
      column: '*'
      aggr_type: count
      limit: 1

# is_aggr_not_less_than check with aggregation over col2 (skip nulls)
- criticality: error
  check:
    function: is_aggr_not_less_than
    arguments:
      column: col2
      aggr_type: count # other types: sum, avg, min, max
      limit: 1

# is_aggr_not_less_than check with aggregation over col2 grouped by col3 (skip nulls)
- criticality: error
  check:
    function: is_aggr_not_less_than
    arguments:
      column: col2
      aggr_type: count # other types: sum, avg, min, max
      group_by:
      - col3
      limit: 1

# foreign_key check using reference DataFrame
- criticality: error
  check:
    function: foreign_key
    arguments:
      columns:
      - col1
      ref_columns:
      - ref_col1
      ref_df_name: ref_df_key

# foreign_key check using reference table
- criticality: error
  check:
    function: foreign_key
    arguments:
      columns:
      - col1
      ref_columns:
      - ref_col1
      ref_table: catalog1.schema1.ref_table

# foreign_key check on composite key
- criticality: error
  check:
    function: foreign_key
    arguments:
      columns:
      - col1
      - col2
      ref_columns:
      - ref_col1
      - ref_col2
      ref_df_name: ref_df_key

# sql_query check
- criticality: error
  check:
    function: sql_query
    arguments:
      # sql query must return all merge_columns and condition column
      query: SELECT col1, col2, SUM(col3) = 0 AS condition FROM {{ input_view }} GROUP BY col1, col2
      input_placeholder: input_view  # name to be used in the sql query as `{{ input_view }}` to refer to the input DataFrame
      merge_columns:  # columns used for merging with the input DataFrame
        - col1
        - col2
      condition_column: condition  # the check fails if this column evaluates to True
      msg: sql query check failed  # optional
      name: sql_query_violation  # optional
      negate: false  # optional, default False

# apply check to multiple columns
- criticality: error
  check:
    function: is_unique # 'column' as first argument
    for_each_column: # apply the check for each column in the list
    - [col3, col5]
    - [col1]
```

**Providing Reference DataFrames**

When applying dataset-level checks, you can optionally provide reference DataFrames.
These reference DataFrames are passed as a dictionary to the `apply_checks_by_metadata` and `apply_checks_by_metadata_and_split` methods:

```python
ref_df = spark.table("catalog1.schema1.ref_table")

ref_dfs = {"ref_view": ref_df}

valid_and_quarantine_df = dq_engine.apply_checks_by_metadata(df, checks, ref_dfs=ref_dfs)
good_df, quarantine_df  = dq_engine.apply_checks_by_metadata_and_split(df, checks, ref_dfs=ref_dfs)
```

The reference DataFrames are used in selected Dataset-level checks:
* `foreign_key`: required for this check if `ref_df_name` argument is specified, e.g. `ref_df_name="ref_view"`

   The value of `ref_df_name` must match the key in the `ref_dfs` dictionary.

* `sql_query`: the reference DataFrames are registered as temporary views and can be used in the sql query.

   For example, if you have a reference DataFrame named `ref_view`, you can use it in the SQL query as `{{ ref_view }}`:

    ```sql
    SELECT col1, col2, SUM(col3) = 0 AS condition FROM {{ input_view }} input JOIN {{ ref_view }} ref ON input.col1 = ref.ref_col1 GROUP BY col1, col2
    ```

    You can also use reference table directly in the `sql` query without supplying it as a DataFrame:
    ```sql
    SELECT col1, col2, SUM(col3) = 0 AS condition FROM {{ input_view }} input JOIN catalog1.schema1.ref_table ref ON input.col1 = ref.ref_col1 GROUP BY col1, col2
    ```
</details>

<details style={{ backgroundColor: 'transparent', color: 'neutral' }}>
<summary>**Checks defined programmatically using DQX classes**</summary>
```python
from databricks.labs.dqx.rule import DQRowRule, DQForEachColRule
from databricks.labs.dqx import check_funcs
from datetime import datetime

checks = [
    # is_unique check
    DQDatasetRule(
      criticality="error",
      check_func=check_funcs.is_unique,
      columns=["col1"]  # require list of columns
    ),

    # is_unique check
    DQDatasetRule(
      criticality="error",
      check_func=check_funcs.is_unique,
      columns=[F.col("col1")]  # require list of columns
    ),

    # is_unique on multiple columns (composite key), nulls are distinct (default behavior)
    # eg. (1, NULL) not equals (1, NULL) and (NULL, NULL) not equals (NULL, NULL)
    DQDatasetRule(
      criticality="error",
      name="composite_key_col1_and_col2_is_not_unique",
      check_func=check_funcs.is_unique,
      columns=["col1", "col2"]
    ),

    # is_unique on multiple columns (composite key), nulls are not distinct
    # eg. (1, NULL) equals (1, NULL) and (NULL, NULL) equals (NULL, NULL)
    DQDatasetRule(
      criticality="error",
      name="composite_key_col1_and_col2_is_not_unique_nulls_not_distinct",
      check_func=check_funcs.is_unique,
      columns=["col1", "col2"],
      check_func_kwargs={
        "nulls_distinct": False
      }
    ),

    # is_aggr_not_greater_than check with count aggregation over all rows
    DQDatasetRule(
      criticality="error",
      check_func=check_funcs.is_aggr_not_greater_than,
      check_func_kwargs={
        "column": "*",
        "aggr_type": "count",
        "limit": 10
      },
    ),

    # is_aggr_not_greater_than check with aggregation over col2 (skip nulls)
    DQDatasetRule(
      criticality="error",
      check_func=check_funcs.is_aggr_not_greater_than,
      check_func_kwargs={
        "column": "col2",
        "aggr_type": "count",
        "limit": 10
      },
    ),

    # is_aggr_not_greater_than check with aggregation over col2 grouped by col3 (skip nulls)
    DQDatasetRule(
      criticality="error",
      check_func=check_funcs.is_aggr_not_greater_than,
      check_func_kwargs={
        "column": "col2",
        "aggr_type": "count",
        "group_by": ["col3"],
        "limit": 10
      },
    ),

    # is_aggr_not_less_than check with count aggregation over all rows
    DQDatasetRule(
      criticality="error",
      check_func=check_funcs.is_aggr_not_less_than,
      column="*",
      check_func_kwargs={
        "aggr_type": "count",
        "limit": 1
      },
    ),

    # is_aggr_not_less_than check with aggregation over col2 (skip nulls)
    DQDatasetRule(
      criticality="error",
      check_func=check_funcs.is_aggr_not_less_than,
      column="col2",
      check_func_kwargs={
        "aggr_type": "count",
        "limit": 1
      },
    ),

    # is_aggr_not_less_than check with aggregation over col2 grouped by col3 (skip nulls)
    DQDatasetRule(
      criticality="error",
      check_func=check_funcs.is_aggr_not_less_than,
      column="col2",
      check_func_kwargs={
        "aggr_type": "count",
        "group_by": ["col3"],
        "limit": 1
      },
    ),

    # foreign_key check using reference DataFrame
    DQDatasetRule(
      criticality="warn",
      check_func=check_funcs.foreign_key,
      columns=["col1"],
      check_func_kwargs={
        "ref_columns": ["ref_col1"],
        "ref_df_name": "ref_df_key",
    },

    # foreign_key check using reference table
    DQDatasetRule(
      criticality="warn",
      check_func=check_funcs.foreign_key,
      columns=["col1"],
      check_func_kwargs={
        "ref_columns": ["ref_col1"],
        "ref_table": "catalog1.schema1.ref_table",
    },

    # foreign_key check on composite key
    DQDatasetRule(
      criticality="warn",
      check_func=check_funcs.foreign_key,
      columns=["col1", "col2"],
      check_func_kwargs={
        "ref_columns": ["ref_col1", "ref_col2"],
        "ref_df_name": "ref_df_key",
      },
    ),

    # sql_query check
    DQDatasetRule(
      criticality="error",
      check_func=sql_query,
      check_func_kwargs={
        # the sql query must return all merge_columns and condition column
        "query": "SELECT col1, col2, SUM(col3) = 0 AS condition FROM {{ input_view }} GROUP BY col1, col2",
        "input_placeholder": "input_view",  # name to be used in the sql query as `{{ input_placeholder }}` to refer to the input DataFrame
        "merge_columns": ["col1", "col2"],  # columns used for merging with the input DataFrame
        "condition_column": "condition",  # the check fails if this column evaluates to True
        "msg": "sql query check failed",  # optional
        "name": "sql_query_violation",  # optional
        "negate": False  # optional, default False
        },
    ),
]

# apply check to multiple columns
checks = checks + DQForEachColRule(
  check_func=check_funcs.is_unique,  # 'columns' as first argument
  criticality="error",
  columns=[["col3", "col5"], ["col1"]]  # apply the check for each list of columns
).get_rules()
```

**Providing Reference DataFrames**

When applying dataset-level checks, you can optionally provide reference DataFrames.
These reference DataFrames are passed as a dictionary to the `apply_checks` and `apply_checks_and_split` methods:

```python
ref_df = spark.table("catalog1.schema1.ref_table")

ref_dfs = {"ref_view": ref_df}

valid_and_quarantine_df = dq_engine.apply_checks(df, checks, ref_dfs=ref_dfs)
good_df, quarantine_df  = dq_engine.apply_checks_and_split(df, checks, ref_dfs=ref_dfs)
```

The reference DataFrames are used in selected Dataset-level checks:
* `foreign_key`: required for this check if `ref_df_name` argument is specified, e.g. `ref_df_name="ref_view"`

   The value of `ref_df_name` must match the key in the `ref_dfs` dictionary.

* `sql_query`: the reference DataFrames are registered as temporary views and can be used in the sql query.

   For example, if you have a reference DataFrame named `ref_view`, you can use it in the SQL query as `{{ ref_view }}`:

    ```sql
    SELECT col1, col2, SUM(col3) = 0 AS condition FROM {{ input_view }} input JOIN {{ ref_view }} ref ON input.col1 = ref.ref_col1 GROUP BY col1, col2
    ```

    You can also use reference table directly in the `sql` query without supplying it as a DataFrame:
        ```sql
    SELECT col1, col2, SUM(col3) = 0 AS condition FROM {{ input_view }} input JOIN catalog1.schema1.ref_table ref ON input.col1 = ref.ref_col1 GROUP BY col1, col2
    ```
</details>

## Creating Custom Row-level Checks

### Using SQL Expression

You can define custom checks using SQL Expression rule (`sql_expression`).

#### Define the check in YAML

```yaml
- criticality: error
  check:
    function: sql_expression
    arguments:
      expression: col1 NOT LIKE '%foo'
      msg: col1 ends with 'foo'
```

SQL Expressions are also useful if you need to make cross-column validation, for example:
```yaml
- criticality: error
  check:
    function: sql_expression
    arguments:
      expression: col1 <= col2
      msg: col1 is greater than col2
```

#### Define the check using DQX classes

<Tabs>
  <TabItem value="Python" label="Python" default>
    ```python
    from databricks.labs.dqx.rule import DQRowRule
    from databricks.labs.dqx.check_funcs import sql_expression

    checks = [
      DQRowRule(
        criticality="error",
        check_func=sql_expression,
        check_func_kwargs={
          "expression": "col1 NOT LIKE '%foo'",
          "msg": "col1 ends with 'foo'"
        },
      )
    ]
    )
    ```
  </TabItem>
</Tabs>

### Using Python function

If you need a reusable check or want to implement more complex logic which is challenging to implement using SQL expression, you can define your own custom check function in Python.
A check function is a callable that uses `make_condition` to return `pyspark.sql.Column`.

#### Custom check example

<Tabs>
  <TabItem value="Python" label="Python" default>
    ```python
    import pyspark.sql.functions as F
    from pyspark.sql import Column
    from databricks.labs.dqx.check_funcs import make_condition
    from databricks.labs.dqx.rule import register_rule

    @register_rule("row")
    def not_ends_with(column: str, suffix: str) -> Column:
      col_expr = F.col(column)
      return make_condition(col_expr.endswith(suffix), f"Column {column} ends with {suffix}", f"{column}_ends_with_{suffix}")
    ```
  </TabItem>
</Tabs>

#### Execution of the custom python check programmatically using DQX classes

<Tabs>
  <TabItem value="Python" label="Python" default>
    ```python
    import yaml
    from databricks.labs.dqx.engine import DQEngine
    from databricks.sdk import WorkspaceClient
    from databricks.labs.dqx.rule import DQRowRule
    from databricks.labs.dqx.check_funcs import is_not_null

    checks = [
      # custom check
      DQRowRule(criticality="error", check_func=not_ends_with, column="col1", check_func_kwargs={"suffix": "foo"}),
      # built-in check
      DQRowRule(criticality="error", check_func=is_not_null, column="col1"),
    ]

    dq_engine = DQEngine(WorkspaceClient())

    # Option 1: apply quality rules on the dataframe and provide valid and invalid (quarantined) dataframes
    valid_df, quarantine_df = dq_engine.apply_checks_and_split(input_df, checks)

    # Option 2: apply quality rules on the dataframe and report issues as additional columns
    valid_and_quarantine_df = dq_engine.apply_checks(input_df, checks)
    ```
  </TabItem>
</Tabs>

#### Execution of custom python check using declarative YAML definition

<Tabs>
  <TabItem value="Python" label="Python" default>
    ```python
    import yaml
    from databricks.labs.dqx.engine import DQEngine
    from databricks.sdk import WorkspaceClient

    checks = yaml.safe_load("""
      - criticality: error
        check:
          function: not_ends_with
          arguments:
            column: col1
            suffix: foo

      - criticality: error
        check:
          function: is_not_null
          arguments:
            column: col1
    """)

    dq_engine = DQEngine(WorkspaceClient())

    custom_check_functions = {"not_ends_with": not_ends_with}  # list of custom check functions
    # or include all functions with globals() for simplicity
    #custom_check_functions=globals()

    # Option 1: apply quality rules on the dataframe and provide valid and invalid (quarantined) dataframes
    valid_df, quarantine_df = dq_engine.apply_checks_by_metadata_and_split(input_df, checks, custom_check_functions)

    # Option 2: apply quality rules on the dataframe and report issues as additional columns
    valid_and_quarantine_df = dq_engine.apply_checks_by_metadata(input_df, checks, custom_check_functions)
    ```
  </TabItem>
</Tabs>

### Custom row-level checks using Window functions (for group of rows)

You can create custom checks that operate on groups of rows within the same DataFrame using window functions.
Alternatively, you can implement it using dataset-level checks (see [Creating Custom Dataset-level Checks](#creating-custom-dataset-level-checks) for details) where you can also work across multiple DataFrames.

Let’s look at an example involving sensor readings:

| measurement_id | sensor_id | reading_value |
| -------------- | --------- | ------------- |
| 1              |  1        | 4             |
| 1              |  2        | 1             |
| 2              |  2        | 110           |

Requirement: We want to fail all readings from a sensor if any reading for that sensor exceeds a specified threshold (e.g. 100).
In the example above, sensor 2 has a reading of 110, which exceeds the threshold.
Therefore, we want to report an error for all readings from sensor 2 - for both measurement_id 1 and measurement_id 2.

You can implement this check using a SQL expression or a custom Python function.

**Using SQL expression**

Define in YAML:

```yaml
- criticality: error
  name: sensor_reading_exceeded
  check:
    function: sql_expression
    arguments:
      expression: "MAX(reading_value) OVER (PARTITION BY sensor_id) > 100"
      msg: "one of the sensor reading is greater than 100"
      negate: true
```

Use DQX classes:

```python
from databricks.labs.dqx.rule import DQRowRule
from databricks.labs.dqx import check_funcs

checks = [
  DQRowRule(criticality="error", check_func=sql_expression, name="sensor_reading_exceeded",
    check_func_kwargs={
      "expression": "MAX(reading_value) OVER (PARTITION BY sensor_id) > 100",
      "msg": "one of the sensor reading is greater than 100",
      "negate": True
    }
  )
]
```

**Using a custom python check function**

<Tabs>
  <TabItem value="Python" label="Python" default>
    ```python
    import pyspark.sql.functions as F
    from pyspark.sql import Column
    from databricks.labs.dqx.check_funcs import make_condition
    from databricks.labs.dqx.rule import register_rule
    from databricks.labs.dqx.rule import DQRowRule
    from pyspark.sql.window import Window

    @register_rule("row")
    def sensor_reading_less_than(limit: int) -> Column:
      condition = (F.max(F.col("reading_value")).over(Window.partitionBy("sensor_id")) > limit)
      return make_condition(condition, "one of the sensor reading is greater than 100", "sensor_reading_exceeded")

    # -------------------------------------------

    # Define checks using DQX classes
    checks = [
      # custom check
      DQRowRule(criticality="error", name="sensor_reading_exceeded", check_func=sensor_reading_less_than, check_func_kwargs={"limit": 100}),
      # any other check ...
    ]

    dq_engine = DQEngine(WorkspaceClient())

    # Option 1: apply quality rules on the dataframe and provide valid and invalid (quarantined) dataframes
    valid_df, quarantine_df = dq_engine.apply_checks_and_split(input_df, checks)

    # Option 2: apply quality rules on the dataframe and report issues as additional columns
    valid_and_quarantine_df = dq_engine.apply_checks(input_df, checks)

    # -------------------------------------------

    # Define checks using YAML declarative approach
    checks = yaml.safe_load("""
      - criticality: error
        name: sensor_reading_exceeded
        check:
          function: sensor_reading_less_than
          arguments:
            limit: 100
      # any other check ...
    """)

    custom_check_functions = {"sensor_reading_less_than": sensor_reading_less_than}  # list of custom check functions
    # or include all functions with globals() for simplicity
    #custom_check_functions=globals()

    # Option 1: apply quality rules on the dataframe and provide valid and invalid (quarantined) dataframes
    valid_df, quarantine_df = dq_engine.apply_checks_by_metadata_and_split(input_df, checks, custom_check_functions)

    # Option 2: apply quality rules on the dataframe and report issues as additional columns
    valid_and_quarantine_df = dq_engine.apply_checks_by_metadata(input_df, checks, custom_check_functions)
    ```
  </TabItem>
</Tabs>

## Creating Custom Dataset-level Checks

You can perform certain checks for a group of rows using window functions in custom row-level checks as described in the previous section.
For more complex scenarios you should use dataset-level checks. They are useful if you need to make aggregation level checks within the DataFrame or across multiple DataFrames.
Similar to row-level checks, the results of the dataset-level quality checks are reported for each individual row in the result columns.

Custom dataset-level checks can be created using `sql_query` check function or by implementing a Python function that returns a condition and a closure function.
The closure function must return a DataFrame with additional column for condition. This would typically be a column that contains boolean values indicating whether the condition is met for each row in the DataFrame.

You can perform arbitrary aggregation logic in the dataset-level functions using the input DataFrame and reference DataFrames or Tables.

When defining a custom dataset-level check in Python, you should join the reference DataFrames back to the input DataFrame to retain the original records in the output.
Any additional columns added to the DataFrame in the closure function will automatically be removed from the results.

Let’s look at an example involving sensor readings:

| measurement_id | sensor_id | reading_value |
| -------------- | --------- | ------------- |
| 1              |  1        | 4             |
| 1              |  2        | 1             |
| 2              |  2        | 110           |

and a sensor specification:

| sensor_id | min_threshold |
| --------- | ------------- |
|  1        | 5             |
|  2        | 100           |

Requirement: We want to fail all readings from a sensor if any reading for that sensor exceeds a specified threshold from the sensor specification table.
In the example above, sensor 2 has a reading of 110, which exceeds the threshold.
Therefore, we want to report an error for all readings from sensor 2 - for both measurement_id 1 and measurement_id 2.

This can be implemented using `sql_query` dataset-level check.
However, if you need a reusable check, it may be better to implement a custom python dataset-level check function.

### Using SQL Query

**Define checks with DQX classes:**

<Tabs>
  <TabItem value="Python" label="Python" default>
    ```python
    query = """
      WITH joined AS (
        SELECT
          sensor.*,
          COALESCE(specs.min_threshold, 100) AS effective_threshold
        FROM {{ sensor }} sensor
        LEFT JOIN {{ sensor_specs }} specs
            ON sensor.sensor_id = specs.sensor_id
      )
      SELECT
        sensor_id,
        MAX(CASE WHEN reading_value > effective_threshold THEN 1 ELSE 0 END) = 1 AS condition
      FROM joined
      GROUP BY sensor_id
    """

    checks = [
      DQDatasetRule(
        criticality="error",
        check_func=sql_query,
        check_func_kwargs={
          "query": query,
          "merge_columns": ["sensor_id"],
          "condition_column": "condition",  # the check fails if this column evaluates to True
          "msg": "one of the sensor reading is greater than limit",
          "name": "sensor_reading_check",
          "input_placeholder": "sensor",  # view name to access the input DataFrame on which the check is applied
        },
      ),
      # any other checks ...
    ]

    sensor_df = spark.table("catalog1.schema1.sensor_readings")  # input DataFrame with sensor readings
    sensor_specs_df = spark.table("catalog1.schema1.sensor_specs")  # reference DataFrame with sensor specifications

    ref_dfs = {"sensor_specs": sensor_specs_df}

    valid_and_quarantine_df = dq_engine.apply_checks(sensor_df, checks, ref_dfs=ref_dfs)
    ```
  </TabItem>
</Tabs>

**Define checks declaratively in YAML:**

<Tabs>
  <TabItem value="Python" label="Python" default>
    ```python
    checks = yaml.safe_load(
      """
      - criticality: error
        check:
          function: sql_query
          arguments:
            merge_columns:
              - sensor_id
            condition_column: condition
            msg: one of the sensor reading is greater than limit
            name: sensor_reading_check
            negate: false
            input_placeholder: sensor
            query: |
              WITH joined AS (
                SELECT
                  sensor.*,
                  COALESCE(specs.min_threshold, 100) AS effective_threshold
                FROM {{ sensor }} sensor
                LEFT JOIN {{ sensor_specs }} specs
                  ON sensor.sensor_id = specs.sensor_id
              )
              SELECT
                sensor_id,
                MAX(CASE WHEN reading_value > effective_threshold THEN 1 ELSE 0 END) = 1 AS condition
              FROM joined
              GROUP BY sensor_id
      """
    )

    ref_dfs = {"sensor_specs": sensor_specs_df}

    valid_and_quarantine_df = dq_engine.apply_checks_by_metadata(sensor_df, checks, ref_dfs=ref_dfs)
    ```
  </TabItem>
</Tabs>

### Using Python function

<Tabs>
  <TabItem value="Python" label="Python" default>
    ```python
    import uuid
    from databricks.labs.dqx.rule import register_rule
    from pyspark.sql import Column, DataFrame, SparkSession
    from pyspark.sql import functions as F
    from collections.abc import Callable
    from databricks.labs.dqx.engine import DQEngine
    from databricks.sdk import WorkspaceClient
    from databricks.labs.dqx.rule import DQDatasetRule
    from databricks.labs.dqx.check_funcs import make_condition


    @register_rule("dataset")  # must be registered as dataset-level check
    def sensor_reading_less_than(default_limit: int) -> tuple[Column, Callable]:

      # make sure any column added to the dataframe is unique
      condition_col = "condition" + uuid.uuid4().hex

      def apply(df: DataFrame, ref_dfs: dict[str, DataFrame]) -> DataFrame:
        """
        Validates that all readings per sensor are above sensor-specific threshold.
        If any are not, flags all readings of that sensor as failed.

        The closure function must take as arguments:
          * df: DataFrame
          * (Optional) spark: SparkSession
          * (Optional) ref_dfs: dict[str, DataFrame]
        """

        sensor_specs_df = ref_dfs["sensor_specs"]  # Should contain: sensor_id, min_threshold
        # you can also read from a Table directly:
        # sensor_specs_df = spark.table("catalog.schema.sensor_specs")

        # Join sensor readings with specs
        sensor_df = df.join(sensor_specs_df, on="sensor_id", how="left")
        sensor_df = sensor_df.withColumn("effective_threshold", F.coalesce(F.col("min_threshold"), F.lit(default_limit)))

        # Check if any sensor reading is below the spec-defined min_threshold per sensor
        aggr_df = (
          sensor_df
          .groupBy("sensor_id")
          .agg(
            (F.max(F.when(F.col("reading_value") > F.col("effective_threshold"), 1).otherwise(0)) == 1)
              .alias(condition_col)
          )
        )

        # Join back to input DataFrame
        return df.join(aggr_df, on="sensor_id", how="left")

      return (
        make_condition(
          condition=F.col(condition_col),  # check if condition column evaluates to True
          message=f"one of the sensor reading is greater than limit",
          alias="sensor_reading_check",
        ),
        apply
      )
    ```
  </TabItem>
</Tabs>

**Implementation using `spark.sql`:**

<Tabs>
  <TabItem value="Python" label="Python" default>
    ```python
    import uuid
    from databricks.labs.dqx.rule import register_rule
    from pyspark.sql import Column, DataFrame, SparkSession
    from pyspark.sql import functions as F
    from collections.abc import Callable
    from databricks.labs.dqx.check_funcs import make_condition


    @register_rule("dataset")  # must be registered as dataset-level check
    def sensor_reading_less_than(default_limit: int) -> tuple[Column, Callable]:

      # make sure any column added to the dataframe and registered temp views are unique
      # in case the check / function is applied multiple times
      unique_str = uuid.uuid4().hex
      condition_col = "condition_" + unique_str

      def apply(df: DataFrame, spark: SparkSession, ref_dfs: dict[str, DataFrame]) -> DataFrame:

        # Register the main and reference DataFrames as temporary views
        sensor_view_unique = "sensor_" + unique_str
        df.createOrReplaceTempView(sensor_view_unique)

        sensor_specs_view_unique = "sensor_specs_" + unique_str
        ref_dfs["sensor_specs"].createOrReplaceTempView(sensor_specs_view_unique)

        # Perform the check
        query = f"""
          WITH joined AS (
            SELECT
              sensor.*,
              COALESCE(specs.min_threshold, {default_limit}) AS effective_threshold
            FROM {sensor_view_unique} sensor
            -- we could also access Table directly: catalog.schema.sensor_specs
            LEFT JOIN {sensor_specs_view_unique} specs
              ON sensor.sensor_id = specs.sensor_id
          ),
          aggr AS (
            SELECT
              sensor_id,
              MAX(CASE WHEN reading_value > effective_threshold THEN 1 ELSE 0 END) = 1 AS {condition_col}
            FROM joined
            GROUP BY sensor_id
          )
          -- join back to the input DataFrame to retain original records
          SELECT
            sensor.*,
            aggr.{condition_col}
          FROM {sensor_view_unique} sensor
          LEFT JOIN aggr
            ON sensor.sensor_id = aggr.sensor_id
        """

        return spark.sql(query)

      return (
        make_condition(
          condition=F.col(condition_col),  # check if condition column is True
          message=f"one of the sensor reading is greater than limit",
          alias="sensor_reading_check",
        ),
        apply
      )
    ```
  </TabItem>
</Tabs>

#### Execution of the custom python dataset check programmatically using DQX classes

<Tabs>
  <TabItem value="Python" label="Python" default>
    ```python
    from databricks.labs.dqx.engine import DQEngine
    from databricks.sdk import WorkspaceClient
    from databricks.labs.dqx.rule import DQDatasetRule


    checks = [
      DQDatasetRule(criticality="error", check_func=sensor_reading_less_than, name="sensor_reading_exceeded",
        check_func_kwargs={
          "default_limit": 100
        }
      ),
      # any other checks ...
    ]

    dq_engine = DQEngine(WorkspaceClient())

    # Pass reference DataFrame with sensor specifications
    ref_dfs = {"sensor_specs": sensor_specs_df}

    # Option 1: apply quality rules on the dataframe and provide valid and invalid (quarantined) dataframes
    valid_df, quarantine_df = dq_engine.apply_checks_and_split(sensor_df, checks, ref_dfs=ref_dfs)

    # Option 2: apply quality rules on the dataframe and report issues as additional columns
    valid_and_quarantine_df = dq_engine.apply_checks(sensor_df, checks, ref_dfs=ref_dfs)
    ```
  </TabItem>
</Tabs>

#### Execution of custom python check using declarative YAML definition

<Tabs>
  <TabItem value="Python" label="Python" default>
    ```python
    import yaml
    from databricks.labs.dqx.engine import DQEngine
    from databricks.sdk import WorkspaceClient

    checks = yaml.safe_load("""
    - criticality: error
      check:
        function: sensor_reading_less_than
        arguments:
          default_limit: 100
    # any other checks ...
    """)

    dq_engine = DQEngine(WorkspaceClient())

    custom_check_functions = {"sensor_reading_less_than": sensor_reading_less_than}  # list of custom check functions
    # or include all functions with globals() for simplicity
    #custom_check_functions=globals()

    # Pass reference DataFrame with sensor specifications
    ref_dfs = {"sensor_specs": sensor_specs_df}

    valid_and_quarantine_df = dq_engine.apply_checks_by_metadata(sensor_df, checks, custom_check_functions, ref_dfs=ref_dfs)
    display(valid_and_quarantine_df)
    ```
  </TabItem>
</Tabs>

## Applying checks on Multiple Data Sets

### Using Row-level checks

Row-level checks are intended to operate on a single DataFrame as input.
If your validation logic requires multiple DataFrames or Tables as input, you can join them before applying the row-level checks.
However, this may not be efficient for large datasets or complex validation logic.

<details style={{ backgroundColor: 'transparent', color: 'neutral' }}>
<summary>**Examples**</summary>
```python
from databricks.labs.dqx.engine import DQEngine
from databricks.sdk import WorkspaceClient


sensor_df.createOrReplaceTempView("sensor")
sensor_specs_df.createOrReplaceTempView("sensor_specs")

# Combine sensor readings with sensor specifications
input_df = spark.sql(f"""
  SELECT
    sensor.*,
    COALESCE(min_threshold, 100) AS effective_threshold
  FROM sensor
  LEFT JOIN sensor_specs
    ON sensor.sensor_id = sensor_specs.sensor_id
""")

# Define and apply row-level check
checks = yaml.safe_load("""
  - criticality: error
    name: sensor_reading_exceeded
    check:
      function: sql_expression
      arguments:
        expression: MAX(reading_value) OVER (PARTITION BY sensor_id) > 100
        msg: one of the sensor reading is greater than 100
        negate: true
""")

dq_engine = DQEngine(WorkspaceClient())

valid_and_quarantine_df = dq_engine.apply_checks_by_metadata(input_df, checks)
display(valid_and_quarantine_df)
```
</details>

### Using Dataset-level checks

If you need to validate values across multiple DataFrames/Tables as part of the check without combining them beforehand, you can define custom dataset-level checks.

See [Creating Custom Dataset-level Checks](#creating-custom-dataset-level-checks) for details on how to create custom dataset-level checks.

## Applying filters on checks

You can apply checks to a part of the DataFrame by using a `filter`.
For example, to check that a column `a` is not null only when a column `b` is positive, you can define the check as follows:

Using YAML:

```yaml
# row-level check
- criticality: error
  filter: col2 > 0
  check:
    function: is_not_null
    arguments:
      column: col1

# dataset-level check
- criticality: error
  filter: col2 > 0
  check:
    function: is_unique
    arguments:
      columns:
      - col1
```

Using DQX classes:

<Tabs>
  <TabItem value="Python" label="Python" default>
    ```python
    from databricks.labs.dqx.rule import DQRowRule, DQDatasetRule
    from databricks.labs.dqx.check_funcs import is_not_null, is_unique

    checks = [
      DQRowRule(criticality="error", check_func=is_not_null, column="col1", filter="col2 > 0"),
      DQDatasetRule(criticality="error", check_func=is_unique, columns=["col1"], filter="col2 > 0")
    ]
    ```
  </TabItem>
</Tabs>

When using dataset-level checks, the filter condition is applied before aggregation, ensuring that the check operates only on the relevant subset of rows rather than on the aggregated results.

## Detecting Personally Identifiable Information (PII) using a Python function

You can write custom check to detect Personally Identifiable Information (PII) in the input data. To use PII-detection libraries (e.g. Presidio),
install any required dependencies, define a Spark UDF to detect PII, and use `make_condition` to call the UDF as a DQX check. See [DQX for PII Detection Notebook](https://github.com/databrickslabs/dqx/blob/main/demos/dqx_demo_pii_detection.py)
for a full example.

<Tabs>
  <TabItem value="Python" label="Python" default>
    ```python
    from pyspark.sql.functions import concat_ws, col, lit, pandas_udf
    from pyspark.sql import Column
    from databricks.labs.dqx.row_checks import make_condition
    from presidio_analyzer import AnalyzerEngine

    # Create the Presidio analyzer:
    analyzer = AnalyzerEngine()

    # Create a wrapper function to generate the entity mapping results:
    def get_entity_mapping(data: str) -> str | None:
      # Run the Presidio analyzer to detect PII in the string:
      results = analyzer.analyze(
        text=data,
        entities=["PERSON", "EMAIL_ADDRESS"],
        language='en',
        score_threshold=0.5,
      )

      # Validate and return the results:
      results = [
        result.to_dict() 
        for result in results.entity_mapping() 
        if result.score >= 0.5
      ]
      if results != []:
        return json.dumps(results)
      return None

    # Register a pandas UDF to run the analyzer:
    @pandas_udf('string')
    def contains_pii(batch: pd.Series) -> pd.Series:
        # Apply `get_entity_mapping` to each value:
        return batch.map(get_entity_mapping)

    def does_not_contain_pii(column: str) -> Column:
      # Define a PII detection expression calling the pandas UDF:
      pii_info = contains_pii(col(column))
    
      # Return the DQX condition that uses the PII detection expression:
      return make_condition(
        pii_info.isNotNull(),
        concat_ws(
          ' ',
          lit(column),
          lit('contains pii with the following info:'),
          pii_info
        ),
        f'{column}_contains_pii'
      )
    ```
  </TabItem>
</Tabs><|MERGE_RESOLUTION|>--- conflicted
+++ resolved
@@ -15,34 +15,6 @@
 
 <details style={{ backgroundColor: 'transparent', color: 'neutral' }}>
 <summary>**Available row-level checks**</summary>
-<<<<<<< HEAD
-| Check                            | Description                                                                                                                                                                                                                                                                                                                                            | Arguments                                                                                                                                                                                                                                                                                                                                                                                                                                                                              | Operate on Group of Rows |
-| -------------------------------- | ------------------------------------------------------------------------------------------------------------------------------------------------------------------------------------------------------------------------------------------------------------------------------------------------------------------------------------------------------ | -------------------------------------------------------------------------------------------------------------------------------------------------------------------------------------------------------------------------------------------------------------------------------------------------------------------------------------------------------------------------------------------------------------------------------------------------------------------------------------- | ------------------------ |
-| is_not_null                      | Checks whether the values in the input column are not null.                                                                                                                                                                                                                                                                                            | column: column to check (can be a string column name or a column expression)                                                                                                                                                                                                                                                                                                                                                                                                           | No                       |
-| is_not_empty                     | Checks whether the values in the input column are not empty (but may be null).                                                                                                                                                                                                                                                                         | column: column to check (can be a string column name or a column expression)                                                                                                                                                                                                                                                                                                                                                                                                           | No                       |
-| is_not_null_and_not_empty        | Checks whether the values in the input column are not null and not empty.                                                                                                                                                                                                                                                                              | column: column to check (can be a string column name or a column expression); trim_strings: optional boolean flag to trim spaces from strings                                                                                                                                                                                                                                                                                                                                          | No                       |
-| is_in_list                       | Checks whether the values in the input column are present in the list of allowed values (null values are allowed).                                                                                                                                                                                                                                     | column: column to check (can be a string column name or a column expression); allowed: list of allowed values                                                                                                                                                                                                                                                                                                                                                                          | No                       |
-| is_not_null_and_is_in_list       | Checks whether the values in the input column are not null and present in the list of allowed values.                                                                                                                                                                                                                                                  | column: column to check (can be a string column name or a column expression); allowed: list of allowed values                                                                                                                                                                                                                                                                                                                                                                          | No                       |
-| is_not_null_and_not_empty_array  | Checks whether the values in the array input column are not null and not empty.                                                                                                                                                                                                                                                                        | column: column to check (can be a string column name or a column expression)                                                                                                                                                                                                                                                                                                                                                                                                           | No                       |
-| is_in_range                      | Checks whether the values in the input column are in the provided range (inclusive of both boundaries).                                                                                                                                                                                                                                                | column: column to check (can be a string column name or a column expression); min_limit: min limit as number, date, timestamp, column name or sql expression; max_limit: max limit as number, date, timestamp, column name or sql expression                                                                                                                                                                                                                                           | No                       |
-| is_not_in_range                  | Checks whether the values in the input column are outside the provided range (inclusive of both boundaries).                                                                                                                                                                                                                                           | column: column to check (can be a string column name or a column expression); min_limit: min limit as number, date, timestamp, column name or sql expression; max_limit: max limit as number, date, timestamp, column name or sql expression                                                                                                                                                                                                                                           | No                       |
-| is_not_less_than                 | Checks whether the values in the input column are not less than the provided limit.                                                                                                                                                                                                                                                                    | column: column to check (can be a string column name or a column expression); limit: limit as number, date, timestamp, column name or sql expression                                                                                                                                                                                                                                                                                                                                   | No                       |
-| is_not_greater_than              | Checks whether the values in the input column are not greater than the provided limit.                                                                                                                                                                                                                                                                 | column: column to check (can be a string column name or a column expression); limit: limit as number, date, timestamp, column name or sql expression                                                                                                                                                                                                                                                                                                                                   | No                       |
-| is_valid_date                    | Checks whether the values in the input column have valid date formats.                                                                                                                                                                                                                                                                                 | column: column to check (can be a string column name or a column expression); date_format: optional date format (e.g. 'yyyy-mm-dd')                                                                                                                                                                                                                                                                                                                                                    | No                       |
-| is_valid_timestamp               | Checks whether the values in the input column have valid timestamp formats.                                                                                                                                                                                                                                                                            | column: column to check (can be a string column name or a column expression); timestamp_format: optional timestamp format (e.g. 'yyyy-mm-dd HH:mm:ss')                                                                                                                                                                                                                                                                                                                                 | No                       |
-| is_not_in_future                 | Checks whether the values in the input column contain a timestamp that is not in the future, where 'future' is defined as current_timestamp + offset (in seconds).                                                                                                                                                                                     | column: column to check (can be a string column name or a column expression); offset: offset to use; curr_timestamp: current timestamp, if not provided current_timestamp() function is used                                                                                                                                                                                                                                                                                           | No                       |
-| is_not_in_near_future            | Checks whether the values in the input column contain a timestamp that is not in the near future, where 'near future' is defined as greater than the current timestamp but less than the current_timestamp + offset (in seconds).                                                                                                                      | column: column to check (can be a string column name or a column expression); offset: offset to use; curr_timestamp: current timestamp, if not provided current_timestamp() function is used                                                                                                                                                                                                                                                                                           | No                       |
-| is_older_than_n_days             | Checks whether the values in one input column are at least N days older than the values in another column.                                                                                                                                                                                                                                             | column: column to check (can be a string column name or a column expression); days: number of days; curr_date: current date, if not provided current_date() function is used; negate: if the condition should be negated                                                                                                                                                                                                                                                               | No                       |
-| is_older_than_col2_for_n_days    | Checks whether the values in one input column are at least N days older than the values in another column.                                                                                                                                                                                                                                             | column1: first column to check (can be a string column name or a column expression); column2: second column to check (can be a string column name or a column expression); days: number of days; negate: if the condition should be negated                                                                                                                                                                                                                                            | No                       |
-| regex_match                      | Checks whether the values in the input column match a given regex.                                                                                                                                                                                                                                                                                     | column: column to check (can be a string column name or a column expression); regex: regex to check; negate: if the condition should be negated (true) or not                                                                                                                                                                                                                                                                                                                          | No                       |
-| sql_expression                   | Checks whether the values meet the condition provided as an SQL expression, e.g. `a = 'str1' and a > b`  [see](/docs/reference/quality_rules#using-python-function)                                                                                                                                                                                    | expression: sql expression to check on a dataframe; msg: optional message to output; name: optional name of the resulting column; negate: if the condition should be negated                                                                                                                                                                                                                                                                                                           | No                       |
-| is_unique                        | Checks whether the values in the input column are unique and reports an issue for each row that contains a duplicate value. It supports uniqueness check for multiple columns (composite key). Null values are not considered duplicates by default, following the ANSI SQL standard.                                                                  | columns: columns to check (can be a list of column names or column expressions); window_spec: optional window specification as a string or column object, you must handle NULLs correctly using coalesce() to prevent rows exclusion; nulls_distinct: controls how null values are treated, default is True, thus nulls are not duplicates, eg. (NULL, NULL) not equals (NULL, NULL) and (1, NULL) not equals (1, NULL)                                                                | Yes                      |
-| is_aggr_not_greater_than         | Checks whether the aggregated values over group of rows or all rows are not greater than the provided limit.                                                                                                                                                                                                                                           | column: column to check (can be a string column name or a column expression), optional for 'count' aggregation; limit: limit as number, column name or sql expression; aggr_type: aggregation function to use, such as "count" (default), "sum", "avg", "min", and "max"; group_by: optional list of columns or column expressions to group the rows for aggregation (no grouping by default); row_filter: filter from the check definition, auto-injected when applying the check     | Yes                      |
-| is_aggr_not_less_than            | Checks whether the aggregated values over group of rows or all rows are not less than the provided limit.                                                                                                                                                                                                                                              | column: column to check (can be a string column name or a column expression), optional for 'count' aggregation; limit: limit as number, column name or sql expression; aggr_type: aggregation function to use, such as "count" (default), "sum", "avg", "min", and "max"; group_by: optional list of columns or column expressions to group the rows for aggregation (no grouping by default); row_filter: filter from the check definition, auto-injected when applying the check     | Yes                      |
-| is_aggr_equal                    | Checks whether the aggregated values over group of rows or all rows are equal to the provided limit.                                                                                                                                                                                                                                                   | column: column to check (can be a string column name or a column expression), optional for 'count' aggregation; limit: limit as number, column name or sql expression; aggr_type: aggregation function to use, such as "count" (default), "sum", "avg", "min", and "max"; group_by: optional list of columns or column expressions to group the rows for aggregation (no grouping by default); row_filter: filter from the check definition, auto-injected when applying the check     | Yes                      |
-| is_aggr_not_equal                | Checks whether the aggregated values over group of rows or all rows are not equal to the provided limit.                                                                                                                                                                                                                                               | column: column to check (can be a string column name or a column expression), optional for 'count' aggregation; limit: limit as number, column name or sql expression; aggr_type: aggregation function to use, such as "count" (default), "sum", "avg", "min", and "max"; group_by: optional list of columns or column expressions to group the rows for aggregation (no grouping by default); row_filter: filter from the check definition, auto-injected when applying the check     | Yes                      |
-| PII detection                    | Checks whether the values in the input column contain Personally Identifiable Information (PII). This check is not included in DQX built-in rules to avoid introducing 3rd-party dependencies. An example implementation can be found [here](/docs/reference/quality_rules#detecting-personally-identifiable-information-pii-using-a-python-function). |                                                                                                                                                                                                                                                                                                                                                                                                                                                                                        | No                       |
-=======
 | Check                              | Description                                                                                                                                                                                                                                                                                                                                                                                                                       | Arguments                                                                                                                                                                                                                                                                                                                                                                                                                                                                              |
 | ---------------------------------- | --------------------------------------------------------------------------------------------------------------------------------------------------------------------------------------------------------------------------------------------------------------------------------------------------------------------------------------------------------------------------------------------------------------------------------- | -------------------------------------------------------------------------------------------------------------------------------------------------------------------------------------------------------------------------------------------------------------------------------------------------------------------------------------------------------------------------------------------------------------------------------------------------------------------------------------- |
 | `is_not_null`                      | Checks whether the values in the input column are not null.                                                                                                                                                                                                                                                                                                                                                                       | `column`: column to check (can be a string column name or a column expression)                                                                                                                                                                                                                                                                                                                                                                                                         |
@@ -64,7 +36,6 @@
 | `regex_match`                      | Checks whether the values in the input column match a given regex.                                                                                                                                                                                                                                                                                                                                                                | `column`: column to check (can be a string column name or a column expression); regex: regex to check; `negate`: if the condition should be negated (true) or not                                                                                                                                                                                                                                                                                                                      |
 | `sql_expression`                   | Checks whether the values meet the condition provided as an SQL expression, e.g. `a = 'str1' and a > b`. SQL expressions are evaluated at runtime, so ensure that the expression is safe and that functions used within it (e.g. h3_ischildof, division) do not throw exceptions. You can achieve this by validating input arguments or columns beforehand using guards such as CASE WHEN, IS NOT NULL, RLIKE, or type try casts. | `expression`: sql expression to check on a DataFrame (fail the check if expression evaluates to True, pass if it evaluates to False); `msg`: optional message to output; `name`: optional name of the resulting column (it can be overwritten by `name` specified at the check level); `negate`: if the condition should be negated                                                                                                                                                    |
 | PII detection                      | Checks whether the values in the input column contain Personally Identifiable Information (PII). This check is not included in DQX built-in rules to avoid introducing 3rd-party dependencies. An example implementation can be found [here](/docs/reference/quality_rules#detecting-personally-identifiable-information-pii-using-a-python-function).                                                                            |                                                                                                                                                                                                                                                                                                                                                                                                                                                                                        |
->>>>>>> f534dc2b
 </details>
 
 <Admonition type="warning" title="Applicability">
@@ -321,167 +292,6 @@
       column2: col6
       days: 2
 
-<<<<<<< HEAD
-# is_unique check
-- criticality: error
-  check:
-    function: is_unique
-    arguments:
-      columns:
-      - col1
-
-# is_unique on multiple columns (composite key), nulls are distinct (default behavior)
-# eg. (1, NULL) not equals (1, NULL) and (NULL, NULL) not equals (NULL, NULL)
-- criticality: error
-  name: composite_key_col1_and_col2_is_not_unique
-  check:
-    function: is_unique
-    arguments:
-      columns:
-      - col1
-      - col2
-
-# is_unique on multiple columns (composite key), nulls are not distinct
-# eg. (1, NULL) equals (1, NULL) and (NULL, NULL) equals (NULL, NULL)
-- criticality: error
-  name: composite_key_col1_and_col2_is_not_unique_not_nulls_distinct
-  check:
-    function: is_unique
-    arguments:
-      columns:
-      - col1
-      - col2
-      nulls_distinct: False
-
-# is_unique check with custom window
-# provide default value for NULL in the time column of the window spec using coalesce() to prevent rows exclusion!
-- criticality: error
-  name: col1_is_not_unique_custom_window
-  check:
-    function: is_unique
-    arguments:
-      columns:
-      - col1
-      window_spec: window(coalesce(col6, '1970-01-01'), '10 minutes')
-
-# is_aggr_not_greater_than check with count aggregation over all rows
-- criticality: error
-  check:
-    function: is_aggr_not_greater_than
-    arguments:
-      column: '*'
-      aggr_type: count
-      limit: 10
-
-# is_aggr_not_greater_than check with aggregation over col2 (skip nulls)
-- criticality: error
-  check:
-    function: is_aggr_not_greater_than
-    arguments:
-      column: col2
-      aggr_type: count # other types: sum, avg, min, max
-      limit: 10
-
-# is_aggr_not_greater_than check with aggregation over col2 grouped by col3 (skip nulls)
-- criticality: error
-  check:
-    function: is_aggr_not_greater_than
-    arguments:
-      column: col2
-      aggr_type: count # other types: sum, avg, min, max
-      group_by:
-      - col3
-      limit: 10
-
-# is_aggr_not_less_than check with count aggregation over all rows
-- criticality: error
-  check:
-    function: is_aggr_not_less_than
-    arguments:
-      column: '*'
-      aggr_type: count
-      limit: 1
-
-# is_aggr_not_less_than check with aggregation over col2 (skip nulls)
-- criticality: error
-  check:
-    function: is_aggr_not_less_than
-    arguments:
-      column: col2
-      aggr_type: count # other types: sum, avg, min, max
-      limit: 1
-
-# is_aggr_not_less_than check with aggregation over col2 grouped by col3 (skip nulls)
-- criticality: error
-  check:
-    function: is_aggr_not_less_than
-    arguments:
-      column: col2
-      aggr_type: count # other types: sum, avg, min, max
-      group_by:
-      - col3
-      limit: 1
-
-# is_aggr_equal check with count aggregation over all rows
-- criticality: error
-  check:
-    function: is_aggr_equal
-    arguments:
-      column: '*'
-      aggr_type: count
-      limit: 100
-
-# is_aggr_equal check with aggregation over col2 (skip nulls)
-- criticality: error
-  check:
-    function: is_aggr_equal
-    arguments:
-      column: col2
-      aggr_type: count # other types: sum, avg, min, max
-      limit: 50
-
-# is_aggr_equal check with aggregation over col2 grouped by col3 (skip nulls)
-- criticality: error
-  check:
-    function: is_aggr_equal
-    arguments:
-      column: col2
-      aggr_type: sum # other types: count, avg, min, max
-      group_by:
-      - col3
-      limit: 1000
-
-# is_aggr_not_equal check with count aggregation over all rows
-- criticality: error
-  check:
-    function: is_aggr_not_equal
-    arguments:
-      column: '*'
-      aggr_type: count
-      limit: 100
-
-# is_aggr_not_equal check with aggregation over col2 (skip nulls)
-- criticality: error
-  check:
-    function: is_aggr_not_equal
-    arguments:
-      column: col2
-      aggr_type: count # other types: sum, avg, min, max
-      limit: 50
-
-# is_aggr_not_equal check with aggregation over col2 grouped by col3 (skip nulls)
-- criticality: error
-  check:
-    function: is_aggr_not_equal
-    arguments:
-      column: col2
-      aggr_type: avg # other types: count, sum, min, max
-      group_by:
-      - col3
-      limit: 25.5
-
-=======
->>>>>>> f534dc2b
 # regex_match check
 - criticality: error
   check:
@@ -761,177 +571,7 @@
       check_func=check_funcs.is_older_than_col2_for_n_days,
       check_func_kwargs={"column1": "col5", "column2": "col6", "days": 2}
     ),
-<<<<<<< HEAD
-    # is_unique check
-    DQRowRule(
-      criticality="error",
-      check_func=check_funcs.is_unique,
-      columns=["col1"]  # require list of columns
-    ),
-    # is_unique check
-    DQRowRule(
-      criticality="error",
-      check_func=check_funcs.is_unique,
-      columns=[F.col("col1")]  # require list of columns
-    ),
-    # is_unique on multiple columns (composite key), nulls are distinct (default behavior)
-    # eg. (1, NULL) not equals (1, NULL) and (NULL, NULL) not equals (NULL, NULL)
-    DQRowRule(
-      criticality="error",
-      name="composite_key_col1_and_col2_is_not_unique",
-      check_func=check_funcs.is_unique,
-      columns=["col1", "col2"]
-    ),
-    # is_unique on multiple columns (composite key), nulls are not distinct
-    # eg. (1, NULL) equals (1, NULL) and (NULL, NULL) equals (NULL, NULL)
-    DQRowRule(
-      criticality="error",
-      name="composite_key_col1_and_col2_is_not_unique_nulls_not_distinct",
-      check_func=check_funcs.is_unique,
-      columns=["col1", "col2"],
-      check_func_kwargs={
-        "nulls_distinct": False
-      }
-    ),
-    # is_unique check with custom window
-    DQRowRule(
-      criticality="error",
-      name="col1_is_not_unique_custom_window",
-      # provide default value for NULL in the time column of the window spec using coalesce()
-      # to prevent rows exclusion!
-      check_func=check_funcs.is_unique,
-      columns=["col1"],
-      check_func_kwargs={
-        "window_spec": F.window(F.coalesce(F.col("col6"), F.lit(datetime(1970, 1, 1))), "10 minutes")
-      }
-    ),
-    # is_aggr_not_greater_than check with count aggregation over all rows
-    DQRowRule(
-      criticality="error",
-      check_func=check_funcs.is_aggr_not_greater_than,
-      check_func_kwargs={
-        "column": "*",
-        "aggr_type": "count",
-        "limit": 10
-      },
-    ),
-    # is_aggr_not_greater_than check with aggregation over col2 (skip nulls)
-    DQRowRule(
-      criticality="error",
-      check_func=check_funcs.is_aggr_not_greater_than,
-      check_func_kwargs={
-        "column": "col2",
-        "aggr_type": "count",
-        "limit": 10
-      },
-    ),
-    # is_aggr_not_greater_than check with aggregation over col2 grouped by col3 (skip nulls)
-    DQRowRule(
-      criticality="error",
-      check_func=check_funcs.is_aggr_not_greater_than,
-      check_func_kwargs={
-        "column": "col2",
-        "aggr_type": "count",
-        "group_by": ["col3"],
-        "limit": 10
-      },
-    ),
-    # is_aggr_not_less_than check with count aggregation over all rows
-    DQRowRule(
-      criticality="error",
-      check_func=check_funcs.is_aggr_not_less_than,
-      column="*",
-      check_func_kwargs={
-        "aggr_type": "count",
-        "limit": 1
-      },
-    ),
-    # is_aggr_not_less_than check with aggregation over col2 (skip nulls)
-    DQRowRule(
-      criticality="error",
-      check_func=check_funcs.is_aggr_not_less_than,
-      column="col2",
-      check_func_kwargs={
-        "aggr_type": "count",
-        "limit": 1
-      },
-    ),
-    # is_aggr_not_less_than check with aggregation over col2 grouped by col3 (skip nulls)
-    DQRowRule(
-      criticality="error",
-      check_func=check_funcs.is_aggr_not_less_than,
-      column="col2",
-      check_func_kwargs={
-        "aggr_type": "count",
-        "group_by": ["col3"],
-        "limit": 1
-      },
-    ),
-    # is_aggr_equal check with count aggregation over all rows
-    DQRowRule(
-      criticality="error",
-      check_func=check_funcs.is_aggr_equal,
-      check_func_kwargs={
-        "column": "*",
-        "aggr_type": "count",
-        "limit": 100
-      },
-    ),
-    # is_aggr_equal check with aggregation over col2 (skip nulls)
-    DQRowRule(
-      criticality="error",
-      check_func=check_funcs.is_aggr_equal,
-      column="col2",
-      check_func_kwargs={
-        "aggr_type": "count",
-        "limit": 50
-      },
-    ),
-    # is_aggr_equal check with aggregation over col2 grouped by col3 (skip nulls)
-    DQRowRule(
-      criticality="error",
-      check_func=check_funcs.is_aggr_equal,
-      column="col2",
-      check_func_kwargs={
-        "aggr_type": "sum",
-        "group_by": ["col3"],
-        "limit": 1000
-      },
-    ),
-    # is_aggr_not_equal check with count aggregation over all rows
-    DQRowRule(
-      criticality="error",
-      check_func=check_funcs.is_aggr_not_equal,
-      check_func_kwargs={
-        "column": "*",
-        "aggr_type": "count",
-        "limit": 100
-      },
-    ),
-    # is_aggr_not_equal check with aggregation over col2 (skip nulls)
-    DQRowRule(
-      criticality="error",
-      check_func=check_funcs.is_aggr_not_equal,
-      column="col2",
-      check_func_kwargs={
-        "aggr_type": "count",
-        "limit": 50
-      },
-    ),
-    # is_aggr_not_equal check with aggregation over col2 grouped by col3 (skip nulls)
-    DQRowRule(
-      criticality="error",
-      check_func=check_funcs.is_aggr_not_equal,
-      column="col2",
-      check_func_kwargs={
-        "aggr_type": "avg",
-        "group_by": ["col3"],
-        "limit": 25.5
-      },
-    ),
-=======
-
->>>>>>> f534dc2b
+
     # regex_match check
     DQRowRule(
       criticality="error",
