import itertools
import pprint
import logging
import datetime
import pytest
import pyspark.sql.functions as F

from databricks.labs.dqx.check_funcs import (
    is_not_null,
    is_not_null_and_not_empty,
    sql_expression,
    is_in_list,
    is_not_null_and_not_empty_array,
    is_not_null_and_is_in_list,
    is_unique,
    is_aggr_not_greater_than,
    is_aggr_not_less_than,
    foreign_key,
    is_valid_ipv4_address,
    is_ipv4_address_in_cidr,
    is_not_less_than,
    is_not_greater_than,
    is_valid_date,
    regex_match,
)
from databricks.labs.dqx.rule import (
    DQForEachColRule,
    DQRowRule,
    DQRule,
    CHECK_FUNC_REGISTRY,
    register_rule,
    DQDatasetRule,
)
<<<<<<< HEAD
from databricks.labs.dqx.builder import build_checks_by_metadata
=======
from databricks.labs.dqx.engine import DQEngineCore, DQEngine
>>>>>>> 9f053bc5

SCHEMA = "a: int, b: int, c: int"


def test_get_for_each_rules():
    actual_rules = (
        # set of columns for the same check
        DQForEachColRule(
            columns=["a", "b"],
            check_func=is_not_null_and_not_empty,
            user_metadata={"check_type": "completeness", "check_owner": "someone@email.com"},
        ).get_rules()
        # with check function params provided as positional arguments
        + DQForEachColRule(
            columns=["c", "d"], criticality="error", check_func=is_in_list, check_func_args=[[1, 2]]
        ).get_rules()
        # with check function params provided as named arguments
        + DQForEachColRule(
            columns=["e"], criticality="warn", check_func=is_in_list, check_func_kwargs={"allowed": [3]}
        ).get_rules()
        # should be skipped
        + DQForEachColRule(columns=[], criticality="error", check_func=is_not_null_and_not_empty).get_rules()
        # set of columns for the same check
        + DQForEachColRule(columns=["a", "b"], check_func=is_not_null_and_not_empty_array).get_rules()
        # set of columns for the same check with the same custom name
        + DQForEachColRule(columns=["a", "b"], check_func=is_not_null, name="custom_common_name").get_rules()
        # set of columns for check taking as input multiple columns
        + DQForEachColRule(
            columns=[["a", "b"], ["c"]], check_func=is_unique, check_func_kwargs={"nulls_distinct": False}
        ).get_rules()
    )

    expected_rules = [
        DQRowRule(
            name="a_is_null_or_empty",
            criticality="error",
            check_func=is_not_null_and_not_empty,
            column="a",
            user_metadata={"check_type": "completeness", "check_owner": "someone@email.com"},
        ),
        DQRowRule(
            name="b_is_null_or_empty",
            criticality="error",
            check_func=is_not_null_and_not_empty,
            column="b",
            user_metadata={"check_type": "completeness", "check_owner": "someone@email.com"},
        ),
        DQRowRule(
            name="c_is_not_in_the_list",
            criticality="error",
            check_func=is_in_list,
            column="c",
            check_func_args=[[1, 2]],
        ),
        DQRowRule(
            name="d_is_not_in_the_list",
            criticality="error",
            check_func=is_in_list,
            column="d",
            check_func_args=[[1, 2]],
        ),
        DQRowRule(
            name="e_is_not_in_the_list",
            criticality="warn",
            check_func=is_in_list,
            column="e",
            check_func_kwargs={"allowed": [3]},
        ),
        DQRowRule(
            name="a_is_null_or_empty_array",
            criticality="error",
            check_func=is_not_null_and_not_empty_array,
            column="a",
        ),
        DQRowRule(
            name="b_is_null_or_empty_array",
            criticality="error",
            check_func=is_not_null_and_not_empty_array,
            column="b",
        ),
        DQRowRule(
            name="custom_common_name",
            criticality="error",
            check_func=is_not_null,
            column="a",
        ),
        DQRowRule(
            name="custom_common_name",
            criticality="error",
            check_func=is_not_null,
            column="b",
        ),
        DQDatasetRule(
            name="struct_a_b_is_not_unique",
            criticality="error",
            check_func=is_unique,
            columns=["a", "b"],
            check_func_kwargs={"nulls_distinct": False},
        ),
        DQDatasetRule(
            name="c_is_not_unique",
            criticality="error",
            check_func=is_unique,
            columns=["c"],
            check_func_kwargs={"nulls_distinct": False},
        ),
    ]

    assert pprint.pformat(actual_rules) == pprint.pformat(expected_rules)


def test_build_rules():
    actual_rules = _build_quality_rules_foreach_col(
        # set of columns for the same check
        DQForEachColRule(
            columns=["a", "b"],
            criticality="error",
            filter="c>0",
            check_func=is_not_null_and_not_empty,
            user_metadata={"check_type": "completeness", "check_owner": "someone@email.com"},
        ),
        DQForEachColRule(columns=["c"], criticality="warn", check_func=is_not_null_and_not_empty),
        # with check function params provided as positional arguments
        DQForEachColRule(columns=["d", "e"], criticality="error", check_func=is_in_list, check_func_args=[[1, 2]]),
        # with check function params provided as named arguments
        DQForEachColRule(columns=["f"], criticality="warn", check_func=is_in_list, check_func_kwargs={"allowed": [3]}),
        # should be skipped
        DQForEachColRule(columns=[], criticality="error", check_func=is_not_null_and_not_empty),
        # set of columns for the same check
        DQForEachColRule(columns=["a", "b"], criticality="error", check_func=is_not_null_and_not_empty_array),
        DQForEachColRule(columns=["c"], criticality="warn", check_func=is_not_null_and_not_empty_array),
        # set of columns for the same check with the same custom name
        DQForEachColRule(columns=["a", "b"], check_func=is_not_null, name="custom_common_name"),
        # set of columns for check taking as input multiple columns
        DQForEachColRule(
            columns=[["a", "b"], ["c"]], check_func=is_unique, check_func_kwargs={"nulls_distinct": False}
        ),
        DQForEachColRule(
            name="is_unique_with_filter",
            columns=[["a", "b"], ["c"]],
            filter="a > b",
            check_func=is_unique,
            check_func_kwargs={"nulls_distinct": False},
        ),
        DQForEachColRule(
            name="count_aggr_greater_than",
            columns=["a", "*"],
            filter="a > b",
            check_func=is_aggr_not_greater_than,
            check_func_kwargs={"limit": 1, "group_by": ["c"], "aggr_type": "count"},
        ),
        DQForEachColRule(
            name="count_aggr_less_than",
            columns=["a", "*"],
            filter="a > b",
            check_func=is_aggr_not_less_than,
            check_func_kwargs={"limit": 1, "group_by": ["c"], "aggr_type": "count"},
        ),
        DQForEachColRule(
            name="foreign_key",
            criticality="warn",
            columns=[["a"], ["c"]],
            filter="a > b",
            check_func=foreign_key,
            check_func_kwargs={"ref_columns": ["ref_a"], "ref_df_name": "ref_df_key"},
        ),
    ) + [
        DQRowRule(
            name="g_is_null_or_empty",
            criticality="warn",
            filter="a=0",
            check_func=is_not_null_and_not_empty,
            column="g",
        ),
        DQRowRule(criticality="warn", check_func=is_in_list, column="h", check_func_args=[[1, 2]]),
        DQRowRule(
            criticality="warn",
            check_func=is_in_list,
            check_func_args=[[1, 2]],
            check_func_kwargs={"column": "h_as_kwargs"},
        ),
        DQRowRule(
            criticality="warn",
            check_func=is_in_list,
            check_func_args=[[1, 2]],
            # column field should be instead of column kwargs
            column="i",
            check_func_kwargs={"column": "i_as_kwargs"},
        ),
        DQDatasetRule(criticality="warn", check_func=is_unique, columns=["g"]),
        DQDatasetRule(criticality="warn", check_func=is_unique, check_func_kwargs={"columns": ["g_as_kwargs"]}),
        # columns field should be used instead of columns kwargs
        DQDatasetRule(
            criticality="warn", check_func=is_unique, columns=["j"], check_func_kwargs={"columns": ["j_as_kwargs"]}
        ),
        DQRowRule(criticality="warn", check_func=is_valid_ipv4_address, column="g"),
        DQRowRule(
            criticality="warn", check_func=is_ipv4_address_in_cidr, column="g", check_func_args=["192.168.1.0/24"]
        ),
    ]

    expected_rules = [
        DQRowRule(
            name="a_is_null_or_empty",
            criticality="error",
            filter="c>0",
            check_func=is_not_null_and_not_empty,
            column="a",
            user_metadata={"check_type": "completeness", "check_owner": "someone@email.com"},
        ),
        DQRowRule(
            name="b_is_null_or_empty",
            criticality="error",
            filter="c>0",
            check_func=is_not_null_and_not_empty,
            column="b",
            user_metadata={"check_type": "completeness", "check_owner": "someone@email.com"},
        ),
        DQRowRule(name="c_is_null_or_empty", criticality="warn", check_func=is_not_null_and_not_empty, column="c"),
        DQRowRule(
            name="d_is_not_in_the_list",
            criticality="error",
            check_func=is_in_list,
            column="d",
            check_func_args=[[1, 2]],
        ),
        DQRowRule(
            name="e_is_not_in_the_list",
            criticality="error",
            check_func=is_in_list,
            column="e",
            check_func_args=[[1, 2]],
        ),
        DQRowRule(
            name="f_is_not_in_the_list",
            criticality="warn",
            check_func=is_in_list,
            column="f",
            check_func_kwargs={"allowed": [3]},
        ),
        DQRowRule(
            name="a_is_null_or_empty_array",
            criticality="error",
            check_func=is_not_null_and_not_empty_array,
            column="a",
        ),
        DQRowRule(
            name="b_is_null_or_empty_array",
            criticality="error",
            check_func=is_not_null_and_not_empty_array,
            column="b",
        ),
        DQRowRule(
            name="c_is_null_or_empty_array",
            criticality="warn",
            check_func=is_not_null_and_not_empty_array,
            column="c",
        ),
        DQRowRule(
            name="custom_common_name",
            criticality="error",
            check_func=is_not_null,
            column="a",
        ),
        DQRowRule(
            name="custom_common_name",
            criticality="error",
            check_func=is_not_null,
            column="b",
        ),
        DQDatasetRule(
            name="struct_a_b_is_not_unique",
            criticality="error",
            check_func=is_unique,
            columns=["a", "b"],
            check_func_kwargs={"nulls_distinct": False},
        ),
        DQDatasetRule(
            name="c_is_not_unique",
            criticality="error",
            check_func=is_unique,
            columns=["c"],
            check_func_kwargs={"nulls_distinct": False},
        ),
        DQDatasetRule(
            name="is_unique_with_filter",
            criticality="error",
            check_func=is_unique,
            columns=["a", "b"],
            filter="a > b",
            check_func_kwargs={"nulls_distinct": False},
        ),
        DQDatasetRule(
            name="is_unique_with_filter",
            criticality="error",
            check_func=is_unique,
            columns=["c"],
            filter="a > b",
            check_func_kwargs={"nulls_distinct": False},
        ),
        DQDatasetRule(
            name="count_aggr_greater_than",
            criticality="error",
            check_func=is_aggr_not_greater_than,
            column="a",
            filter="a > b",
            check_func_kwargs={"limit": 1, "group_by": ["c"], "aggr_type": "count"},
        ),
        DQDatasetRule(
            name="count_aggr_greater_than",
            criticality="error",
            check_func=is_aggr_not_greater_than,
            column="*",
            filter="a > b",
            check_func_kwargs={"limit": 1, "group_by": ["c"], "aggr_type": "count"},
        ),
        DQDatasetRule(
            name="count_aggr_less_than",
            criticality="error",
            check_func=is_aggr_not_less_than,
            column="a",
            filter="a > b",
            check_func_kwargs={"limit": 1, "group_by": ["c"], "aggr_type": "count"},
        ),
        DQDatasetRule(
            name="count_aggr_less_than",
            criticality="error",
            check_func=is_aggr_not_less_than,
            column="*",
            filter="a > b",
            check_func_kwargs={"limit": 1, "group_by": ["c"], "aggr_type": "count"},
        ),
        DQDatasetRule(
            name="foreign_key",
            criticality="warn",
            check_func=foreign_key,
            columns=["a"],
            filter="a > b",
            check_func_kwargs={
                "ref_columns": ["ref_a"],
                "ref_df_name": "ref_df_key",
            },
        ),
        DQDatasetRule(
            name="foreign_key",
            criticality="warn",
            check_func=foreign_key,
            columns=["c"],
            filter="a > b",
            check_func_kwargs={
                "ref_columns": ["ref_a"],
                "ref_df_name": "ref_df_key",
            },
        ),
        DQRowRule(
            name="g_is_null_or_empty",
            criticality="warn",
            filter="a=0",
            check_func=is_not_null_and_not_empty,
            column="g",
        ),
        DQRowRule(
            name="h_is_not_in_the_list",
            criticality="warn",
            check_func=is_in_list,
            column="h",
            check_func_args=[[1, 2]],
        ),
        DQRowRule(
            name="h_as_kwargs_is_not_in_the_list",
            criticality="warn",
            check_func=is_in_list,
            check_func_kwargs={"column": "h_as_kwargs"},
            column="h_as_kwargs",
            check_func_args=[[1, 2]],
        ),
        DQRowRule(
            name="i_is_not_in_the_list",
            criticality="warn",
            check_func=is_in_list,
            column="i",
            check_func_kwargs={"column": "i_as_kwargs"},
            check_func_args=[[1, 2]],
        ),
        DQDatasetRule(
            name="g_is_not_unique",
            criticality="warn",
            check_func=is_unique,
            columns=["g"],
        ),
        DQDatasetRule(
            name="g_as_kwargs_is_not_unique",
            criticality="warn",
            check_func=is_unique,
            check_func_kwargs={"columns": ["g_as_kwargs"]},
            columns=["g_as_kwargs"],
        ),
        DQDatasetRule(
            name="j_is_not_unique",
            criticality="warn",
            check_func=is_unique,
            columns=["j"],
            check_func_kwargs={"columns": ["j_as_kwargs"]},
        ),
        DQRowRule(
            name="g_does_not_match_pattern_ipv4_address",
            criticality="warn",
            check_func=is_valid_ipv4_address,
            column="g",
        ),
        DQRowRule(
            name="g_is_not_ipv4_in_cidr",
            criticality="warn",
            check_func=is_ipv4_address_in_cidr,
            column="g",
            check_func_args=["192.168.1.0/24"],
        ),
    ]

    assert pprint.pformat(actual_rules) == pprint.pformat(expected_rules)


def _build_quality_rules_foreach_col(*rules_col_set: DQForEachColRule) -> list[DQRule]:
    """
    Build rules for each column from DQForEachColRule sets.

    :param rules_col_set: list of dq rules which define multiple columns for the same check function
    :return: list of dq rules
    """
    rules_nested = [rule_set.get_rules() for rule_set in rules_col_set]
    flat_rules = list(itertools.chain(*rules_nested))

    return list(filter(None, flat_rules))


def test_build_rules_by_metadata():
    checks = [
        {
            "check": {
                "function": "is_not_null_and_not_empty",
                "for_each_column": ["a", "b"],
                "arguments": {},
            },
            "user_metadata": {"check_type": "completeness", "check_owner": "someone@email.com"},
        },
        {
            "criticality": "warn",
            "filter": "a>0",
            "check": {
                "function": "is_not_null_and_not_empty",
                "for_each_column": ["c"],
                "arguments": {"column": "another"},
            },
        },
        {
            "criticality": "error",
            "filter": "c=0",
            "check": {"function": "is_in_list", "for_each_column": ["d", "e"], "arguments": {"allowed": [1, 2]}},
        },
        {
            "criticality": "warn",
            "check": {"function": "is_in_list", "for_each_column": ["f"], "arguments": {"allowed": [3]}},
        },
        {
            "name": "g_is_null_or_empty",
            "criticality": "warn",
            "check": {"function": "is_not_null_and_not_empty", "arguments": {"column": "g"}},
        },
        {
            "criticality": "warn",
            "check": {"function": "is_in_list", "arguments": {"column": "h", "allowed": [1, 2]}},
        },
        {
            "name": "d_not_in_a",
            "criticality": "error",
            "check": {
                "function": "sql_expression",
                "arguments": {"expression": "a != substring(b, 8, 1)", "msg": "a not found in b"},
            },
        },
        {
            "criticality": "error",
            "check": {
                "function": "sql_expression",
                "arguments": {
                    "expression": "a != substring(b, 8, 1)",
                    "msg": "a not found in b",
                    "columns": ["a", "b"],
                },
            },
        },
        {
            "check": {"function": "is_not_null_and_not_empty_array", "for_each_column": ["a", "b"]},
        },
        {
            "criticality": "warn",
            "check": {"function": "is_not_null_and_not_empty_array", "for_each_column": ["c"], "arguments": {}},
        },
        {
            "name": "custom_common_name",
            "criticality": "error",
            "check": {"function": "is_not_null", "for_each_column": ["a", "b"], "arguments": {}},
        },
        {
            "criticality": "error",
            "check": {
                "function": "is_unique",
                "for_each_column": [["a", "b"], ["c"]],
                "arguments": {"nulls_distinct": True},
            },
        },
        {
            "name": "is_not_unique_with_filter",
            "criticality": "error",
            "filter": "a > b",
            "check": {
                "function": "is_unique",
                "for_each_column": [["a", "b"], ["c"]],
                "arguments": {"nulls_distinct": True},
            },
        },
        {
            "criticality": "error",
            "check": {
                "function": "is_aggr_not_greater_than",
                "for_each_column": ["a", "*"],
                "arguments": {"limit": 1, "aggr_type": "count", "group_by": ["c"]},
            },
        },
        {
            "name": "count_group_by_c_greater_than_limit_with_filter",
            "criticality": "error",
            "filter": "a > b",
            "check": {
                "function": "is_aggr_not_greater_than",
                "for_each_column": ["a", "*"],
                "arguments": {"limit": 1, "aggr_type": "count", "group_by": ["c"]},
            },
        },
        {
            "criticality": "error",
            "check": {
                "function": "is_aggr_not_less_than",
                "for_each_column": ["a", "*"],
                "arguments": {"limit": 1, "aggr_type": "count", "group_by": ["c"]},
            },
        },
        {
            "name": "foreign_key",
            "criticality": "warn",
            "filter": "a > b",
            "check": {
                "function": "foreign_key",
                "for_each_column": [["a"], ["c"]],
                "arguments": {"ref_columns": ["ref_a"], "ref_df_name": "ref_df_key"},
            },
        },
        {
            "name": "a_does_not_match_pattern_ipv4_address",
            "criticality": "error",
            "check": {"function": "is_valid_ipv4_address", "arguments": {"column": "a"}},
        },
        {
            "name": "a_is_ipv4_address_in_cidr",
            "criticality": "error",
            "check": {
                "function": "is_ipv4_address_in_cidr",
                "arguments": {"column": "a", "cidr_block": "192.168.1.0/24"},
            },
        },
    ]

<<<<<<< HEAD
    actual_rules = build_checks_by_metadata(checks)
=======
    actual_rules = DQEngineCore.deserialize_checks(checks)
>>>>>>> 9f053bc5

    expected_rules = [
        DQRowRule(
            name="a_is_null_or_empty",
            criticality="error",
            check_func=is_not_null_and_not_empty,
            column="a",
            user_metadata={"check_type": "completeness", "check_owner": "someone@email.com"},
        ),
        DQRowRule(
            name="b_is_null_or_empty",
            criticality="error",
            check_func=is_not_null_and_not_empty,
            column="b",
            user_metadata={"check_type": "completeness", "check_owner": "someone@email.com"},
        ),
        DQRowRule(
            name="c_is_null_or_empty",
            criticality="warn",
            filter="a>0",
            check_func=is_not_null_and_not_empty,
            column="c",
        ),
        DQRowRule(
            name="d_is_not_in_the_list",
            criticality="error",
            filter="c=0",
            check_func=is_in_list,
            column="d",
            check_func_kwargs={"allowed": [1, 2]},
        ),
        DQRowRule(
            name="e_is_not_in_the_list",
            criticality="error",
            filter="c=0",
            check_func=is_in_list,
            column="e",
            check_func_kwargs={"allowed": [1, 2]},
        ),
        DQRowRule(
            name="f_is_not_in_the_list",
            criticality="warn",
            check_func=is_in_list,
            column="f",
            check_func_kwargs={"allowed": [3]},
        ),
        DQRowRule(
            name="g_is_null_or_empty",
            criticality="warn",
            check_func=is_not_null_and_not_empty,
            column="g",
        ),
        DQRowRule(
            name="h_is_not_in_the_list",
            criticality="warn",
            check_func=is_in_list,
            column="h",
            check_func_kwargs={"allowed": [1, 2]},
        ),
        DQRowRule(
            name="d_not_in_a",
            criticality="error",
            check_func=sql_expression,
            check_func_kwargs={"expression": "a != substring(b, 8, 1)", "msg": "a not found in b"},
        ),
        DQRowRule(
            name="a_b_not_a_substring_b_8_1",
            criticality="error",
            check_func=sql_expression,
            columns=["a", "b"],
            check_func_kwargs={
                "expression": "a != substring(b, 8, 1)",
                "msg": "a not found in b",
            },
        ),
        DQRowRule(
            name="a_is_null_or_empty_array",
            criticality="error",
            check_func=is_not_null_and_not_empty_array,
            column="a",
        ),
        DQRowRule(
            name="b_is_null_or_empty_array",
            criticality="error",
            check_func=is_not_null_and_not_empty_array,
            column="b",
        ),
        DQRowRule(
            name="c_is_null_or_empty_array",
            criticality="warn",
            check_func=is_not_null_and_not_empty_array,
            column="c",
        ),
        DQRowRule(
            name="custom_common_name",
            criticality="error",
            check_func=is_not_null,
            column="a",
        ),
        DQRowRule(
            name="custom_common_name",
            criticality="error",
            check_func=is_not_null,
            column="b",
        ),
        DQDatasetRule(
            name="struct_a_b_is_not_unique",
            criticality="error",
            check_func=is_unique,
            columns=["a", "b"],
            check_func_kwargs={"nulls_distinct": True},
        ),
        DQDatasetRule(
            name="c_is_not_unique",
            criticality="error",
            check_func=is_unique,
            columns=["c"],
            check_func_kwargs={"nulls_distinct": True},
        ),
        DQDatasetRule(
            name="is_not_unique_with_filter",
            criticality="error",
            check_func=is_unique,
            columns=["a", "b"],
            filter="a > b",
            check_func_kwargs={"nulls_distinct": True},
        ),
        DQDatasetRule(
            name="is_not_unique_with_filter",
            criticality="error",
            check_func=is_unique,
            columns=["c"],
            filter="a > b",
            check_func_kwargs={"nulls_distinct": True},
        ),
        DQDatasetRule(
            name="a_count_group_by_c_greater_than_limit",
            criticality="error",
            check_func=is_aggr_not_greater_than,
            column="a",
            check_func_kwargs={"limit": 1, "aggr_type": "count", "group_by": ["c"]},
        ),
        DQDatasetRule(
            name="count_group_by_c_greater_than_limit",
            criticality="error",
            check_func=is_aggr_not_greater_than,
            column="*",
            check_func_kwargs={"limit": 1, "aggr_type": "count", "group_by": ["c"]},
        ),
        DQDatasetRule(
            name="count_group_by_c_greater_than_limit_with_filter",
            criticality="error",
            check_func=is_aggr_not_greater_than,
            column="a",
            filter="a > b",
            check_func_kwargs={"limit": 1, "aggr_type": "count", "group_by": ["c"]},
        ),
        DQDatasetRule(
            name="count_group_by_c_greater_than_limit_with_filter",
            criticality="error",
            check_func=is_aggr_not_greater_than,
            column="*",
            filter="a > b",
            check_func_kwargs={"limit": 1, "aggr_type": "count", "group_by": ["c"]},
        ),
        DQDatasetRule(
            name="a_count_group_by_c_less_than_limit",
            criticality="error",
            check_func=is_aggr_not_less_than,
            column="a",
            check_func_kwargs={"limit": 1, "aggr_type": "count", "group_by": ["c"]},
        ),
        DQDatasetRule(
            name="count_group_by_c_less_than_limit",
            criticality="error",
            check_func=is_aggr_not_less_than,
            column="*",
            check_func_kwargs={"limit": 1, "aggr_type": "count", "group_by": ["c"]},
        ),
        DQDatasetRule(
            name="foreign_key",
            criticality="warn",
            check_func=foreign_key,
            columns=["a"],
            filter="a > b",
            check_func_kwargs={
                "ref_columns": ["ref_a"],
                "ref_df_name": "ref_df_key",
            },
        ),
        DQDatasetRule(
            name="foreign_key",
            criticality="warn",
            check_func=foreign_key,
            columns=["c"],
            filter="a > b",
            check_func_kwargs={
                "ref_columns": ["ref_a"],
                "ref_df_name": "ref_df_key",
            },
        ),
        DQRowRule(
            name="a_does_not_match_pattern_ipv4_address",
            criticality="error",
            check_func=is_valid_ipv4_address,
            column="a",
        ),
        DQRowRule(
            name="a_is_ipv4_address_in_cidr",
            criticality="error",
            check_func=is_ipv4_address_in_cidr,
            column="a",
            check_func_kwargs={"cidr_block": "192.168.1.0/24"},
        ),
    ]

    assert pprint.pformat(actual_rules) == pprint.pformat(expected_rules)


def test_build_checks_by_metadata_when_check_spec_is_missing() -> None:
    checks: list[dict] = [{}]  # missing check spec

    with pytest.raises(ValueError, match="'check' field is missing"):
<<<<<<< HEAD
        build_checks_by_metadata(checks)
=======
        DQEngineCore.deserialize_checks(checks)
>>>>>>> 9f053bc5


def test_build_checks_by_metadata_when_function_spec_is_missing() -> None:
    checks: list[dict] = [{"check": {}}]  # missing func spec

    with pytest.raises(ValueError, match="'function' field is missing in the 'check' block"):
<<<<<<< HEAD
        build_checks_by_metadata(checks)
=======
        DQEngineCore.deserialize_checks(checks)
>>>>>>> 9f053bc5


def test_build_checks_by_metadata_when_arguments_are_missing():
    checks = [
        {
            "check": {
                "function": "is_not_null_and_not_empty"
                # missing arguments spec
            }
        }
    ]

    with pytest.raises(
        ValueError, match="No arguments provided for function 'is_not_null_and_not_empty' in the 'arguments' block"
    ):
<<<<<<< HEAD
        build_checks_by_metadata(checks)
=======
        DQEngineCore.deserialize_checks(checks)
>>>>>>> 9f053bc5


def test_build_checks_by_metadata_when_function_does_not_exist():
    checks = [{"check": {"function": "function_does_not_exists", "arguments": {"column": "a"}}}]

    with pytest.raises(ValueError, match="function 'function_does_not_exists' is not defined"):
<<<<<<< HEAD
        build_checks_by_metadata(checks)
=======
        DQEngineCore.deserialize_checks(checks)
>>>>>>> 9f053bc5


def test_build_checks_by_metadata_logging_debug_calls(caplog):
    checks = [
        {
            "criticality": "error",
            "check": {"function": "is_not_null_and_not_empty", "for_each_column": ["a", "b"], "arguments": {}},
        }
    ]
    logger = logging.getLogger("databricks.labs.dqx.resolver")
    logger.setLevel(logging.DEBUG)
    with caplog.at_level("DEBUG"):
<<<<<<< HEAD
        build_checks_by_metadata(checks)
=======
        DQEngineCore.deserialize_checks(checks)
>>>>>>> 9f053bc5
        assert "Resolving function: is_not_null_and_not_empty" in caplog.text


def test_validate_check_func_arguments_too_many_positional():
    with pytest.raises(TypeError, match="takes 2 positional arguments but 3 were given"):
        DQRowRule(
            name="col1_is_not_in_the_list",
            criticality="error",
            check_func=is_in_list,
            column="col1",
            check_func_args=[[1, 2], "extra_arg"],
        )


def test_validate_check_func_arguments_invalid_keyword():
    with pytest.raises(TypeError, match="got an unexpected keyword argument 'invalid_kwarg'"):
        DQRowRule(
            name="col1_is_not_in_the_list",
            criticality="error",
            check_func=is_in_list,
            column="col1",
            check_func_kwargs={"allowed": [3], "invalid_kwarg": "invalid_kwarg", "invalid_kwarg2": "invalid_kwarg2"},
        )


def test_validate_correct_dataset_rule_used():
    with pytest.raises(ValueError, match="Function 'is_not_null' is not a dataset-level rule"):
        DQDatasetRule(criticality="error", check_func=is_not_null, columns=["a"])


def test_validate_correct_row_rule_used():
    with pytest.raises(ValueError, match="Function 'is_unique' is not a row-level rule"):
        DQRowRule(criticality="error", check_func=is_unique, column="a")


def test_validate_column_and_columns_provided():
    with pytest.raises(ValueError, match="Both 'column' and 'columns' cannot be provided at the same time"):
        DQDatasetRule(check_func=is_unique, column="a", columns=["b"])


def test_validate_column_and_columns_provided_as_args():
    with pytest.raises(ValueError, match="Both 'column' and 'columns' cannot be provided at the same time"):
        DQDatasetRule(check_func=is_unique, check_func_kwargs={"column": "a", "columns": ["b"]})


def test_register_rule():

    @register_rule("single_column")
    def mock_check_func():
        pass

    # Assert that the function is registered correctly
    assert "mock_check_func" in CHECK_FUNC_REGISTRY
    assert CHECK_FUNC_REGISTRY["mock_check_func"] == "single_column"


def test_row_rule_null_column():
    with pytest.raises(TypeError, match="missing 1 required positional argument: 'column'"):
        DQRowRule(
            criticality="warn",
            check_func=is_not_null,
            column=None,
        )


def test_dataset_rule_null_column():
    with pytest.raises(TypeError, match="missing 1 required positional argument: 'column'"):
        DQDatasetRule(
            criticality="warn",
            check_func=is_aggr_not_greater_than,
            column=None,
            check_func_kwargs={
                "limit": 1,
            },
        )


def test_dataset_rule_null_columns_items():
    with pytest.raises(ValueError, match="'columns' list contains a None element"):
        DQDatasetRule(
            criticality="warn",
            check_func=is_unique,
            columns=[None],
            check_func_kwargs={
                "limit": 1,
            },
        )


def test_dataset_rule_empty_columns():
    with pytest.raises(ValueError, match="'columns' cannot be empty"):
        DQDatasetRule(
            criticality="warn",
            check_func=is_unique,
            columns=[],
            check_func_kwargs={
                "limit": 1,
            },
        )


def test_row_rule_null_column_in_kwargs():
    with pytest.raises(TypeError, match="missing 1 required positional argument: 'column'"):
        DQRowRule(
            criticality="warn",
            check_func=is_not_null,
            check_func_kwargs={
                "column": None,
            },
        )


def test_dataset_rule_null_column_in_kwargs():
    with pytest.raises(TypeError, match="missing 1 required positional argument: 'column'"):
        DQDatasetRule(
            criticality="warn",
            check_func=is_aggr_not_greater_than,
            check_func_kwargs={
                "column": None,
                "limit": 1,
            },
        )


def test_dataset_rule_empty_columns_in_kwargs():
    with pytest.raises(ValueError, match="'columns' cannot be empty"):
        DQDatasetRule(
            criticality="warn",
            check_func=is_unique,
            check_func_kwargs={
                "columns": [],
                "limit": 1,
            },
        )


def test_dataset_rule_null_columns_items_in_kwargs():
    with pytest.raises(ValueError, match="'columns' list contains a None element"):
        DQDatasetRule(
            criticality="warn",
            check_func=is_unique,
            check_func_kwargs={
                "columns": [None],
                "limit": 1,
            },
        )


def test_convert_dq_rules_to_metadata():
    checks = [
        DQRowRule(
            check_func=is_not_null_and_not_empty,
            column="a",
        ),
        DQRowRule(
            criticality="warn",
            check_func=is_not_null_and_is_in_list,
            column=F.col("c"),
            check_func_kwargs={"allowed": ["a", F.col("d")]},
        ),
        DQRowRule(
            criticality="warn",
            check_func=sql_expression,
            check_func_kwargs={"expression": "col1 like 'str%'", "msg": "col1 not starting with 'str'"},
        ),
        DQRowRule(criticality="error", check_func=is_not_null_and_not_empty, column="col1"),
        DQRowRule(
            name="col3_is_null_or_empty",
            criticality="warn",
            check_func=is_not_null_and_not_empty,
            column=F.col("col3"),
        ),
        DQRowRule(
            criticality="warn",
            check_func=is_not_null_and_not_empty,
            column=F.col("col3"),
            user_metadata={"check_type": "completeness", "responsible_data_steward": "someone@email.com"},
        ),
        DQRowRule(criticality="warn", check_func=regex_match, column=F.col("col3"), check_func_kwargs={"regex": "dqx"}),
        DQRowRule(criticality="warn", check_func=is_in_list, column="col1", check_func_args=[[1, 2]]),
        DQRowRule(criticality="warn", check_func=is_in_list, column="col2", check_func_kwargs={"allowed": [1, 2]}),
        DQRowRule(check_func=is_not_null, column="col7.field1"),
        DQRowRule(
            name="b_is_null_or_empty",
            criticality="error",
            check_func=is_not_null_and_not_empty,
            column="b",
            filter="a<3",
        ),
        DQRowRule(
            name="b_is_less_than",
            criticality="error",
            check_func=is_not_less_than,
            column="b",
            check_func_kwargs={"limit": datetime.date(2024, 7, 28)},
        ),
        DQRowRule(
            name="d_is_less_than",
            criticality="error",
            check_func=is_not_less_than,
            column="d",
            check_func_kwargs={"limit": "2025-01-21"},
        ),
        DQRowRule(criticality="error", check_func=is_not_greater_than, column="c", check_func_args=["2022-01-01"]),
        DQRowRule(
            criticality="error",
            check_func=is_not_greater_than,
            column="a",
            check_func_args=[datetime.datetime(2022, 1, 1, 14, 30, 0)],
        ),
        DQRowRule(
            criticality="error", check_func=is_valid_date, column="b", check_func_kwargs={"date_format": "yyyy-MM-dd"}
        ),
        DQDatasetRule(criticality="error", check_func=is_unique, columns=["col1", "col2"]),
        DQDatasetRule(
            criticality="error",
            check_func=is_aggr_not_greater_than,
            column="col1",
            check_func_kwargs={"aggr_type": "count", "limit": 10},
        ),
        DQDatasetRule(
            criticality="error",
            check_func=is_aggr_not_less_than,
            column="col1",
            check_func_kwargs={"aggr_type": "avg", "limit": 1.2},
        ),
        *DQForEachColRule(columns=["col1", "col2"], criticality="error", check_func=is_not_null).get_rules(),
        *DQForEachColRule(
            name="common_name2",
            check_func=is_unique,
            criticality="warn",
            columns=[["a", "b"], ["c"], ["d"]],
            check_func_kwargs={"nulls_distinct": False},
        ).get_rules(),
        DQDatasetRule(
            criticality="error", check_func=is_unique, columns=["col1"], check_func_kwargs={"row_filter": "col2 > 0"}
        ),
    ]
    actual_metadata = DQEngine.serialize_checks(checks)

    expected_metadata = [
        {
            "name": "a_is_null_or_empty",
            "criticality": "error",
            "check": {
                "function": "is_not_null_and_not_empty",
                "arguments": {"column": "a"},
            },
        },
        {
            "name": "c_is_null_or_is_not_in_the_list",
            "criticality": "warn",
            "check": {
                "function": "is_not_null_and_is_in_list",
                "arguments": {"column": "c", "allowed": ["a", "d"]},
            },
        },
        {
            "name": "not_col1_like_str",
            "criticality": "warn",
            "check": {
                "function": "sql_expression",
                "arguments": {"expression": "col1 like 'str%'", "msg": "col1 not starting with 'str'"},
            },
        },
        {
            "name": "col1_is_null_or_empty",
            "criticality": "error",
            "check": {
                "function": "is_not_null_and_not_empty",
                "arguments": {"column": "col1"},
            },
        },
        {
            "name": "col3_is_null_or_empty",
            "criticality": "warn",
            "check": {
                "function": "is_not_null_and_not_empty",
                "arguments": {"column": "col3"},
            },
        },
        {
            "name": "col3_is_null_or_empty",
            "criticality": "warn",
            "check": {
                "function": "is_not_null_and_not_empty",
                "arguments": {"column": "col3"},
            },
            "user_metadata": {"check_type": "completeness", "responsible_data_steward": "someone@email.com"},
        },
        {
            "name": "col3_not_matching_regex",
            "criticality": "warn",
            "check": {
                "function": "regex_match",
                "arguments": {"column": "col3", "regex": "dqx"},
            },
        },
        {
            "name": "col1_is_not_in_the_list",
            "criticality": "warn",
            "check": {
                "function": "is_in_list",
                "arguments": {"column": "col1", "allowed": [1, 2]},
            },
        },
        {
            "name": "col2_is_not_in_the_list",
            "criticality": "warn",
            "check": {
                "function": "is_in_list",
                "arguments": {"column": "col2", "allowed": [1, 2]},
            },
        },
        {
            "name": "col7_field1_is_null",
            "criticality": "error",
            "check": {
                "function": "is_not_null",
                "arguments": {"column": "col7.field1"},
            },
        },
        {
            "name": "b_is_null_or_empty",
            "criticality": "error",
            "filter": "a<3",
            "check": {
                "function": "is_not_null_and_not_empty",
                "arguments": {"column": "b"},
            },
        },
        {
            "name": "b_is_less_than",
            "criticality": "error",
            "check": {
                "function": "is_not_less_than",
                "arguments": {"column": "b", "limit": "2024-07-28"},
            },
        },
        {
            "name": "d_is_less_than",
            "criticality": "error",
            "check": {
                "function": "is_not_less_than",
                "arguments": {"column": "d", "limit": "2025-01-21"},
            },
        },
        {
            "name": "c_greater_than_limit",
            "criticality": "error",
            "check": {
                "function": "is_not_greater_than",
                "arguments": {"column": "c", "limit": "2022-01-01"},
            },
        },
        {
            "name": "a_greater_than_limit",
            "criticality": "error",
            "check": {
                "function": "is_not_greater_than",
                "arguments": {"column": "a", "limit": "2022-01-01 14:30:00"},
            },
        },
        {
            "name": "b_is_not_valid_date",
            "criticality": "error",
            "check": {
                "function": "is_valid_date",
                "arguments": {"column": "b", "date_format": "yyyy-MM-dd"},
            },
        },
        {
            "name": "struct_col1_col2_is_not_unique",
            "criticality": "error",
            "check": {
                "function": "is_unique",
                "arguments": {"columns": ["col1", "col2"]},
            },
        },
        {
            "name": "col1_count_greater_than_limit",
            "criticality": "error",
            "check": {
                "function": "is_aggr_not_greater_than",
                "arguments": {"column": "col1", "aggr_type": "count", "limit": 10},
            },
        },
        {
            "name": "col1_avg_less_than_limit",
            "criticality": "error",
            "check": {
                "function": "is_aggr_not_less_than",
                "arguments": {"column": "col1", "aggr_type": "avg", "limit": 1.2},
            },
        },
        {
            "name": "col1_is_null",
            "criticality": "error",
            "check": {
                "function": "is_not_null",
                "arguments": {"column": "col1"},
            },
        },
        {
            "name": "col2_is_null",
            "criticality": "error",
            "check": {
                "function": "is_not_null",
                "arguments": {"column": "col2"},
            },
        },
        {
            "name": "common_name2",
            "criticality": "warn",
            "check": {
                "function": "is_unique",
                "arguments": {"columns": ["a", "b"], "nulls_distinct": False},
            },
        },
        {
            "name": "common_name2",
            "criticality": "warn",
            "check": {
                "function": "is_unique",
                "arguments": {"columns": ["c"], "nulls_distinct": False},
            },
        },
        {
            "name": "common_name2",
            "criticality": "warn",
            "check": {
                "function": "is_unique",
                "arguments": {"columns": ["d"], "nulls_distinct": False},
            },
        },
        {
            'name': 'col1_is_not_unique',
            'criticality': 'error',
            'check': {'function': 'is_unique', 'arguments': {'columns': ['col1'], 'row_filter': 'col2 > 0'}},
        },
    ]

    assert actual_metadata == expected_metadata


def test_convert_dq_rules_to_metadata_when_empty() -> None:
    checks: list = []
    actual_metadata = DQEngine.serialize_checks(checks)
    expected_metadata: list[dict] = []
    assert actual_metadata == expected_metadata


def test_convert_dq_rules_to_metadata_when_not_dq_rule() -> None:
    checks: list = [1]
    with pytest.raises(TypeError, match="Expected DQRule instance, got int"):
        DQEngine.serialize_checks(checks)


def test_dq_rules_to_dict_when_column_expression_is_complex() -> None:
    with pytest.raises(ValueError, match="Unable to interpret column expression"):
        DQRowRule(
            criticality="error",
            check_func=is_not_null_and_not_empty,
            column=F.col("val") + F.lit(1),
        ).to_dict()


def test_dq_rules_to_dict_when_invalid_arg_type() -> None:
    with pytest.raises(TypeError, match="Unsupported type for normalization: dict_values"):
        col_dict = {"key1": "col1"}
        DQRowRule(
            criticality="warn",
            check_func=is_not_null_and_is_in_list,
            column=F.col("c"),
            check_func_kwargs={"allowed": col_dict.values()},
        ).to_dict()


def test_metadata_round_trip_conversion_preserves_rules() -> None:
    checks = [
        DQRowRule(
            check_func=is_not_null_and_not_empty,
            column="a",
        ),
        DQRowRule(
            criticality="warn",
            check_func=is_not_null_and_is_in_list,
            column=F.col("c"),
            check_func_kwargs={"allowed": ["a", F.col("d")]},
        ),
        DQRowRule(
            criticality="warn",
            check_func=sql_expression,
            check_func_kwargs={"expression": "col1 like 'str%'", "msg": "col1 not starting with 'str'"},
        ),
        DQRowRule(criticality="error", check_func=is_not_null_and_not_empty, column="col1"),
        DQRowRule(
            name="col3_is_null_or_empty",
            criticality="warn",
            check_func=is_not_null_and_not_empty,
            column=F.col("col3"),
        ),
        DQRowRule(
            criticality="warn",
            check_func=is_not_null_and_not_empty,
            column=F.col("col3"),
            user_metadata={"check_type": "completeness", "responsible_data_steward": "someone@email.com"},
        ),
        DQRowRule(criticality="warn", check_func=regex_match, column=F.col('col3'), check_func_kwargs={"regex": "dqx"}),
        DQRowRule(criticality="warn", check_func=is_in_list, column="col1", check_func_args=[[1, 2]]),
        DQRowRule(criticality="warn", check_func=is_in_list, column="col2", check_func_kwargs={"allowed": [1, 2]}),
        DQRowRule(check_func=is_not_null, column="col7.field1"),
        DQRowRule(
            name="b_is_null_or_empty",
            criticality="error",
            check_func=is_not_null_and_not_empty,
            column="b",
            filter="a<3",
        ),
        DQRowRule(
            name="b_is_less_than",
            criticality="error",
            check_func=is_not_less_than,
            column="b",
            check_func_kwargs={"limit": datetime.date(2024, 7, 28)},
        ),
        DQRowRule(
            name="d_is_less_than",
            criticality="error",
            check_func=is_not_less_than,
            column="d",
            check_func_kwargs={"limit": "2025-01-21"},
        ),
        DQRowRule(criticality="error", check_func=is_not_greater_than, column="c", check_func_args=["2022-01-01"]),
        DQRowRule(
            criticality="error",
            check_func=is_not_greater_than,
            column="a",
            check_func_args=[datetime.datetime(2022, 1, 1, 14, 30, 0)],
        ),
        DQRowRule(
            criticality="error", check_func=is_valid_date, column="b", check_func_kwargs={"date_format": "yyyy-MM-dd"}
        ),
        DQDatasetRule(criticality="error", check_func=is_unique, columns=["col1", "col2"]),
        DQDatasetRule(
            criticality="error",
            check_func=is_aggr_not_greater_than,
            column="col1",
            check_func_kwargs={"aggr_type": "count", "limit": 10},
        ),
        DQDatasetRule(
            criticality="error",
            check_func=is_aggr_not_less_than,
            column="col1",
            check_func_kwargs={"aggr_type": "avg", "limit": 1.2},
        ),
        *DQForEachColRule(columns=["col1", "col2"], criticality="error", check_func=is_not_null).get_rules(),
        *DQForEachColRule(
            name="common_name2",
            check_func=is_unique,
            criticality="warn",
            columns=[["a", "b"], ["c"], ["d"]],
            check_func_kwargs={"nulls_distinct": False},
        ).get_rules(),
        DQDatasetRule(
            criticality="error", check_func=is_unique, columns=["col1"], check_func_kwargs={"row_filter": "col2 > 0"}
        ),
    ]

    checks_dict = DQEngine.serialize_checks(checks)
    converted_checks = DQEngineCore.deserialize_checks(checks_dict)

    assert DQEngine.serialize_checks(converted_checks) == DQEngine.serialize_checks(checks)<|MERGE_RESOLUTION|>--- conflicted
+++ resolved
@@ -31,11 +31,8 @@
     register_rule,
     DQDatasetRule,
 )
-<<<<<<< HEAD
-from databricks.labs.dqx.builder import build_checks_by_metadata
-=======
-from databricks.labs.dqx.engine import DQEngineCore, DQEngine
->>>>>>> 9f053bc5
+from databricks.labs.dqx.builder import deserialize_checks
+
 
 SCHEMA = "a: int, b: int, c: int"
 
@@ -608,11 +605,7 @@
         },
     ]
 
-<<<<<<< HEAD
-    actual_rules = build_checks_by_metadata(checks)
-=======
-    actual_rules = DQEngineCore.deserialize_checks(checks)
->>>>>>> 9f053bc5
+    actual_rules = deserialize_checks(checks)
 
     expected_rules = [
         DQRowRule(
@@ -836,22 +829,14 @@
     checks: list[dict] = [{}]  # missing check spec
 
     with pytest.raises(ValueError, match="'check' field is missing"):
-<<<<<<< HEAD
-        build_checks_by_metadata(checks)
-=======
-        DQEngineCore.deserialize_checks(checks)
->>>>>>> 9f053bc5
+        deserialize_checks(checks)
 
 
 def test_build_checks_by_metadata_when_function_spec_is_missing() -> None:
     checks: list[dict] = [{"check": {}}]  # missing func spec
 
     with pytest.raises(ValueError, match="'function' field is missing in the 'check' block"):
-<<<<<<< HEAD
-        build_checks_by_metadata(checks)
-=======
-        DQEngineCore.deserialize_checks(checks)
->>>>>>> 9f053bc5
+        deserialize_checks(checks)
 
 
 def test_build_checks_by_metadata_when_arguments_are_missing():
@@ -867,22 +852,14 @@
     with pytest.raises(
         ValueError, match="No arguments provided for function 'is_not_null_and_not_empty' in the 'arguments' block"
     ):
-<<<<<<< HEAD
-        build_checks_by_metadata(checks)
-=======
-        DQEngineCore.deserialize_checks(checks)
->>>>>>> 9f053bc5
+        deserialize_checks(checks)
 
 
 def test_build_checks_by_metadata_when_function_does_not_exist():
     checks = [{"check": {"function": "function_does_not_exists", "arguments": {"column": "a"}}}]
 
     with pytest.raises(ValueError, match="function 'function_does_not_exists' is not defined"):
-<<<<<<< HEAD
-        build_checks_by_metadata(checks)
-=======
-        DQEngineCore.deserialize_checks(checks)
->>>>>>> 9f053bc5
+        deserialize_checks(checks)
 
 
 def test_build_checks_by_metadata_logging_debug_calls(caplog):
@@ -895,11 +872,7 @@
     logger = logging.getLogger("databricks.labs.dqx.resolver")
     logger.setLevel(logging.DEBUG)
     with caplog.at_level("DEBUG"):
-<<<<<<< HEAD
-        build_checks_by_metadata(checks)
-=======
-        DQEngineCore.deserialize_checks(checks)
->>>>>>> 9f053bc5
+        deserialize_checks(checks)
         assert "Resolving function: is_not_null_and_not_empty" in caplog.text
 
 
