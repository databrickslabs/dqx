--- conflicted
+++ resolved
@@ -1,18 +1,10 @@
-<<<<<<< HEAD
-from unittest.mock import Mock
-=======
 import os
 from pathlib import Path
->>>>>>> 3ca34dc0
 from pyspark.sql import SparkSession
 import pytest
 
 
 @pytest.fixture
-<<<<<<< HEAD
-def spark_session_mock():
-    return Mock(spec=SparkSession)
-=======
 def spark_local():
     return SparkSession.builder.appName("DQX Test").remote("sc://localhost").getOrCreate()
 
@@ -23,5 +15,4 @@
     file_path = base_path + "/test_data/checks-local-test.yml"
     yield file_path
     if os.path.exists(file_path):
-        os.remove(file_path)
->>>>>>> 3ca34dc0
+        os.remove(file_path)