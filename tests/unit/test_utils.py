from unittest.mock import Mock
import pyspark.sql.functions as F
import pytest

<<<<<<< HEAD
from databricks.labs.dqx.config import InputConfig
from databricks.labs.dqx.utils import read_input_data, get_column_as_string
=======
from databricks.labs.dqx.utils import read_input_data, get_column_as_string, is_sql_query_safe
>>>>>>> ed25571e


def test_get_column_name():
    col = F.col("a")
    actual = get_column_as_string(col)
    assert actual == "a"


def test_get_col_name_alias():
    col = F.col("a").alias("b")
    actual = get_column_as_string(col)
    assert actual == "b"


def test_get_col_name_multiple_alias():
    col = F.col("a").alias("b").alias("c")
    actual = get_column_as_string(col)
    assert actual == "c"


def test_get_col_name_longer():
    col = F.col("local")
    actual = get_column_as_string(col)
    assert actual == "local"


def test_get_col_name_and_truncate():
    long_col_name = "a" * 300
    col = F.col(long_col_name)
    actual = get_column_as_string(col, normalize=True)
    max_chars = 255
    assert len(actual) == max_chars


def test_get_col_name_normalize():
    col = F.col("a").alias("b")
    actual = get_column_as_string(col, normalize=True)
    assert actual == "b"


def test_get_col_name_capital_normalize():
    col = F.col("A")
    actual = get_column_as_string(col, normalize=True)
    assert actual == "a"


def test_get_col_name_alias_not_normalize():
    col = F.col("A").alias("B")
    actual = get_column_as_string(col, normalize=True)
    assert actual == "B"


def test_get_col_name_capital():
    col = F.col("A").alias("B")
    actual = get_column_as_string(col)
    assert actual == "B"


def test_get_col_name_normalize_complex_expr():
    col = F.try_element_at("col7", F.lit("key1").cast("string"))
    actual = get_column_as_string(col, normalize=True)
    assert actual == "try_element_at_col7_cast_key1_as_string"


def test_get_col_name_alias_from_complex_expr():
    col = F.try_element_at("col7", F.lit("key1").cast("string")).alias("alias1")
    actual = get_column_as_string(col)
    assert actual == "alias1"


def test_get_col_name_as_str():
    col = "a"
    actual = get_column_as_string(col)
    assert actual == col


def test_get_col_name_expr_not_found():
    with pytest.raises(ValueError, match="Invalid column expression"):
        get_column_as_string(Mock())


def test_valid_2_level_table_namespace():
    input_location = "db.table"
    input_format = None
    input_config = InputConfig(location=input_location, format=input_format)
    assert read_input_data(Mock(), input_config)


def test_valid_3_level_table_namespace():
    input_location = "catalog.schema.table"
    input_format = None
<<<<<<< HEAD
    input_config = InputConfig(location=input_location, format=input_format)
    assert read_input_data(Mock(), input_config)


def test_streaming_source():
    input_location = "catalog.schema.table"
    input_config = InputConfig(location=input_location, is_streaming=True)
    df = read_input_data(Mock(), input_config)
    assert df.isStreaming


def test_invalid_streaming_source_format():
    input_location = "/Volumes/catalog/schema/volume/"
    input_format = "json"
    input_config = InputConfig(location=input_location, format=input_format, is_streaming=True)
    with pytest.raises(ValueError, match="Streaming reads from file sources must use 'cloudFiles' format"):
        read_input_data(Mock(), input_config)
=======
    assert read_input_data(Mock(), input_location, input_format)


def test_safe_query_with_similar_names():
    # Should be safe: keywords appear only as part of column or table names
    assert is_sql_query_safe("SELECT insert_, _delete, update_, * FROM insert_users_delete_update")


@pytest.mark.parametrize(
    "forbidden_statements",
    [
        "delete",
        "insert",
        "update",
        "drop",
        "truncate",
        "alter",
        "create",
        "replace",
        "grant",
        "revoke",
        "merge",
        "use",
        "refresh",
        "analyze",
        "optimize",
        "zorder",
    ],
)
def test_query_with_forbidden_commands(forbidden_statements):
    query = f"{forbidden_statements.upper()} something FROM table"
    assert not is_sql_query_safe(query), f"Query with '{forbidden_statements}' should be unsafe"


def test_case_insensitivity():
    assert not is_sql_query_safe("dElEtE FROM users")
    assert not is_sql_query_safe("InSeRT INTO users (id) VALUES (1)")
    assert not is_sql_query_safe("uPdAtE users SET name = 'Charlie'")


def test_query_with_comments_containing_keywords():
    # Should still be safe because we're not removing SQL comments
    # but in practice this would be flagged — optional to allow or disallow
    assert not is_sql_query_safe("SELECT * FROM users -- delete everything later")


def test_keyword_as_substring():
    assert is_sql_query_safe("SELECT * FROM deleted_users_log WHERE update_flag = true")


def test_multiple_statements_in_one_query():
    assert not is_sql_query_safe("SELECT * FROM users; DELETE FROM users")


def test_blank_query():
    assert is_sql_query_safe("  ")


def test_mixed_content():
    assert not is_sql_query_safe("WITH cte AS (UPDATE users SET x=1) SELECT * FROM cte")
>>>>>>> ed25571e
<|MERGE_RESOLUTION|>--- conflicted
+++ resolved
@@ -2,12 +2,8 @@
 import pyspark.sql.functions as F
 import pytest
 
-<<<<<<< HEAD
+from databricks.labs.dqx.utils import read_input_data, get_column_as_string, is_sql_query_safe
 from databricks.labs.dqx.config import InputConfig
-from databricks.labs.dqx.utils import read_input_data, get_column_as_string
-=======
-from databricks.labs.dqx.utils import read_input_data, get_column_as_string, is_sql_query_safe
->>>>>>> ed25571e
 
 
 def test_get_column_name():
@@ -99,7 +95,6 @@
 def test_valid_3_level_table_namespace():
     input_location = "catalog.schema.table"
     input_format = None
-<<<<<<< HEAD
     input_config = InputConfig(location=input_location, format=input_format)
     assert read_input_data(Mock(), input_config)
 
@@ -117,8 +112,6 @@
     input_config = InputConfig(location=input_location, format=input_format, is_streaming=True)
     with pytest.raises(ValueError, match="Streaming reads from file sources must use 'cloudFiles' format"):
         read_input_data(Mock(), input_config)
-=======
-    assert read_input_data(Mock(), input_location, input_format)
 
 
 def test_safe_query_with_similar_names():
@@ -177,5 +170,4 @@
 
 
 def test_mixed_content():
-    assert not is_sql_query_safe("WITH cte AS (UPDATE users SET x=1) SELECT * FROM cte")
->>>>>>> ed25571e
+    assert not is_sql_query_safe("WITH cte AS (UPDATE users SET x=1) SELECT * FROM cte")