--- conflicted
+++ resolved
@@ -23,11 +23,8 @@
     is_valid_timestamp,
     is_valid_ipv4_address,
     is_ipv4_address_in_cidr,
-<<<<<<< HEAD
     is_valid_ipv6_address,
-=======
     is_data_fresh,
->>>>>>> 962990b3
 )
 
 SCHEMA = "a: string, b: int"
@@ -1228,7 +1225,7 @@
     assert_df_equality(actual, expected, ignore_nullable=True)
 
 
-<<<<<<< HEAD
+
 def test_col_is_valid_ipv6_address(spark):
     schema_ipv6 = "a: string"
 
@@ -1351,7 +1348,8 @@
         ],
         checked_schema,
     )
-=======
+
+
 def test_is_data_fresh(spark, set_utc_timezone):
     input_schema = "a: string, b: timestamp, c: date, d: timestamp"
     test_df = spark.createDataFrame(
@@ -1416,5 +1414,4 @@
         checked_schema,
     )
 
->>>>>>> 962990b3
     assert_df_equality(actual, expected, ignore_nullable=True)