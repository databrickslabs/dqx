from datetime import datetime
from decimal import Decimal
import pytest
import pyspark.sql.functions as F
from chispa.dataframe_comparer import assert_df_equality  # type: ignore
from databricks.labs.dqx.check_funcs import (
    is_in_range,
    is_not_empty,
    is_not_in_range,
    is_not_null,
    is_not_null_and_not_empty,
    is_older_than_col2_for_n_days,
    is_older_than_n_days,
    is_not_in_future,
    is_not_in_near_future,
    is_not_less_than,
    is_not_greater_than,
    regex_match,
    sql_expression,
    is_in_list,
    is_not_null_and_is_in_list,
    is_not_null_and_not_empty_array,
    is_valid_date,
    is_valid_timestamp,
    is_valid_ipv4_address,
    is_ipv4_address_in_cidr,
    is_data_fresh,
)
from databricks.labs.dqx.pii import pii_detection_funcs
from databricks.labs.dqx.pii.nlp_engine_config import NLPEngineConfig


SCHEMA = "a: string, b: int"


def test_col_is_not_null_and_not_empty(spark):
    input_schema = "a: string, b: int, c: map<string, string>, d: array<string>"
    test_df = spark.createDataFrame(
        [
            ["str1", 1, {"val": "a"}, ["a", "b"]],
            ["", None, {"val": ""}, [None, "a"]],
            [" ", 3, {"val": None}, ["", "a"]],
        ],
        input_schema,
    )

    actual = test_df.select(
        is_not_null_and_not_empty("a"),
        is_not_null_and_not_empty("b", True),
        is_not_null_and_not_empty(F.col("c").getItem("val")),
        is_not_null_and_not_empty(F.try_element_at("d", F.lit(1))),
    )

    checked_schema = (
        "a_is_null_or_empty: string, "
        + "b_is_null_or_empty: string, "
        + "c_val_is_null_or_empty: string, "
        + "try_element_at_d_1_is_null_or_empty: string"
    )
    expected = spark.createDataFrame(
        [
            [None, None, None, None],
            [
                "Column 'a' value is null or empty",
                "Column 'b' value is null or empty",
                "Column 'c['val']' value is null or empty",
                "Column 'try_element_at(d, 1)' value is null or empty",
            ],
            [
                None,
                None,
                "Column 'c['val']' value is null or empty",
                "Column 'try_element_at(d, 1)' value is null or empty",
            ],
        ],
        checked_schema,
    )

    assert_df_equality(actual, expected, ignore_nullable=True)


def test_col_is_not_empty(spark):
    input_schema = "a: string, b: int, c: map<string, string>, d: array<string>"
    test_df = spark.createDataFrame(
        [
            ["str1", 1, {"val": "a"}, ["a", "b"]],
            ["", None, {"val": ""}, [None, "a"]],
            [" ", 3, {"val": None}, ["", "a"]],
        ],
        input_schema,
    )

    actual = test_df.select(
        is_not_empty("a"),
        is_not_empty("b"),
        is_not_empty(F.col("c").getItem("val")),
        is_not_empty(F.try_element_at("d", F.lit(1))),
    )

    checked_schema = (
        "a_is_empty: string, "
        + "b_is_empty: string, "
        + "c_val_is_empty: string, "
        + "try_element_at_d_1_is_empty: string"
    )
    expected = spark.createDataFrame(
        [
            [None, None, None, None],
            ["Column 'a' value is empty", None, "Column 'c['val']' value is empty", None],
            [None, None, None, "Column 'try_element_at(d, 1)' value is empty"],
        ],
        checked_schema,
    )

    assert_df_equality(actual, expected, ignore_nullable=True)


def test_col_is_not_null(spark):
    input_schema = "a: string, b: int, c: map<string, string>, d: array<string>"
    test_df = spark.createDataFrame(
        [
            ["str1", 1, {"val": "a"}, ["a", "b"]],
            ["", None, {"val": ""}, [None, "a"]],
            [" ", 3, {"val": None}, ["", "a"]],
        ],
        input_schema,
    )

    actual = test_df.select(
        is_not_null("a"),
        is_not_null("b"),
        is_not_null(F.col("c").getItem("val")),
        is_not_null(F.try_element_at("d", F.lit(1))),
    )

    checked_schema = (
        "a_is_null: string, " + "b_is_null: string, " + "c_val_is_null: string, " + "try_element_at_d_1_is_null: string"
    )
    expected = spark.createDataFrame(
        [
            [None, None, None, None],
            [None, "Column 'b' value is null", None, "Column 'try_element_at(d, 1)' value is null"],
            [None, None, "Column 'c['val']' value is null", None],
        ],
        checked_schema,
    )

    assert_df_equality(actual, expected, ignore_nullable=True)


def test_col_is_not_null_and_is_in_list(spark):
    input_schema = "a: string, b: int, c: map<string, string>, d: array<string>"
    test_df = spark.createDataFrame(
        [
            ["str1", 1, {"val": "a"}, ["a", "b"]],
            ["str2", None, {"val": "str2"}, [None, "a"]],
            [" ", 3, {"val": " "}, [None, " "]],
        ],
        input_schema,
    )

    actual = test_df.select(
        is_not_null_and_is_in_list("a", ["str1"]),
        is_not_null_and_is_in_list("b", [F.lit(3)]),
        is_not_null_and_is_in_list(F.col("c").getItem("val"), [F.lit("a")]),
        is_not_null_and_is_in_list(F.try_element_at("d", F.lit(2)), ["b"]),
    )

    checked_schema = (
        "a_is_null_or_is_not_in_the_list: string, "
        + "b_is_null_or_is_not_in_the_list: string, "
        + "c_val_is_null_or_is_not_in_the_list: string, "
        + "try_element_at_d_2_is_null_or_is_not_in_the_list: string"
    )
    expected = spark.createDataFrame(
        [
            [None, "Value '1' in Column 'b' is null or not in the allowed list: [3]", None, None],
            [
                "Value 'str2' in Column 'a' is null or not in the allowed list: [str1]",
                "Value 'null' in Column 'b' is null or not in the allowed list: [3]",
                "Value 'str2' in Column 'c['val']' is null or not in the allowed list: [a]",
                "Value 'a' in Column 'try_element_at(d, 2)' is null or not in the allowed list: [b]",
            ],
            [
                "Value ' ' in Column 'a' is null or not in the allowed list: [str1]",
                None,
                "Value ' ' in Column 'c['val']' is null or not in the allowed list: [a]",
                "Value ' ' in Column 'try_element_at(d, 2)' is null or not in the allowed list: [b]",
            ],
        ],
        checked_schema,
    )

    assert_df_equality(actual, expected, ignore_nullable=True)


def test_col_is_not_in_list(spark):
    input_schema = "a: string, b: int, c: map<string, string>, d: array<string>"
    test_df = spark.createDataFrame(
        [
            ["str1", 1, {"val": "a"}, ["a", "b"]],
            ["str2", None, {"val": "str2"}, [None, "a"]],
            [" ", 3, {"val": None}, [None, "a"]],
        ],
        input_schema,
    )

    actual = test_df.select(
        is_in_list("a", ["str1"]),
        is_in_list("b", [F.lit(3)]),
        is_in_list(F.col("c").getItem("val"), [F.lit("a")]),
        is_in_list(F.try_element_at("d", F.lit(2)), ["b"]),
    )

    checked_schema = (
        "a_is_not_in_the_list: string, "
        + "b_is_not_in_the_list: string, "
        + "c_val_is_not_in_the_list: string, "
        + "try_element_at_d_2_is_not_in_the_list: string"
    )
    expected = spark.createDataFrame(
        [
            [None, "Value '1' in Column 'b' is not in the allowed list: [3]", None, None],
            [
                "Value 'str2' in Column 'a' is not in the allowed list: [str1]",
                None,
                "Value 'str2' in Column 'c['val']' is not in the allowed list: [a]",
                "Value 'a' in Column 'try_element_at(d, 2)' is not in the allowed list: [b]",
            ],
            [
                "Value ' ' in Column 'a' is not in the allowed list: [str1]",
                None,
                None,
                "Value 'a' in Column 'try_element_at(d, 2)' is not in the allowed list: [b]",
            ],
        ],
        checked_schema,
    )

    assert_df_equality(actual, expected, ignore_nullable=True)


def test_col_sql_expression(spark):
    test_df = spark.createDataFrame([["str1", 1, 1], ["str2", None, None], ["", 2, 3]], SCHEMA + ", c: string")

    actual = test_df.select(
        sql_expression("a = 'str2'"),
        sql_expression("b is null", name="test", negate=True),
        sql_expression("c is null", msg="failed validation", negate=True),
        sql_expression("b < c", msg="b is greater or equal c", negate=False),
        # since sql expressions are evaluated at runtime, any illegal arguments must be handled explicitly
        sql_expression(
            """
            CASE
                WHEN TRY_CAST(a AS BIGINT) IS NOT NULL AND TRY_CAST(b AS BIGINT) IS NOT NULL
                    THEN SUBSTRING(a, 1, LENGTH(b)) = b
                ELSE FALSE
            END""",
            name="illegal_args",
            msg="Illegal Arguments",
        ),
    )

    checked_schema = "not_a_str2: string, test: string, c_is_null: string, not_b_c: string, illegal_args: string"
    expected = spark.createDataFrame(
        [
            [
                "Value is not matching expression: a = 'str2'",
                None,
                None,
                "b is greater or equal c",
                "Illegal Arguments",
            ],
            [
                None,
                "Value is matching expression: ~(b is null)",
                "failed validation",
                None,
                "Illegal Arguments",
            ],
            ["Value is not matching expression: a = 'str2'", None, None, None, "Illegal Arguments"],
        ],
        checked_schema,
    )

    assert_df_equality(actual, expected, ignore_nullable=True)


def test_col_sql_expression_long_name(spark):
    long_col_name = "a" * 300
    normalized_col_name = "a" * 255

    test_df = spark.createDataFrame([["str1"]], long_col_name + ": string")

    actual = test_df.select(
        sql_expression(long_col_name + " = 'str2'"),
        sql_expression(long_col_name + " = 'str2'", columns=[long_col_name]),
    )

    checked_schema = f"not_{normalized_col_name[:-4]}: string, {normalized_col_name}: string"
    expected = spark.createDataFrame(
        [
            [
                f"Value is not matching expression: {long_col_name} = 'str2'",
                f"Value is not matching expression: {long_col_name} = 'str2'",
            ],
        ],
        checked_schema,
    )

    assert_df_equality(actual, expected, ignore_nullable=True)


def test_is_col_older_than_col2_for_n_days(spark):
    schema_dates = "a: string, b: string, c: map<string, string>, d: array<string>"
    test_df = spark.createDataFrame(
        [
            ["2023-01-10", "2023-01-12", {"val": "2023-01-10"}, ["2023-01-12"]],
            ["2023-01-10", "2023-01-13", {"val": "2023-01-10"}, ["2023-01-13"]],
            ["2023-01-10", "2023-01-05", {"val": "2023-01-10"}, ["2023-01-05"]],
            ["2023-01-10", None, {"val": "2023-01-10"}, [None]],
            [None, None, {"val": None}, [None]],
        ],
        schema_dates,
    )

    actual = test_df.select(
        is_older_than_col2_for_n_days("a", "b", 2),
        is_older_than_col2_for_n_days(F.col("c").getItem("val"), F.try_element_at("d", F.lit(1)), 2),
        is_older_than_col2_for_n_days("a", "b", 2, negate=True),
        is_older_than_col2_for_n_days(F.col("c").getItem("val"), F.try_element_at("d", F.lit(1)), 2, negate=True),
    )

    checked_schema = (
        "is_col_a_older_than_b_for_n_days: string, "
        + "is_col_c_val_older_than_try_element_at_d_1_for_n_days: string, "
        + "is_col_a_not_older_than_b_for_n_days: string, "
        + "is_col_c_val_not_older_than_try_element_at_d_1_for_n_days: string"
    )
    expected = spark.createDataFrame(
        [
            [
                "Value '2023-01-10' in Column 'a' is not less than Value '2023-01-12' in Column 'b' "
                + "for more than 2 days",
                "Value '2023-01-10' in Column 'c['val']' is not less than Value "
                + "'2023-01-12' in Column 'try_element_at(d, 1)' for more than 2 days",
                None,
                None,
            ],
            [
                None,
                None,
                "Value '2023-01-10' in Column 'a' is less than Value '2023-01-13' in Column 'b' for 2 or more days",
                "Value '2023-01-10' in Column 'c['val']' is less than Value "
                + "'2023-01-13' in Column 'try_element_at(d, 1)' for 2 or more days",
            ],
            [
                "Value '2023-01-10' in Column 'a' is not less than Value '2023-01-05' in Column 'b' "
                + "for more than 2 days",
                "Value '2023-01-10' in Column 'c['val']' is not less than Value "
                + "'2023-01-05' in Column 'try_element_at(d, 1)' for more than 2 days",
                None,
                None,
            ],
            [None, None, None, None],
            [None, None, None, None],
        ],
        checked_schema,
    )

    assert_df_equality(actual, expected, ignore_nullable=True)


def test_is_col_older_than_n_days(spark):
    schema_dates = "a: string, b: map<string, string>, c: array<string>"
    test_df = spark.createDataFrame(
        [
            ["2023-01-10", {"val": "2023-01-11"}, ["2023-01-12"]],
            ["2023-01-05", {"val": "2023-01-05"}, ["2023-01-05"]],
            [None, None, None],
        ],
        schema_dates,
    )

    actual = test_df.select(
        is_older_than_n_days("a", 2, F.lit("2023-01-12")),
        is_older_than_n_days(F.col("b").getItem("val"), 2, F.lit("2023-01-12")),
        is_older_than_n_days(F.try_element_at("c", F.lit(1)), 2, F.lit("2023-01-12")),
        is_older_than_n_days("a", 2, F.lit("2023-01-12"), negate=True),
        is_older_than_n_days(F.col("b").getItem("val"), 2, F.lit("2023-01-12"), negate=True),
        is_older_than_n_days(F.try_element_at("c", F.lit(1)), 2, F.lit("2023-01-12"), negate=True),
    )

    checked_schema = (
        "is_col_a_older_than_n_days: string, "
        + "is_col_b_val_older_than_n_days: string, "
        + "is_col_try_element_at_c_1_older_than_n_days: string, "
        + "is_col_a_not_older_than_n_days: string, "
        + "is_col_b_val_not_older_than_n_days: string, "
        + "is_col_try_element_at_c_1_not_older_than_n_days: string"
    )
    expected = spark.createDataFrame(
        [
            [
                "Value '2023-01-10' in Column 'a' is not less than current date '2023-01-12' for more than 2 days",
                "Value '2023-01-11' in Column 'b['val']' is not less than "
                + "current date '2023-01-12' for more than 2 days",
                "Value '2023-01-12' in Column 'try_element_at(c, 1)' is not less than "
                + "current date '2023-01-12' for more than 2 days",
                None,
                None,
                None,
            ],
            [
                None,
                None,
                None,
                "Value '2023-01-05' in Column 'a' is less than current date '2023-01-12' for 2 or more days",
                "Value '2023-01-05' in Column 'b['val']' is less than current date '2023-01-12' for 2 or more days",
                "Value '2023-01-05' in Column 'try_element_at(c, 1)' is less than "
                + "current date '2023-01-12' for 2 or more days",
            ],
            [None, None, None, None, None, None],
        ],
        checked_schema,
    )

    assert_df_equality(actual, expected, ignore_nullable=True)


def test_col_is_not_in_future(spark):
    schema_dates = "a: string, b: map<string, string>"
    test_df = spark.createDataFrame(
        [
            ["2023-01-10 11:08:37", {"dt": "2023-01-10 11:01:10"}],
            ["2023-01-10 11:08:43", {"dt": "2024-01-02 02:41:20"}],
            [None, {"dt": None}],
        ],
        schema_dates,
    )

    actual = test_df.select(
        is_not_in_future("a", 2, F.lit("2023-01-10 11:08:40")),
        is_not_in_future(F.col("b").getItem("dt"), 2, F.lit("2023-01-10 11:08:40")),
    )

    checked_schema = "a_in_future: string, b_dt_in_future: string"
    expected = spark.createDataFrame(
        [
            [None, None],
            [
                "Value '2023-01-10 11:08:43' in Column 'a' is greater than time '2023-01-10 11:08:42'",
                "Value '2024-01-02 02:41:20' in Column 'b['dt']' is greater than time '2023-01-10 11:08:42'",
            ],
            [None, None],
        ],
        checked_schema,
    )

    assert_df_equality(actual, expected, ignore_nullable=True)


def test_col_is_not_in_near_future(spark):
    schema_dates = "a: string, b: long, c: map<string, string>"
    test_df = spark.createDataFrame(
        [
            ["2023-01-10 11:08:40", 1673348920, {"dt": "2023-01-10 11:08:40"}],
            ["2023-01-10 11:08:41", 1673348921, {"dt": "2023-01-10 11:08:41"}],
            ["2023-01-10 11:08:42", 1673348922, {"dt": "2023-01-10 11:08:42"}],
            [None, None, {"dt": None}],
        ],
        schema_dates,
    )

    actual = test_df.select(
        is_not_in_near_future("a", 2, F.lit("2023-01-10 11:08:40")),
        is_not_in_near_future(F.col("b").cast("timestamp"), 2, F.lit("2023-01-10 11:08:40")),
        is_not_in_near_future(F.col("c").getItem("dt"), 2, F.lit("2023-01-10 11:08:40")),
    )

    checked_schema = "a_in_near_future: string, cast_b_as_timestamp_in_near_future: string, c_dt_in_near_future: string"
    expected = spark.createDataFrame(
        [
            [None, None, None],
            [
                "Value '2023-01-10 11:08:41' in Column 'a' is greater than '2023-01-10 11:08:40 and smaller than '2023-01-10 11:08:42'",
                "Value '2023-01-10 11:08:41' in Column 'CAST(b AS TIMESTAMP)' is greater than '2023-01-10 11:08:40 and smaller than '2023-01-10 11:08:42'",
                "Value '2023-01-10 11:08:41' in Column 'c['dt']' is greater than '2023-01-10 11:08:40 and smaller than '2023-01-10 11:08:42'",
            ],
            [None, None, None],
            [None, None, None],
        ],
        checked_schema,
    )

    assert_df_equality(actual, expected, ignore_nullable=True)


def test_is_col_older_than_n_days_cur(spark):
    schema_dates = "a: string, b: map<string, string>"
    cur_date = spark.sql("SELECT current_date() AS current_date").collect()[0]['current_date'].strftime("%Y-%m-%d")

    test_df = spark.createDataFrame(
        [["2023-01-10", {"dt": "2023-01-10"}], [None, {"dt": None}], [cur_date, {"dt": cur_date}]], schema_dates
    )

    actual = test_df.select(
        is_older_than_n_days("a", 2, None),
        is_older_than_n_days(F.col("b").getItem("dt"), 2, None),
        is_older_than_n_days(F.col("a"), 2, None, True),
        is_older_than_n_days(F.col("b").getItem("dt"), 2, None, True),
    )

    checked_schema = (
        "is_col_a_older_than_n_days: string, is_col_b_dt_older_than_n_days: string,"
        + "is_col_a_not_older_than_n_days: string, is_col_b_dt_not_older_than_n_days: string"
    )

    expected = spark.createDataFrame(
        [
            [
                None,
                None,
                f"Value '2023-01-10' in Column 'a' is less than current date '{cur_date}' for 2 or more days",
                f"Value '2023-01-10' in Column 'b['dt']' is less than current date " f"'{cur_date}' for 2 or more days",
            ],
            [None, None, None, None],
            [
                f"Value '{cur_date}' in Column 'a' is not less than current date '{cur_date}' for more than 2 days",
                f"Value '{cur_date}' in Column 'b['dt']' is not less than current date "
                f"'{cur_date}' for more than 2 days",
                None,
                None,
            ],
        ],
        checked_schema,
    )

    assert_df_equality(actual, expected, ignore_nullable=True)


def test_col_is_not_less_than(spark, set_utc_timezone):
    schema_num = "a: int, b: int, c: date, d: timestamp, e: decimal(10,2), f: array<int>, g: map<string, int>"
    test_df = spark.createDataFrame(
        [
            [1, 1, datetime(2025, 1, 1).date(), datetime(2025, 1, 1), Decimal("1.00"), [1], {"val": 1}],
            [2, 4, datetime(2025, 2, 1).date(), datetime(2025, 2, 1), Decimal("1.99"), [2], {"val": 2}],
            [4, 3, None, None, Decimal("2.01"), [4], {"val": 4}],
            [None, None, None, None, None, [None], {"val": None}],
        ],
        schema_num,
    )

    actual = test_df.select(
        is_not_less_than("a", 2),
        is_not_less_than("a", F.col("b") * 2),
        is_not_less_than("b", "a"),
        is_not_less_than("c", datetime(2025, 2, 1).date()),
        is_not_less_than("d", datetime(2025, 2, 1)),
        is_not_less_than("e", 2),
        is_not_less_than(F.try_element_at("f", F.lit(1)), 2),
        is_not_less_than(F.col("g").getItem("val"), 2),
    )

    checked_schema = (
        "a_less_than_limit: string, a_less_than_limit: string, b_less_than_limit: string, "
        "c_less_than_limit: string, d_less_than_limit: string, e_less_than_limit: string, "
        "try_element_at_f_1_less_than_limit: string, "
        "g_val_less_than_limit: string"
    )

    expected = spark.createDataFrame(
        [
            [
                "Value '1' in Column 'a' is less than limit: 2",
                None,
                None,
                "Value '2025-01-01' in Column 'c' is less than limit: 2025-02-01",
                "Value '2025-01-01 00:00:00' in Column 'd' is less than limit: 2025-02-01 00:00:00",
                "Value '1.00' in Column 'e' is less than limit: 2",
                "Value '1' in Column 'try_element_at(f, 1)' is less than limit: 2",
                "Value '1' in Column 'g['val']' is less than limit: 2",
            ],
            [
                None,
                "Value '2' in Column 'a' is less than limit: 8",
                None,
                None,
                None,
                "Value '1.99' in Column 'e' is less than limit: 2",
                None,
                None,
            ],
            [
                None,
                "Value '4' in Column 'a' is less than limit: 6",
                "Value '3' in Column 'b' is less than limit: 4",
                None,
                None,
                None,
                None,
                None,
            ],
            [None, None, None, None, None, None, None, None],
        ],
        checked_schema,
    )

    assert_df_equality(actual, expected, ignore_nullable=True)


def test_col_is_not_greater_than(spark, set_utc_timezone):
    schema_num = "a: int, b: int, c: date, d: timestamp, e: decimal(10,2), f: array<int>"
    test_df = spark.createDataFrame(
        [
            [1, 1, datetime(2025, 1, 1).date(), datetime(2025, 1, 1), Decimal("1.00"), [1]],
            [2, 4, datetime(2025, 2, 1).date(), datetime(2025, 2, 1), Decimal("1.01"), [2]],
            [8, 3, None, None, Decimal("0.99"), [8]],
            [None, None, None, None, None, [None]],
        ],
        schema_num,
    )

    actual = test_df.select(
        is_not_greater_than("a", 1),
        is_not_greater_than("a", F.col("b") * 2),
        is_not_greater_than("b", "a"),
        is_not_greater_than("c", datetime(2025, 1, 1).date()),
        is_not_greater_than("d", datetime(2025, 1, 1)),
        is_not_greater_than("e", 1),
        is_not_greater_than(F.try_element_at("f", F.lit(1)), 1),
    )

    checked_schema = (
        "a_greater_than_limit: string, a_greater_than_limit: string, b_greater_than_limit: string, "
        "c_greater_than_limit: string, d_greater_than_limit: string, e_greater_than_limit: string, "
        "try_element_at_f_1_greater_than_limit: string"
    )
    expected = spark.createDataFrame(
        [
            [None, None, None, None, None, None, None],
            [
                "Value '2' in Column 'a' is greater than limit: 1",
                None,
                "Value '4' in Column 'b' is greater than limit: 2",
                "Value '2025-02-01' in Column 'c' is greater than limit: 2025-01-01",
                "Value '2025-02-01 00:00:00' in Column 'd' is greater than limit: 2025-01-01 00:00:00",
                "Value '1.01' in Column 'e' is greater than limit: 1",
                "Value '2' in Column 'try_element_at(f, 1)' is greater than limit: 1",
            ],
            [
                "Value '8' in Column 'a' is greater than limit: 1",
                "Value '8' in Column 'a' is greater than limit: 6",
                None,
                None,
                None,
                None,
                "Value '8' in Column 'try_element_at(f, 1)' is greater than limit: 1",
            ],
            [None, None, None, None, None, None, None],
        ],
        checked_schema,
    )

    assert_df_equality(actual, expected, ignore_nullable=True)


def test_col_is_in_range(spark, set_utc_timezone):
    schema_num = "a: int, b: date, c: timestamp, d: int, e: int, f: int, g: decimal(10,2), h: map<string, int>"
    test_df = spark.createDataFrame(
        [
            [0, datetime(2024, 12, 1).date(), datetime(2024, 12, 1), -1, 5, 6, Decimal("2.00"), {"val": 0}],
            [1, datetime(2025, 1, 1).date(), datetime(2025, 1, 1), 2, 6, 3, Decimal("1.00"), {"val": 1}],
            [2, datetime(2025, 2, 1).date(), datetime(2025, 2, 1), 2, 7, 3, Decimal("3.00"), {"val": 2}],
            [3, datetime(2025, 3, 1).date(), datetime(2025, 3, 1), 3, 8, 3, Decimal("1.01"), {"val": 3}],
            [4, datetime(2025, 4, 1).date(), datetime(2025, 4, 1), 2, 9, 3, Decimal("3.01"), {"val": 4}],
            [None, None, None, None, None, None, None, {"val": None}],
        ],
        schema_num,
    )

    start_date = datetime(2025, 1, 1)
    end_date = datetime(2025, 3, 1)
    actual = test_df.select(
        is_in_range("a", 1, 3),
        is_in_range("b", start_date.date(), end_date.date()),
        is_in_range("c", start_date, end_date),
        is_in_range("d", F.col("a"), F.expr("e - 1")),
        is_in_range("f", "a", 5),
        is_in_range("g", 1, 3),
        is_in_range(F.col("h").getItem("val"), 1, 3),
    )

    checked_schema = (
        "a_not_in_range: string, b_not_in_range: string, c_not_in_range: string, "
        "d_not_in_range: string, f_not_in_range: string, g_not_in_range: string, "
        "h_val_not_in_range: string"
    )
    expected = spark.createDataFrame(
        [
            [
                "Value '0' in Column 'a' not in range: [1, 3]",
                "Value '2024-12-01' in Column 'b' not in range: [2025-01-01, 2025-03-01]",
                "Value '2024-12-01 00:00:00' in Column 'c' not in range: [2025-01-01 00:00:00, 2025-03-01 00:00:00]",
                "Value '-1' in Column 'd' not in range: [0, 4]",
                "Value '6' in Column 'f' not in range: [0, 5]",
                None,
                "Value '0' in Column 'h['val']' not in range: [1, 3]",
            ],
            [None, None, None, None, None, None, None],
            [None, None, None, None, None, None, None],
            [None, None, None, None, None, None, None],
            [
                "Value '4' in Column 'a' not in range: [1, 3]",
                "Value '2025-04-01' in Column 'b' not in range: [2025-01-01, 2025-03-01]",
                "Value '2025-04-01 00:00:00' in Column 'c' not in range: [2025-01-01 00:00:00, 2025-03-01 00:00:00]",
                "Value '2' in Column 'd' not in range: [4, 8]",
                "Value '3' in Column 'f' not in range: [4, 5]",
                "Value '3.01' in Column 'g' not in range: [1, 3]",
                "Value '4' in Column 'h['val']' not in range: [1, 3]",
            ],
            [None, None, None, None, None, None, None],
        ],
        checked_schema,
    )

    assert_df_equality(actual, expected, ignore_nullable=True)


def test_col_is_not_in_range(spark, set_utc_timezone):
    schema_num = "a: int, b: date, c: timestamp, d: timestamp, e: decimal(10,2), f: array<int>"
    test_df = spark.createDataFrame(
        [
            [0, datetime(2024, 12, 31).date(), datetime(2025, 1, 4), datetime(2025, 1, 7), Decimal("0.99"), [0, 1]],
            [1, datetime(2025, 1, 1).date(), datetime(2025, 1, 3), datetime(2025, 1, 1), Decimal("1.00"), [1, 2]],
            [3, datetime(2025, 2, 1).date(), datetime(2025, 2, 1), datetime(2025, 2, 3), Decimal("3.00"), [3, 4]],
            [None, None, None, None, None, [None, 1]],
        ],
        schema_num,
    )

    start_date = datetime(2025, 1, 1)
    end_date = datetime(2025, 1, 3)
    actual = test_df.select(
        is_not_in_range("a", 1, 3),
        is_not_in_range("b", start_date.date(), end_date.date()),
        is_not_in_range("c", start_date, end_date),
        is_not_in_range("d", "c", F.expr("cast(b as timestamp) + INTERVAL 2 DAY")),
        is_not_in_range("e", 1, 3),
        is_not_in_range(F.try_element_at("f", F.lit(1)), 1, 3),
    )

    checked_schema = (
        "a_in_range: string, b_in_range: string, c_in_range: string, d_in_range: string, e_in_range: string, "
        "try_element_at_f_1_in_range: string"
    )
    expected = spark.createDataFrame(
        [
            [None, None, None, None, None, None],
            [
                "Value '1' in Column 'a' in range: [1, 3]",
                "Value '2025-01-01' in Column 'b' in range: [2025-01-01, 2025-01-03]",
                "Value '2025-01-03 00:00:00' in Column 'c' in range: [2025-01-01 00:00:00, 2025-01-03 00:00:00]",
                None,
                "Value '1.00' in Column 'e' in range: [1, 3]",
                "Value '1' in Column 'try_element_at(f, 1)' in range: [1, 3]",
            ],
            [
                "Value '3' in Column 'a' in range: [1, 3]",
                None,
                None,
                "Value '2025-02-03 00:00:00' in Column 'd' in range: [2025-02-01 00:00:00, 2025-02-03 00:00:00]",
                "Value '3.00' in Column 'e' in range: [1, 3]",
                "Value '3' in Column 'try_element_at(f, 1)' in range: [1, 3]",
            ],
            [None, None, None, None, None, None],
        ],
        checked_schema,
    )

    assert_df_equality(actual, expected, ignore_nullable=True)


def test_col_matching_regex(spark):
    schema_str = "a: string, b: map<string, string>"
    test_df = spark.createDataFrame(
        [["2023-01-02", {"s": "2023-01-02"}], ["2023/01/02", {"s": "2023/01/02"}], [None, {"s": None}]],
        schema_str,
    )

    # matching ISO date: yyyy-MM-dd format
    date_re = "^\\d{4}-([0]\\d|1[0-2])-([0-2]\\d|3[01])$"

    actual = test_df.select(
        regex_match("a", date_re), regex_match("a", date_re, negate=True), regex_match(F.col("b").getItem("s"), date_re)
    )

    checked_schema = "a_not_matching_regex: string, a_matching_regex: string, b_s_not_matching_regex: string"
    expected = spark.createDataFrame(
        [
            [None, "Column 'a' is matching regex", None],
            ["Column 'a' is not matching regex", None, "Column 'b['s']' is not matching regex"],
            [None, None, None],
        ],
        checked_schema,
    )

    assert_df_equality(actual, expected, ignore_nullable=True)


def test_col_struct(spark):
    test_df = spark.createDataFrame([[("str1",)]], "data: struct<x:string>")

    actual = test_df.select(is_not_empty("data.x"))

    checked_schema = "data_x_is_empty: string"
    expected = spark.createDataFrame([[None]], checked_schema)

    assert_df_equality(actual, expected, ignore_nullable=True)


def test_col_is_not_in_future_cur(spark):
    schema_dates = "a: string"

    test_df = spark.createDataFrame([["9999-12-31 23:59:59"]], schema_dates)

    actual = test_df.select(is_not_in_future("a", 0, None))

    checked_schema = "a_in_future: string"

    expected = spark.createDataFrame([[None]], checked_schema)

    assert actual.select("a_in_future") != expected.select("a_in_future")


def test_col_is_not_in_near_future_cur(spark):
    schema_dates = "a: string"

    test_df = spark.createDataFrame([["1900-01-01 23:59:59"], ["9999-12-31 23:59:59"], [None]], schema_dates)

    actual = test_df.select(is_not_in_near_future("a", 2, None))

    checked_schema = "a_in_near_future: string"
    expected = spark.createDataFrame(
        [[None], [None], [None]],
        checked_schema,
    )

    assert_df_equality(actual, expected, ignore_nullable=True)


def test_col_is_not_null_and_not_empty_array(spark):
    schema_array = (
        "str_col: array<string>, int_col: array<int> , timestamp_col: array<timestamp>, "
        "date_col: array<string>, struct_col: array<struct<a: string, b: int>>, "
        "nested_array_col: map<string, array<string>>"
    )
    data = [
        (
            ["a", "b", None],
            [1, 2, None],
            [None, datetime.strptime("2025-01-01 00:00:00", "%Y-%m-%d %H:%M:%S")],
            [datetime.strptime("2025-01-01", "%Y-%m-%d"), None],
            [{"a": "x", "b": 1}, None],
            {"arr": ["a", "b", None]},
        ),
        ([], [], [], [], [], {"arr": []}),
        (None, None, None, None, None, {"arr": None}),
        (
            ["non-empty"],
            [10],
            [datetime.strptime("2025-01-01 00:00:00", "%Y-%m-%d %H:%M:%S")],
            [datetime.strptime("2025-01-01", "%Y-%m-%d")],
            [{"a": "y", "b": 2}],
            {"arr": ["non-empty"]},
        ),
    ]

    test_df = spark.createDataFrame(data, schema_array)

    actual = test_df.select(
        is_not_null_and_not_empty_array("str_col"),
        is_not_null_and_not_empty_array("int_col"),
        is_not_null_and_not_empty_array("timestamp_col"),
        is_not_null_and_not_empty_array("date_col"),
        is_not_null_and_not_empty_array("struct_col"),
        is_not_null_and_not_empty_array(F.col("nested_array_col").getItem("arr")),
    )

    checked_schema = (
        "str_col_is_null_or_empty_array: string, int_col_is_null_or_empty_array: string, "
        "timestamp_col_is_null_or_empty_array: string, date_col_is_null_or_empty_array: string, "
        "struct_col_is_null_or_empty_array: string, "
        "nested_array_col_arr_is_null_or_empty_array: string"
    )
    # Create the data
    checked_data = [
        (None, None, None, None, None, None),
        (
            "Column 'str_col' is null or empty array",
            "Column 'int_col' is null or empty array",
            "Column 'timestamp_col' is null or empty array",
            "Column 'date_col' is null or empty array",
            "Column 'struct_col' is null or empty array",
            "Column 'nested_array_col['arr']' is null or empty array",
        ),
        (
            "Column 'str_col' is null or empty array",
            "Column 'int_col' is null or empty array",
            "Column 'timestamp_col' is null or empty array",
            "Column 'date_col' is null or empty array",
            "Column 'struct_col' is null or empty array",
            "Column 'nested_array_col['arr']' is null or empty array",
        ),
        (None, None, None, None, None, None),
    ]
    expected = spark.createDataFrame(checked_data, checked_schema)

    assert_df_equality(actual, expected, ignore_nullable=True)


def test_col_is_valid_date(spark, set_utc_timezone):
    schema_array = "a: string, b: string, c: string, d: string, e: map<string, string>"
    data = [
        ["2024-01-01", "12/31/2025", "invalid_date", None, {"dt": "2024-01-01"}],
        ["12/31/2025", "2024-01-01", "invalid_date", None, {"dt": "12/31/2025"}],
        ["12/31/2025", "invalid_date", "2024-01-01", None, {"dt": "12/31/2025"}],
    ]

    test_df = spark.createDataFrame(data, schema_array)

    actual = test_df.select(
        is_valid_date("a"),
        is_valid_date("b", "MM/dd/yyyy"),
        is_valid_date("c", "yyyy-MM-dd"),
        is_valid_date("d"),
        is_valid_date(F.col("e").getItem("dt")),
    )

    checked_schema = """
        a_is_not_valid_date: string,
        b_is_not_valid_date: string,
        c_is_not_valid_date: string,
        d_is_not_valid_date: string,
        e_dt_is_not_valid_date: string
        """
    checked_data = [
        [None, None, "Value 'invalid_date' in Column 'c' is not a valid date with format 'yyyy-MM-dd'", None, None],
        [
            "Value '12/31/2025' in Column 'a' is not a valid date",
            "Value '2024-01-01' in Column 'b' is not a valid date with format 'MM/dd/yyyy'",
            "Value 'invalid_date' in Column 'c' is not a valid date with format 'yyyy-MM-dd'",
            None,
            "Value '12/31/2025' in Column 'e['dt']' is not a valid date",
        ],
        [
            "Value '12/31/2025' in Column 'a' is not a valid date",
            "Value 'invalid_date' in Column 'b' is not a valid date with format 'MM/dd/yyyy'",
            None,
            None,
            "Value '12/31/2025' in Column 'e['dt']' is not a valid date",
        ],
    ]
    expected = spark.createDataFrame(checked_data, checked_schema)

    assert_df_equality(actual, expected, ignore_nullable=True)


def test_col_is_valid_timestamp(spark, set_utc_timezone):
    schema_array = "a: string, b: string, c: string, d: string, e: string, f: map<string, string>"
    data = [
        [
            "2024-01-01 00:00:00",
            "12/31/2025 00:00:00",
            "invalid_timestamp",
            None,
            "2025-01-31T00:00:00",
            {"dt": "2024-01-01 00:00:00"},
        ],
        [
            "12/31/2025 00:00:00",
            "2024-01-01 00:00:00",
            "invalid_timestamp",
            None,
            "2025-01-31 00:00:00",
            {"dt": "12/31/2025 00:00:00"},
        ],
        [
            "2024-01-01T00:00:00",
            "invalid_timestamp",
            "2024-01-01 00:00:00",
            None,
            "1/31/2025 00:00:00",
            {"dt": "2024-01-01 00:00:00"},
        ],
    ]

    test_df = spark.createDataFrame(data, schema_array)

    actual = test_df.select(
        is_valid_timestamp("a"),
        is_valid_timestamp("b", "MM/dd/yyyy HH:mm:ss"),
        is_valid_timestamp("c", "yyyy-MM-dd HH:mm:ss"),
        is_valid_timestamp("d"),
        is_valid_timestamp("e", "yyyy-MM-dd'T'HH:mm:ss"),
        is_valid_timestamp(F.col("f").getItem("dt")),
    )

    checked_schema = """
        a_is_not_valid_timestamp: string,
        b_is_not_valid_timestamp: string,
        c_is_not_valid_timestamp: string,
        d_is_not_valid_timestamp: string,
        e_is_not_valid_timestamp: string,
        f_dt_is_not_valid_timestamp: string
        """
    checked_data = [
        [
            None,
            None,
            "Value 'invalid_timestamp' in Column 'c' is not a valid timestamp with format 'yyyy-MM-dd HH:mm:ss'",
            None,
            None,
            None,
        ],
        [
            "Value '12/31/2025 00:00:00' in Column 'a' is not a valid timestamp",
            "Value '2024-01-01 00:00:00' in Column 'b' is not a valid timestamp with format 'MM/dd/yyyy HH:mm:ss'",
            "Value 'invalid_timestamp' in Column 'c' is not a valid timestamp with format 'yyyy-MM-dd HH:mm:ss'",
            None,
            "Value '2025-01-31 00:00:00' in Column 'e' is not a valid timestamp with format 'yyyy-MM-dd'T'HH:mm:ss'",
            "Value '12/31/2025 00:00:00' in Column 'f['dt']' is not a valid timestamp",
        ],
        [
            None,
            "Value 'invalid_timestamp' in Column 'b' is not a valid timestamp with format 'MM/dd/yyyy HH:mm:ss'",
            None,
            None,
            "Value '1/31/2025 00:00:00' in Column 'e' is not a valid timestamp with format 'yyyy-MM-dd'T'HH:mm:ss'",
            None,
        ],
    ]
    expected = spark.createDataFrame(checked_data, checked_schema)

    assert_df_equality(actual, expected, ignore_nullable=True)


def test_col_is_valid_ipv4_address(spark):
    schema_ipv4 = "a: string"

    test_df = spark.createDataFrame(
        [
            ["255.255.255.255"],
            ["192.168.01.1"],
            ["0.0.0.0"],
            ["192.168.1"],
            ["abc.def.ghi.jkl"],
            [None],
            ["255255155255"],
            ["127.0.0.1"],
            ["192.168.1.1"],
            ["10.0.0.1"],
            ["172.16.0.1"],
            ["224.0.0.1"],
            ["240.0.0.1"],
            ["192.168.1"],
            ["192.168.1.1.1"],
            [""],
            [" "],
            ["abc.def.ghi.jkl"],
            ["192.abc.1.1"],
            ["192.168.1.!"],
            ["192.168..1"],
            ["192.168.1."],
            [".192.168.1.1"],
            ["192. 168.1.1"],
            ["192.168.1. 1"],
            ["192.168.1.1 "],
            [" 192.168.1.1"],
            ["192.168.01.1"],
            ["001.002.003.004"],
            ["256.168.1.1"],
            ["1.2.3.256"],
            ["-1.0.0.0"],
            ["0.0.0.-1"],
            ["1.1.1.1000"],
            ["192.168.1.0/24"],
            ["192.168.1.0/0"],
            ["192.168.1.0/32"],
            ["192.168.1.0/33"],
            ["192.168.1.0/abc"],
            ["192.168.1.0/"],
            ["/24"],
            ["12345"],
            ["19..2.168.1.1"],
            ["192....168.1.1"],
            ["1.1.1.1.1.1.1.1"],
        ],
        schema_ipv4,
    )

    actual = test_df.select(is_valid_ipv4_address("a"))

    checked_schema = "a_does_not_match_pattern_ipv4_address: string"

    expected = spark.createDataFrame(
        [
            [None],
            ["Value '192.168.01.1' in Column 'a' does not match pattern 'IPV4_ADDRESS'"],
            [None],
            ["Value '192.168.1' in Column 'a' does not match pattern 'IPV4_ADDRESS'"],
            ["Value 'abc.def.ghi.jkl' in Column 'a' does not match pattern 'IPV4_ADDRESS'"],
            [None],
            ["Value '255255155255' in Column 'a' does not match pattern 'IPV4_ADDRESS'"],
            [None],
            [None],
            [None],
            [None],
            [None],
            [None],
            ["Value '192.168.1' in Column 'a' does not match pattern 'IPV4_ADDRESS'"],
            ["Value '192.168.1.1.1' in Column 'a' does not match pattern 'IPV4_ADDRESS'"],
            ["Value '' in Column 'a' does not match pattern 'IPV4_ADDRESS'"],
            ["Value ' ' in Column 'a' does not match pattern 'IPV4_ADDRESS'"],
            ["Value 'abc.def.ghi.jkl' in Column 'a' does not match pattern 'IPV4_ADDRESS'"],
            ["Value '192.abc.1.1' in Column 'a' does not match pattern 'IPV4_ADDRESS'"],
            ["Value '192.168.1.!' in Column 'a' does not match pattern 'IPV4_ADDRESS'"],
            ["Value '192.168..1' in Column 'a' does not match pattern 'IPV4_ADDRESS'"],
            ["Value '192.168.1.' in Column 'a' does not match pattern 'IPV4_ADDRESS'"],
            ["Value '.192.168.1.1' in Column 'a' does not match pattern 'IPV4_ADDRESS'"],
            ["Value '192. 168.1.1' in Column 'a' does not match pattern 'IPV4_ADDRESS'"],
            ["Value '192.168.1. 1' in Column 'a' does not match pattern 'IPV4_ADDRESS'"],
            ["Value '192.168.1.1 ' in Column 'a' does not match pattern 'IPV4_ADDRESS'"],
            ["Value ' 192.168.1.1' in Column 'a' does not match pattern 'IPV4_ADDRESS'"],
            ["Value '192.168.01.1' in Column 'a' does not match pattern 'IPV4_ADDRESS'"],
            ["Value '001.002.003.004' in Column 'a' does not match pattern 'IPV4_ADDRESS'"],
            ["Value '256.168.1.1' in Column 'a' does not match pattern 'IPV4_ADDRESS'"],
            ["Value '1.2.3.256' in Column 'a' does not match pattern 'IPV4_ADDRESS'"],
            ["Value '-1.0.0.0' in Column 'a' does not match pattern 'IPV4_ADDRESS'"],
            ["Value '0.0.0.-1' in Column 'a' does not match pattern 'IPV4_ADDRESS'"],
            ["Value '1.1.1.1000' in Column 'a' does not match pattern 'IPV4_ADDRESS'"],
            ["Value '192.168.1.0/24' in Column 'a' does not match pattern 'IPV4_ADDRESS'"],
            ["Value '192.168.1.0/0' in Column 'a' does not match pattern 'IPV4_ADDRESS'"],
            ["Value '192.168.1.0/32' in Column 'a' does not match pattern 'IPV4_ADDRESS'"],
            ["Value '192.168.1.0/33' in Column 'a' does not match pattern 'IPV4_ADDRESS'"],
            ["Value '192.168.1.0/abc' in Column 'a' does not match pattern 'IPV4_ADDRESS'"],
            ["Value '192.168.1.0/' in Column 'a' does not match pattern 'IPV4_ADDRESS'"],
            ["Value '/24' in Column 'a' does not match pattern 'IPV4_ADDRESS'"],
            ["Value '12345' in Column 'a' does not match pattern 'IPV4_ADDRESS'"],
            ["Value '19..2.168.1.1' in Column 'a' does not match pattern 'IPV4_ADDRESS'"],
            ["Value '192....168.1.1' in Column 'a' does not match pattern 'IPV4_ADDRESS'"],
            ["Value '1.1.1.1.1.1.1.1' in Column 'a' does not match pattern 'IPV4_ADDRESS'"],
        ],
        checked_schema,
    )
    assert_df_equality(actual, expected, ignore_nullable=True)


def test_is_ipv4_address_in_cidr(spark):
    schema_ipv4 = "a: string, b: string"

    test_df = spark.createDataFrame(
        [
            ["255.255.255.255", "192.168.01.1"],
            ["0.0.0.0", "192.168.1"],
            ["abc.def.ghi.jkl", None],
            ["255255155255", "127.0.0.1"],
            ["192.168.1.1", "10.0.0.1"],
            ["172.16.0.1", "224.0.0.1"],
            ["240.0.0.1", "192.168.1"],
            ["192.168.1.1.1", ""],
            [" ", "abc.def.ghi.jkl"],
            ["1.178.7.255", "1.178.4.0"],
            ["1.178.4.1", "1.178.4.255"],
        ],
        schema_ipv4,
    )
    actual = test_df.select(
        is_ipv4_address_in_cidr("a", "172.16.0.0/12"),
        is_ipv4_address_in_cidr("b", "1.178.4.0/24"),
    )
    checked_schema = "a_is_not_ipv4_in_cidr: string, b_is_not_ipv4_in_cidr: string"
    expected = spark.createDataFrame(
        [
            [
                "Value '255.255.255.255' in Column 'a' is not in the CIDR block '172.16.0.0/12'",
                "Value '192.168.01.1' in Column 'b' does not match pattern 'IPV4_ADDRESS'",
            ],
            [
                "Value '0.0.0.0' in Column 'a' is not in the CIDR block '172.16.0.0/12'",
                "Value '192.168.1' in Column 'b' does not match pattern 'IPV4_ADDRESS'",
            ],
            ["Value 'abc.def.ghi.jkl' in Column 'a' does not match pattern 'IPV4_ADDRESS'", None],
            [
                "Value '255255155255' in Column 'a' does not match pattern 'IPV4_ADDRESS'",
                "Value '127.0.0.1' in Column 'b' is not in the CIDR block '1.178.4.0/24'",
            ],
            [
                "Value '192.168.1.1' in Column 'a' is not in the CIDR block '172.16.0.0/12'",
                "Value '10.0.0.1' in Column 'b' is not in the CIDR block '1.178.4.0/24'",
            ],
            [None, "Value '224.0.0.1' in Column 'b' is not in the CIDR block '1.178.4.0/24'"],
            [
                "Value '240.0.0.1' in Column 'a' is not in the CIDR block '172.16.0.0/12'",
                "Value '192.168.1' in Column 'b' does not match pattern 'IPV4_ADDRESS'",
            ],
            [
                "Value '192.168.1.1.1' in Column 'a' does not match pattern 'IPV4_ADDRESS'",
                "Value '' in Column 'b' does not match pattern 'IPV4_ADDRESS'",
            ],
            [
                "Value ' ' in Column 'a' does not match pattern 'IPV4_ADDRESS'",
                "Value 'abc.def.ghi.jkl' in Column 'b' does not match pattern 'IPV4_ADDRESS'",
            ],
            ["Value '1.178.7.255' in Column 'a' is not in the CIDR block '172.16.0.0/12'", None],
            ["Value '1.178.4.1' in Column 'a' is not in the CIDR block '172.16.0.0/12'", None],
        ],
        checked_schema,
    )
    assert_df_equality(actual, expected, ignore_nullable=True)


<<<<<<< HEAD
def test_contains_pii_basic(spark):
    schema_pii = "col1: string, col2: string, col3: string"
    test_df = spark.createDataFrame(
        [
            ["Hello world", "John Doe", "john.doe@example.com"],
            ["No sensitive data here", "Not a person", "not-an-email"],
            ["", "", ""],
            [None, None, None],
        ],
        schema_pii,
    )

    actual = test_df.select(
        pii_detection_funcs.contains_pii("col1"),
        pii_detection_funcs.contains_pii("col2"),
        pii_detection_funcs.contains_pii("col3"),
    )

    checked_schema = "col1_contains_pii: string, col2_contains_pii: string, col3_contains_pii: string"
    expected = spark.createDataFrame(
        [
            [
                None,
                """Column 'col2' contains PII: [{"entity_type": "PERSON", "score": 1.0, "text": "John Doe"}]""",
                """Column 'col3' contains PII: [{"entity_type": "EMAIL_ADDRESS", "score": 1.0, "text": "john.doe@example.com"}]""",
            ],
            [
                None,
                None,
                None,
            ],
            [
                None,
                None,
                None,
            ],
        ],
        checked_schema,
    )
    transforms = [
        lambda df: df.select(
            F.ilike("col1_contains_pii", F.lit("Column 'col1' contains PII: %")).alias("col1_contains_pii"),
            F.ilike("col2_contains_pii", F.lit("Column 'col2' contains PII: %")).alias("col2_contains_pii"),
            F.ilike("col3_contains_pii", F.lit("Column 'col2' contains PII: %")).alias("col3_contains_pii"),
        )
    ]
    assert_df_equality(actual, expected, transforms=transforms)


def test_contains_pii_with_invalid_threshold(spark):
    schema_pii = "col1: string"
    test_df = spark.createDataFrame(
        [
            ["John Smith works at Acme Corp"],
            ["Contact us at info@company.com"],
            ["No PII here"],
            [None],
        ],
        schema_pii,
    )

    with pytest.raises(ValueError, match="Provided threshold -0.3 must be between 0.0 and 1.0"):
        test_df.select(pii_detection_funcs.contains_pii("col1", threshold=-0.3))

    with pytest.raises(ValueError, match="Provided threshold 1.3 must be between 0.0 and 1.0"):
        test_df.select(pii_detection_funcs.contains_pii("col1", threshold=1.3))


def test_contains_pii_with_entities_list(spark):
    schema_pii = "col1: string, col2: string"
    test_df = spark.createDataFrame(
        [
            ["John Doe", "John Doe lives at 123 Main St and can be reached at john@example.com"],
            ["test@email.com", "Just an email here"],
            ["No PII content", "Nothing sensitive"],
            [None, None],
        ],
        schema_pii,
    )

    actual = test_df.select(
        pii_detection_funcs.contains_pii("col1", entities=["PERSON", "EMAIL_ADDRESS"]),
        pii_detection_funcs.contains_pii("col2", entities=["PERSON"]),
    )

    checked_schema = "col1_contains_pii: string, col2_contains_pii: string"
    expected = spark.createDataFrame(
        [
            [
                """Column 'col1' contains PII: [{"entity_type": "PERSON", "score": 1.0, "text": "John Doe"}]""",
                """Column 'col2' contains PII: [{"entity_type": "PERSON", "score": 1.0, "text": "John Doe"},{"entity_type": "EMAIL_ADDRESS", "score": 1.0, "text": "john@example.com"}]""",
            ],
            [
                """Column 'col1' contains PII: [{"entity_type": "EMAIL_ADDRESS", "score": 1.0, "text": "test@email.com"}]""",
                None,
            ],
            [
                None,
                None,
            ],
            [
                None,
                None,
=======
def test_is_data_fresh(spark, set_utc_timezone):
    input_schema = "a: string, b: timestamp, c: date, d: timestamp"
    test_df = spark.createDataFrame(
        [
            ["row1", datetime(2023, 1, 2, 0, 0, 0), datetime(2023, 1, 1).date(), datetime(2023, 1, 2, 0, 0, 0)],
            ["row2", datetime(2025, 1, 1, 0, 0, 0), datetime(2025, 1, 1).date(), datetime(2025, 1, 1, 0, 0, 0)],
            ["row3", None, None, None],
            [
                "row4",
                datetime(2023, 12, 31, 23, 59, 59),
                datetime(2022, 12, 31).date(),
                datetime(2023, 12, 31, 0, 0, 0),
            ],
        ],
        input_schema,
    )

    reference_date = datetime(2024, 1, 1)
    mins_threshold_b = 120
    mins_threshold_c = 3600

    actual = test_df.select(
        is_data_fresh("b", mins_threshold_b, F.lit(reference_date)),
        is_data_fresh("c", mins_threshold_c, reference_date),
        is_data_fresh("d", mins_threshold_b, "b"),
    )

    checked_schema = "b_is_data_fresh: string, c_is_data_fresh: string, d_is_data_fresh: string"
    expected = spark.createDataFrame(
        [
            [
                "Value '2023-01-02 00:00:00' in Column 'b' is older than 120 minutes from base timestamp '2024-01-01 00:00:00'",
                "Value '2023-01-01' in Column 'c' is older than 3600 minutes from base timestamp '2024-01-01 00:00:00'",
                None,
            ],
            [None, None, None],
            [None, None, None],
            [
                None,
                "Value '2022-12-31' in Column 'c' is older than 3600 minutes from base timestamp '2024-01-01 00:00:00'",
                "Value '2023-12-31 00:00:00' in Column 'd' is older than 120 minutes from base timestamp '2023-12-31 23:59:59'",
>>>>>>> 61eb0f81
            ],
        ],
        checked_schema,
    )
<<<<<<< HEAD
    transforms = [
        lambda df: df.select(
            F.ilike("col1_contains_pii", F.lit("Column 'col1' contains PII: %")).alias("col1_contains_pii"),
            F.ilike("col2_contains_pii", F.lit("Column 'col2' contains PII: %")).alias("col2_contains_pii"),
        )
    ]
    assert_df_equality(actual, expected, transforms=transforms)


def test_contains_pii_with_builtin_nlp_engine_config(spark):
    schema_pii = "col1: string"
    test_df = spark.createDataFrame(
        [
            ["Dr. Jane Smith works at Memorial Hospital"],
            ["Patient ID: 12345, DOB: 1990-01-01"],
            ["Regular text without PII"],
            [None],
        ],
        schema_pii,
    )

    actual = test_df.select(pii_detection_funcs.contains_pii("col1", nlp_engine_config=NLPEngineConfig.SPACY_MEDIUM))

    checked_schema = "col1_contains_pii: string"
    expected = spark.createDataFrame(
        [
            ["""Column 'col1' contains PII: [{"entity_type": "PERSON", "score": 1.0, "text": "Jane Smith"}]"""],
            ["""Column 'col1' contains PII: [{"entity_type": "DATE_TIME", "score": 1.0, "text": "1990-01-01"}]"""],
            [None],
            [None],
        ],
        checked_schema,
    )

    transforms = [
        lambda df: df.select(
            F.ilike("col1_contains_pii", F.lit("Column 'col1' contains PII: %")).alias("col1_contains_pii"),
        )
    ]
    assert_df_equality(actual, expected, transforms=transforms)


def test_contains_pii_with_custom_nlp_config_dict(spark):
    schema_pii = "col1: string"
    test_df = spark.createDataFrame(
        [
            ["Dr. Jane Smith treated patient John Doe at City Hospital"],
            ["Lorem ipsum dolor sit amet"],
            [None],
        ],
        schema_pii,
    )

    custom_nlp_engine_config = {
        "nlp_engine_name": "spacy",
        "models": [{"lang_code": "en", "model_name": "en_core_web_sm"}],
    }
    actual = test_df.select(pii_detection_funcs.contains_pii("col1", nlp_engine_config=custom_nlp_engine_config))

    checked_schema = "col1_contains_pii: string"
    expected = spark.createDataFrame(
        [
            [
                """Column 'col1' contains PII: [{"entity_type": "PERSON", "score": 1.0, "text": "Jane Smith"},{"entity_type": "PERSON", "score": 1.0, "text": "John Doe"}]"""
            ],
            [None],
            [None],
        ],
        checked_schema,
    )

    transforms = [
        lambda df: df.select(
            F.ilike("col1_contains_pii", F.lit("Column 'col1' contains PII: %")).alias("col1_contains_pii"),
        )
    ]
    assert_df_equality(actual, expected, transforms=transforms)
=======

    assert_df_equality(actual, expected, ignore_nullable=True)


def test_is_data_fresh_cur(spark, set_utc_timezone):
    input_schema = "a: timestamp, b: timestamp, c: timestamp"

    test_df = spark.createDataFrame(
        [[datetime.now(), datetime.now(), datetime.now()], [None, None, None]], input_schema
    )

    actual = test_df.select(is_data_fresh("a", 2), is_data_fresh("b", 2, "c"))

    checked_schema = "a_is_data_fresh: string, b_is_data_fresh: string"
    expected = spark.createDataFrame(
        [[None, None], [None, None]],
        checked_schema,
    )

    assert_df_equality(actual, expected, ignore_nullable=True)
>>>>>>> 61eb0f81
<|MERGE_RESOLUTION|>--- conflicted
+++ resolved
@@ -1220,7 +1220,6 @@
     assert_df_equality(actual, expected, ignore_nullable=True)
 
 
-<<<<<<< HEAD
 def test_contains_pii_basic(spark):
     schema_pii = "col1: string, col2: string, col3: string"
     test_df = spark.createDataFrame(
@@ -1324,54 +1323,10 @@
             [
                 None,
                 None,
-=======
-def test_is_data_fresh(spark, set_utc_timezone):
-    input_schema = "a: string, b: timestamp, c: date, d: timestamp"
-    test_df = spark.createDataFrame(
-        [
-            ["row1", datetime(2023, 1, 2, 0, 0, 0), datetime(2023, 1, 1).date(), datetime(2023, 1, 2, 0, 0, 0)],
-            ["row2", datetime(2025, 1, 1, 0, 0, 0), datetime(2025, 1, 1).date(), datetime(2025, 1, 1, 0, 0, 0)],
-            ["row3", None, None, None],
-            [
-                "row4",
-                datetime(2023, 12, 31, 23, 59, 59),
-                datetime(2022, 12, 31).date(),
-                datetime(2023, 12, 31, 0, 0, 0),
-            ],
-        ],
-        input_schema,
-    )
-
-    reference_date = datetime(2024, 1, 1)
-    mins_threshold_b = 120
-    mins_threshold_c = 3600
-
-    actual = test_df.select(
-        is_data_fresh("b", mins_threshold_b, F.lit(reference_date)),
-        is_data_fresh("c", mins_threshold_c, reference_date),
-        is_data_fresh("d", mins_threshold_b, "b"),
-    )
-
-    checked_schema = "b_is_data_fresh: string, c_is_data_fresh: string, d_is_data_fresh: string"
-    expected = spark.createDataFrame(
-        [
-            [
-                "Value '2023-01-02 00:00:00' in Column 'b' is older than 120 minutes from base timestamp '2024-01-01 00:00:00'",
-                "Value '2023-01-01' in Column 'c' is older than 3600 minutes from base timestamp '2024-01-01 00:00:00'",
-                None,
-            ],
-            [None, None, None],
-            [None, None, None],
-            [
-                None,
-                "Value '2022-12-31' in Column 'c' is older than 3600 minutes from base timestamp '2024-01-01 00:00:00'",
-                "Value '2023-12-31 00:00:00' in Column 'd' is older than 120 minutes from base timestamp '2023-12-31 23:59:59'",
->>>>>>> 61eb0f81
-            ],
-        ],
-        checked_schema,
-    )
-<<<<<<< HEAD
+            ],
+        ],
+        checked_schema,
+    )
     transforms = [
         lambda df: df.select(
             F.ilike("col1_contains_pii", F.lit("Column 'col1' contains PII: %")).alias("col1_contains_pii"),
@@ -1449,7 +1404,54 @@
         )
     ]
     assert_df_equality(actual, expected, transforms=transforms)
-=======
+
+              
+              
+def test_is_data_fresh(spark, set_utc_timezone):
+    input_schema = "a: string, b: timestamp, c: date, d: timestamp"
+    test_df = spark.createDataFrame(
+        [
+            ["row1", datetime(2023, 1, 2, 0, 0, 0), datetime(2023, 1, 1).date(), datetime(2023, 1, 2, 0, 0, 0)],
+            ["row2", datetime(2025, 1, 1, 0, 0, 0), datetime(2025, 1, 1).date(), datetime(2025, 1, 1, 0, 0, 0)],
+            ["row3", None, None, None],
+            [
+                "row4",
+                datetime(2023, 12, 31, 23, 59, 59),
+                datetime(2022, 12, 31).date(),
+                datetime(2023, 12, 31, 0, 0, 0),
+            ],
+        ],
+        input_schema,
+    )
+
+    reference_date = datetime(2024, 1, 1)
+    mins_threshold_b = 120
+    mins_threshold_c = 3600
+
+    actual = test_df.select(
+        is_data_fresh("b", mins_threshold_b, F.lit(reference_date)),
+        is_data_fresh("c", mins_threshold_c, reference_date),
+        is_data_fresh("d", mins_threshold_b, "b"),
+    )
+
+    checked_schema = "b_is_data_fresh: string, c_is_data_fresh: string, d_is_data_fresh: string"
+    expected = spark.createDataFrame(
+        [
+            [
+                "Value '2023-01-02 00:00:00' in Column 'b' is older than 120 minutes from base timestamp '2024-01-01 00:00:00'",
+                "Value '2023-01-01' in Column 'c' is older than 3600 minutes from base timestamp '2024-01-01 00:00:00'",
+                None,
+            ],
+            [None, None, None],
+            [None, None, None],
+            [
+                None,
+                "Value '2022-12-31' in Column 'c' is older than 3600 minutes from base timestamp '2024-01-01 00:00:00'",
+                "Value '2023-12-31 00:00:00' in Column 'd' is older than 120 minutes from base timestamp '2023-12-31 23:59:59'",
+            ],
+        ],
+        checked_schema,
+    )
 
     assert_df_equality(actual, expected, ignore_nullable=True)
 
@@ -1469,5 +1471,4 @@
         checked_schema,
     )
 
-    assert_df_equality(actual, expected, ignore_nullable=True)
->>>>>>> 61eb0f81
+    assert_df_equality(actual, expected, ignore_nullable=True)