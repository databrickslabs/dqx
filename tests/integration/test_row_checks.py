--- conflicted
+++ resolved
@@ -1228,7 +1228,6 @@
     assert_df_equality(actual, expected, ignore_nullable=True)
 
 
-<<<<<<< HEAD
 def test_col_is_valid_ipv6_address(spark):
     schema_ipv6 = "a: string"
 
@@ -1495,7 +1494,8 @@
     )
 
     assert_df_equality(actual, expected, ignore_nullable=True)
-=======
+
+
 def test_contains_pii_fails_session_validation(spark):
     """
     We restrict running `does_not_contain_pii` using Databricks Connect due to limitations
@@ -1513,7 +1513,6 @@
         ImportError, match="'does_not_contain_pii' is not supported when running checks with Databricks Connect"
     ):
         test_df.select(pii_detection_funcs.does_not_contain_pii("col1"))
->>>>>>> 859cd6ff
 
 
 def test_is_data_fresh(spark, set_utc_timezone):
