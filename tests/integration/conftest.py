import logging
from datetime import datetime, timezone
<<<<<<< HEAD
=======
from io import BytesIO
from typing import Any
>>>>>>> 4ed822d5
from unittest.mock import patch
from pyspark.sql import DataFrame
import pytest
from databricks.sdk.service.workspace import ImportFormat
from databricks.labs.blueprint.installation import Installation
from databricks.labs.pytester.fixtures.baseline import factory
from databricks.labs.dqx.checks_storage import InstallationChecksStorageHandler
from databricks.labs.dqx.config import InputConfig, OutputConfig, InstallationChecksStorageConfig, ExtraParams
<<<<<<< HEAD
=======
from databricks.labs.dqx.engine import DQEngine
from databricks.labs.dqx.installer.mixins import InstallationMixin
>>>>>>> 4ed822d5
from databricks.labs.dqx.schema import dq_result_schema

from tests.conftest import TEST_CATALOG


logging.getLogger("tests").setLevel("DEBUG")
logging.getLogger("databricks.labs.dqx").setLevel("DEBUG")

logger = logging.getLogger(__name__)


REPORTING_COLUMNS = f", _errors: {dq_result_schema.simpleString()}, _warnings: {dq_result_schema.simpleString()}"
RUN_TIME = datetime(2025, 1, 1, 0, 0, 0, 0, tzinfo=timezone.utc)
EXTRA_PARAMS = ExtraParams(run_time=RUN_TIME.isoformat())


@pytest.fixture
def webbrowser_open():
    with patch("webbrowser.open") as mock_open:
        yield mock_open


@pytest.fixture
def setup_workflows(ws, spark, installation_ctx, make_schema, make_table, make_random):
    """
    Set up the workflows with serverless cluster for the tests in the workspace.
    """

    def create(_spark, **kwargs):
        installation_ctx.installation_service.run()

        quarantine = False
        if "quarantine" in kwargs and kwargs["quarantine"]:
            quarantine = True

        checks_location = None
        if "checks" in kwargs and kwargs["checks"]:
            checks_location = _setup_quality_checks(installation_ctx, _spark, ws)

        run_config = _setup_workflows_deps(
            installation_ctx, make_schema, make_table, make_random, checks_location, quarantine
        )
        return installation_ctx, run_config

    def delete(resource) -> None:
        ctx, run_config = resource
        checks_location = f"{ctx.installation.install_folder()}/{run_config.checks_location}"
        ws.workspace.delete(checks_location)

    yield from factory("workflows", lambda **kw: create(spark, **kw), delete)


@pytest.fixture
def setup_serverless_workflows(ws, spark, serverless_installation_ctx, make_schema, make_table, make_random):
    """
    Set up the workflows with serverless cluster for the tests in the workspace.
    """

    def create(_spark, **kwargs):
        serverless_installation_ctx.installation_service.run()

        quarantine = False
        if "quarantine" in kwargs and kwargs["quarantine"]:
            quarantine = True

        checks_location = None
        if "checks" in kwargs and kwargs["checks"]:
            checks_location = _setup_quality_checks(serverless_installation_ctx, _spark, ws)

        run_config = _setup_workflows_deps(
            serverless_installation_ctx,
            make_schema,
            make_table,
            make_random,
            checks_location,
            quarantine,
            is_streaming=kwargs.get("is_streaming", False),
        )
        return serverless_installation_ctx, run_config

    def delete(resource) -> None:
        ctx, run_config = resource
        checks_location = f"{ctx.installation.install_folder()}/{run_config.checks_location}"
        ws.workspace.delete(checks_location)

    yield from factory("workflows", lambda **kw: create(spark, **kw), delete)


@pytest.fixture
<<<<<<< HEAD
=======
def setup_workflows_with_metrics(ws, spark, installation_ctx, make_schema, make_table, make_cluster, make_random):
    """Set up workflows with metrics configuration for testing."""

    if os.getenv("DATABRICKS_SERVERLESS_COMPUTE_ID"):
        pytest.skip()

    def create(_spark, **kwargs):
        cluster = make_cluster(
            single_node=True,
            kind=Kind.CLASSIC_PREVIEW,
            data_security_mode=DataSecurityMode.DATA_SECURITY_MODE_DEDICATED,
        )
        cluster_id = cluster.cluster_id
        installation_ctx.config.serverless_clusters = False
        installation_ctx.config.profiler_override_clusters["default"] = cluster_id
        installation_ctx.config.quality_checker_override_clusters["default"] = cluster_id
        installation_ctx.config.e2e_override_clusters["default"] = cluster_id
        installation_ctx.installation_service.run()

        quarantine = False
        if "quarantine" in kwargs and kwargs["quarantine"]:
            quarantine = True

        checks_location = _setup_quality_checks(installation_ctx, _spark, ws)

        run_config = _setup_workflows_deps(
            installation_ctx,
            make_schema,
            make_table,
            make_random,
            checks_location,
            quarantine,
            is_streaming=kwargs.get("is_streaming", False),
            is_continuous_streaming=kwargs.get("is_continuous_streaming", False),
        )

        config = installation_ctx.config
        run_config = config.get_run_config()

        catalog_name = TEST_CATALOG
        schema_name = run_config.output_config.location.split(".")[1]
        metrics_table_name = f"{catalog_name}.{schema_name}.metrics_{make_random(6).lower()}"
        run_config.metrics_config = OutputConfig(location=metrics_table_name)

        custom_metrics = kwargs.get("custom_metrics")
        if custom_metrics:
            config.custom_metrics = custom_metrics

        installation_ctx.installation.save(config)

        return installation_ctx, run_config

    def delete(resource):
        ctx, run_config = resource
        checks_location = f"{ctx.installation.install_folder()}/{run_config.checks_location}"
        try:
            ws.workspace.delete(checks_location)
        except Exception:
            pass

    yield from factory("workflows_with_metrics", lambda **kw: create(spark, **kw), delete)


@pytest.fixture
>>>>>>> 4ed822d5
def setup_workflows_with_custom_folder(
    ws, spark, installation_ctx_custom_install_folder, make_schema, make_table, make_random
):
    """
    Set up the workflows with installation in the custom install folder.
    """

    def create(_spark, **kwargs):
        installation_ctx_custom_install_folder.installation_service.run()

        quarantine = False
        if "quarantine" in kwargs and kwargs["quarantine"]:
            quarantine = True

        checks_location = None
        if "checks" in kwargs and kwargs["checks"]:
            checks_location = _setup_quality_checks(installation_ctx_custom_install_folder, _spark, ws)

        run_config = _setup_workflows_deps(
            installation_ctx_custom_install_folder, make_schema, make_table, make_random, checks_location, quarantine
        )
        return installation_ctx_custom_install_folder, run_config

    def delete(resource) -> None:
        ctx, run_config = resource
        checks_location = f"{ctx.installation.install_folder()}/{run_config.checks_location}"
        ws.workspace.delete(checks_location)

    yield from factory("workflows", lambda **kw: create(spark, **kw), delete)


class TestInstallationMixin(InstallationMixin):
    def get_my_username(self):
        return self._my_username

    def get_me(self):
        return self._me

    def get_installation(
        self, product_name: str, assume_user: bool = True, install_folder: str | None = None
    ) -> Installation:
        return self._get_installation(product_name, assume_user, install_folder)


def _setup_workflows_deps(
    ctx,
    make_schema,
    make_table,
    make_random,
    checks_location: str | None = None,
    quarantine: bool = False,
    is_streaming: bool = False,
):
    # prepare test data
    catalog_name = TEST_CATALOG
    schema = make_schema(catalog_name=catalog_name)

    input_table = make_table(
        catalog_name=catalog_name,
        schema_name=schema.name,
        # sample data
        ctas="SELECT * FROM VALUES "
        "(1, 'a'), (2, 'b'), (3, NULL), (NULL, 'c'), (3, NULL), (1, 'a'), (6, 'a'), (2, 'c'), (4, 'a'), (5, 'd') "
        "AS data(id, name)",
    )

    # update input and output locations
    config = ctx.config
    config.extra_params = EXTRA_PARAMS

    run_config = config.get_run_config()
    run_config.input_config = InputConfig(
        location=input_table.full_name,
        options={"versionAsOf": "0"} if not is_streaming else {},
        is_streaming=is_streaming,
    )
    output_table = f"{catalog_name}.{schema.name}.{make_random(10).lower()}"
    run_config.output_config = OutputConfig(
        location=output_table,
        trigger={"availableNow": True} if is_streaming else {},
        options=({"checkpointLocation": f"/tmp/dqx_tests/{make_random(10)}_out_ckpt"} if is_streaming else {}),
    )

    if checks_location:
        run_config.checks_location = checks_location

    if quarantine:
        quarantine_table = f"{catalog_name}.{schema.name}.{make_random(10).lower()}_quarantine"
        run_config.quarantine_config = OutputConfig(
            location=quarantine_table,
            trigger={"availableNow": True} if is_streaming else {},
            options=({"checkpointLocation": f"/tmp/dqx_tests/{make_random(10)}_qr_ckpt"} if is_streaming else {}),
        )

    # ensure tests are deterministic
    run_config.profiler_config.sample_fraction = 1.0
    run_config.profiler_config.sample_seed = 100

    ctx.installation.save(ctx.config)

    return run_config


@pytest.fixture
def expected_quality_checking_output(spark) -> DataFrame:
    return spark.createDataFrame(
        [
            [1, "a", None, None],
            [2, "b", None, None],
            [
                3,
                None,
                [
                    {
                        "name": "name_is_not_null_and_not_empty",
                        "message": "Column 'name' value is null or empty",
                        "columns": ["name"],
                        "filter": None,
                        "function": "is_not_null_and_not_empty",
                        "run_time": RUN_TIME,
                        "user_metadata": {},
                    }
                ],
                None,
            ],
            [
                None,
                "c",
                [
                    {
                        "name": "id_is_not_null",
                        "message": "Column 'id' value is null",
                        "columns": ["id"],
                        "filter": None,
                        "function": "is_not_null",
                        "run_time": RUN_TIME,
                        "user_metadata": {},
                    },
                ],
                None,
            ],
            [
                3,
                None,
                [
                    {
                        "name": "name_is_not_null_and_not_empty",
                        "message": "Column 'name' value is null or empty",
                        "columns": ["name"],
                        "filter": None,
                        "function": "is_not_null_and_not_empty",
                        "run_time": RUN_TIME,
                        "user_metadata": {},
                    }
                ],
                None,
            ],
            [1, "a", None, None],
            [6, "a", None, None],
            [2, "c", None, None],
            [4, "a", None, None],
            [5, "d", None, None],
        ],
        f"id int, name string {REPORTING_COLUMNS}",
    )


def _setup_quality_checks(ctx, spark, ws):
    config = ctx.config
    checks_location = config.get_run_config().checks_location
    checks = [
        {
            "name": "id_is_not_null",
            "criticality": "error",
            "check": {"function": "is_not_null", "arguments": {"column": "id"}},
        },
        {
            "name": "name_is_not_null_and_not_empty",
            "criticality": "error",
            "check": {"function": "is_not_null_and_not_empty", "arguments": {"column": "name"}},
        },
    ]
    config = InstallationChecksStorageConfig(
        location=checks_location,
        product_name=ctx.installation.product(),
        install_folder=ctx.installation.install_folder(),
    )

    InstallationChecksStorageHandler(ws, spark).save(checks=checks, config=config)
    return checks_location


def setup_custom_check_func(ws, installation_ctx, custom_checks_funcs_location):
    content = '''from databricks.labs.dqx.check_funcs import make_condition, register_rule
from pyspark.sql import functions as F

@register_rule("row")
def not_ends_with_suffix(column: str, suffix: str):
    """
    Example of custom python row-level check function.
    """
    return make_condition(
        F.col(column).endswith(suffix), f"Column '{column}' ends with '{suffix}'", f"{column}_ends_with_{suffix}"
    )
'''
    if custom_checks_funcs_location.startswith("/Workspace/"):
        ws.workspace.upload(
            path=custom_checks_funcs_location, format=ImportFormat.AUTO, content=content.encode(), overwrite=True
        )
    elif custom_checks_funcs_location.startswith("/Volumes/"):
        binary_data = BytesIO(content.encode("utf-8"))
        ws.files.upload(custom_checks_funcs_location, binary_data, overwrite=True)
    else:  # relative workspace path
        installation_dir = installation_ctx.installation.install_folder()
        ws.workspace.upload(
            path=f"{installation_dir}/{custom_checks_funcs_location}",
            format=ImportFormat.AUTO,
            content=content.encode(),
            overwrite=True,
        )

    config = installation_ctx.config
    run_config = config.get_run_config()
    run_config.custom_check_functions = {"not_ends_with_suffix": custom_checks_funcs_location}
    installation_ctx.installation.save(config)


def contains_expected_workflows(workflows, state):
    for workflow in workflows:
        if all(item in workflow.items() for item in state.items()):
            return True
    return False<|MERGE_RESOLUTION|>--- conflicted
+++ resolved
@@ -1,11 +1,11 @@
 import logging
+import os
 from datetime import datetime, timezone
-<<<<<<< HEAD
-=======
 from io import BytesIO
 from typing import Any
->>>>>>> 4ed822d5
 from unittest.mock import patch
+
+from chispa import assert_df_equality  # type: ignore
 from pyspark.sql import DataFrame
 import pytest
 from databricks.sdk.service.workspace import ImportFormat
@@ -13,12 +13,10 @@
 from databricks.labs.pytester.fixtures.baseline import factory
 from databricks.labs.dqx.checks_storage import InstallationChecksStorageHandler
 from databricks.labs.dqx.config import InputConfig, OutputConfig, InstallationChecksStorageConfig, ExtraParams
-<<<<<<< HEAD
-=======
 from databricks.labs.dqx.engine import DQEngine
 from databricks.labs.dqx.installer.mixins import InstallationMixin
->>>>>>> 4ed822d5
 from databricks.labs.dqx.schema import dq_result_schema
+from databricks.sdk.service.compute import DataSecurityMode, Kind
 
 from tests.conftest import TEST_CATALOG
 
@@ -31,7 +29,8 @@
 
 REPORTING_COLUMNS = f", _errors: {dq_result_schema.simpleString()}, _warnings: {dq_result_schema.simpleString()}"
 RUN_TIME = datetime(2025, 1, 1, 0, 0, 0, 0, tzinfo=timezone.utc)
-EXTRA_PARAMS = ExtraParams(run_time=RUN_TIME.isoformat())
+RUN_ID = "2f9120cf-e9f2-446a-8278-12d508b00639"
+EXTRA_PARAMS = ExtraParams(run_time_overwrite=RUN_TIME.isoformat(), run_id_overwrite=RUN_ID)
 
 
 @pytest.fixture
@@ -45,6 +44,9 @@
     """
     Set up the workflows with serverless cluster for the tests in the workspace.
     """
+
+    if os.getenv("DATABRICKS_SERVERLESS_COMPUTE_ID"):
+        pytest.skip()
 
     def create(_spark, **kwargs):
         installation_ctx.installation_service.run()
@@ -75,6 +77,9 @@
     """
     Set up the workflows with serverless cluster for the tests in the workspace.
     """
+
+    if not os.getenv("DATABRICKS_SERVERLESS_COMPUTE_ID"):
+        pytest.skip()
 
     def create(_spark, **kwargs):
         serverless_installation_ctx.installation_service.run()
@@ -107,8 +112,6 @@
 
 
 @pytest.fixture
-<<<<<<< HEAD
-=======
 def setup_workflows_with_metrics(ws, spark, installation_ctx, make_schema, make_table, make_cluster, make_random):
     """Set up workflows with metrics configuration for testing."""
 
@@ -173,7 +176,6 @@
 
 
 @pytest.fixture
->>>>>>> 4ed822d5
 def setup_workflows_with_custom_folder(
     ws, spark, installation_ctx_custom_install_folder, make_schema, make_table, make_random
 ):
@@ -226,6 +228,7 @@
     checks_location: str | None = None,
     quarantine: bool = False,
     is_streaming: bool = False,
+    is_continuous_streaming: bool = False,
 ):
     # prepare test data
     catalog_name = TEST_CATALOG
@@ -250,10 +253,18 @@
         options={"versionAsOf": "0"} if not is_streaming else {},
         is_streaming=is_streaming,
     )
+
+    trigger: dict[str, Any] = {}
+    if is_streaming:
+        if is_continuous_streaming:
+            trigger = {"processingTime": "60 seconds"}
+        else:
+            trigger = {"availableNow": True}
+
     output_table = f"{catalog_name}.{schema.name}.{make_random(10).lower()}"
     run_config.output_config = OutputConfig(
         location=output_table,
-        trigger={"availableNow": True} if is_streaming else {},
+        trigger=trigger,
         options=({"checkpointLocation": f"/tmp/dqx_tests/{make_random(10)}_out_ckpt"} if is_streaming else {}),
     )
 
@@ -264,7 +275,7 @@
         quarantine_table = f"{catalog_name}.{schema.name}.{make_random(10).lower()}_quarantine"
         run_config.quarantine_config = OutputConfig(
             location=quarantine_table,
-            trigger={"availableNow": True} if is_streaming else {},
+            trigger=trigger,
             options=({"checkpointLocation": f"/tmp/dqx_tests/{make_random(10)}_qr_ckpt"} if is_streaming else {}),
         )
 
@@ -294,6 +305,7 @@
                         "filter": None,
                         "function": "is_not_null_and_not_empty",
                         "run_time": RUN_TIME,
+                        "run_id": RUN_ID,
                         "user_metadata": {},
                     }
                 ],
@@ -310,6 +322,7 @@
                         "filter": None,
                         "function": "is_not_null",
                         "run_time": RUN_TIME,
+                        "run_id": RUN_ID,
                         "user_metadata": {},
                     },
                 ],
@@ -326,6 +339,7 @@
                         "filter": None,
                         "function": "is_not_null_and_not_empty",
                         "run_time": RUN_TIME,
+                        "run_id": RUN_ID,
                         "user_metadata": {},
                     }
                 ],
@@ -405,4 +419,21 @@
     for workflow in workflows:
         if all(item in workflow.items() for item in state.items()):
             return True
-    return False+    return False
+
+
+def assert_quarantine_and_output_dfs(ws, spark, expected_output, output_config, quarantine_config):
+    dq_engine = DQEngine(ws, spark)
+    expected_output_df = dq_engine.get_valid(expected_output)
+    expected_quarantine_df = dq_engine.get_invalid(expected_output)
+
+    output_df = spark.table(output_config.location)
+    assert_df_equality(output_df, expected_output_df, ignore_nullable=True)
+
+    quarantine_df = spark.table(quarantine_config.location)
+    assert_df_equality(quarantine_df, expected_quarantine_df, ignore_nullable=True)
+
+
+def assert_output_df(spark, expected_output, output_config):
+    checked_df = spark.table(output_config.location)
+    assert_df_equality(checked_df, expected_output, ignore_nullable=True)