--- conflicted
+++ resolved
@@ -12,11 +12,7 @@
 from databricks.labs.blueprint.installer import InstallState, RawState
 from databricks.labs.blueprint.tui import MockPrompts
 from databricks.labs.blueprint.wheels import ProductInfo
-<<<<<<< HEAD
-from databricks.labs.dqx.config import WorkspaceConfig, RunConfig, OutputConfig
-=======
 from databricks.labs.dqx.config import WorkspaceConfig, RunConfig, OutputConfig, ProfilerConfig
->>>>>>> 21301893
 from databricks.labs.dqx.installer.install import WorkspaceInstaller
 from databricks.sdk.errors import NotFound
 from databricks.sdk.service.jobs import CreateResponse
@@ -206,10 +202,7 @@
             log_level='INFO',
             run_configs=[
                 RunConfig(
-<<<<<<< HEAD
-=======
                     name="default",
->>>>>>> 21301893
                     output_config=OutputConfig(location="main.dqx_test.output_table"),
                     checks_file="checks.yml",
                     profiler_config=ProfilerConfig(),
