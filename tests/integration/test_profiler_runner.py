import sys
import pytest

<<<<<<< HEAD
from databricks.labs.dqx.config import InputConfig
=======
from databricks.labs.dqx.config import InputConfig, ProfilerConfig
>>>>>>> 21301893
from databricks.labs.dqx.engine import DQEngine
from databricks.labs.dqx.profiler.generator import DQGenerator
from databricks.labs.dqx.profiler.profiler import DQProfiler
from databricks.labs.dqx.profiler.runner import ProfilerRunner
from databricks.labs.dqx.profiler.workflow import ProfilerWorkflow


def test_profiler_runner_save_raise_error_when_check_file_missing(ws, spark, installation_ctx):
    profiler = DQProfiler(ws)
    generator = DQGenerator(ws)
    runner = ProfilerRunner(ws, spark, installation_ctx.installation, profiler, generator)

    checks = []
    summary_stats = {}
    checks_file = None
    profile_summary_stats_file = "profile_summary_stats.yml"

    with pytest.raises(ValueError, match="Check file not configured"):
        runner.save(checks, summary_stats, checks_file, profile_summary_stats_file)


def test_profiler_runner_save_raise_error_when_profile_summary_stats_file_missing(ws, spark, installation_ctx):
    profiler = DQProfiler(ws)
    generator = DQGenerator(ws)
    runner = ProfilerRunner(ws, spark, installation_ctx.installation, profiler, generator)

    checks = []
    summary_stats = {}
    checks_file = "checks.yml"
    profile_summary_stats_file = None

    with pytest.raises(ValueError, match="Profile summary stats file not configured"):
        runner.save(checks, summary_stats, checks_file, profile_summary_stats_file)


def test_profiler_runner_raise_error_when_profile_summary_stats_file_missing(ws, spark, installation_ctx):
    profiler = DQProfiler(ws)
    generator = DQGenerator(ws)
    runner = ProfilerRunner(ws, spark, installation_ctx.installation, profiler, generator)

    checks = [
        {
            "name": "col_a_is_null_or_empty",
            "criticality": "error",
            "check": {"function": "is_not_null_and_not_empty", "arguments": {"column": "a"}},
        },
    ]
    summary_stats = {
        'a': {
            'count': 3,
            'mean': 2.0,
            'stddev': 1.0,
            'min': 1,
            '25%': 1,
            '50%': 2,
            '75%': 3,
            'max': 3,
            'count_non_null': 3,
            'count_null': 0,
        }
    }
    checks_file = "checks.yml"
    profile_summary_stats_file = "profile_summary_stats.yml"

    runner.save(checks, summary_stats, checks_file, profile_summary_stats_file)
    installation_ctx.installation.install_folder()

    install_folder = installation_ctx.installation.install_folder()
    checks_file_status = ws.workspace.get_status(f"{install_folder}/{checks_file}")
    assert checks_file_status, f"Checks not uploaded to {install_folder}/{checks_file}."

    summary_stats_file_status = ws.workspace.get_status(f"{install_folder}/{profile_summary_stats_file}")
    assert (
        summary_stats_file_status
    ), f"Profile summary stats not uploaded to {install_folder}/{profile_summary_stats_file}."


def test_profiler_runner(ws, spark, installation_ctx, make_schema, make_table):
    profiler = DQProfiler(ws)
    generator = DQGenerator(ws)
    runner = ProfilerRunner(ws, spark, installation_ctx.installation, profiler, generator)

    # prepare test data
    catalog_name = "main"
    schema = make_schema(catalog_name=catalog_name)
    table = make_table(
        catalog_name=catalog_name,
        schema_name=schema.name,
        ctas="SELECT * FROM VALUES (1, 'a'), (2, 'b'), (3, NULL)  AS data(id, name)",
    )
    input_config = InputConfig(location=table.full_name)
<<<<<<< HEAD

    checks, summary_stats = runner.run(input_config=input_config)
=======
    profiler_config = ProfilerConfig(sample_fraction=1.0)

    checks, summary_stats = runner.run(input_config=input_config, profiler_config=profiler_config)
>>>>>>> 21301893

    assert checks, "Checks were not generated correctly"
    assert summary_stats, "Profile summary stats were not generated correctly"


def test_profiler_workflow(ws, spark, setup_workflows):
    installation_ctx, run_config = setup_workflows

    sys.modules["pyspark.sql.session"] = spark
    ctx = installation_ctx.replace(run_config=run_config)

    ProfilerWorkflow().profile(ctx)  # type: ignore

    checks = DQEngine(ws).load_checks_from_installation(
        run_config_name=run_config.name, assume_user=True, product_name=installation_ctx.installation.product()
    )
    assert checks, "Checks were not loaded correctly"<|MERGE_RESOLUTION|>--- conflicted
+++ resolved
@@ -1,11 +1,7 @@
 import sys
 import pytest
 
-<<<<<<< HEAD
-from databricks.labs.dqx.config import InputConfig
-=======
 from databricks.labs.dqx.config import InputConfig, ProfilerConfig
->>>>>>> 21301893
 from databricks.labs.dqx.engine import DQEngine
 from databricks.labs.dqx.profiler.generator import DQGenerator
 from databricks.labs.dqx.profiler.profiler import DQProfiler
@@ -97,14 +93,9 @@
         ctas="SELECT * FROM VALUES (1, 'a'), (2, 'b'), (3, NULL)  AS data(id, name)",
     )
     input_config = InputConfig(location=table.full_name)
-<<<<<<< HEAD
-
-    checks, summary_stats = runner.run(input_config=input_config)
-=======
     profiler_config = ProfilerConfig(sample_fraction=1.0)
 
     checks, summary_stats = runner.run(input_config=input_config, profiler_config=profiler_config)
->>>>>>> 21301893
 
     assert checks, "Checks were not generated correctly"
     assert summary_stats, "Profile summary stats were not generated correctly"
