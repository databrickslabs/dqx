--- conflicted
+++ resolved
@@ -5001,14 +5001,12 @@
             user_metadata={"tag1": "value7", "tag2": "033"},
             check_func_kwargs={"cidr_block": "255.255.255.255/16"},
         ),
-<<<<<<< HEAD
         # is_valid_ipv6_address check
         DQRowRule(
             criticality="error",
             check_func=check_funcs.is_valid_ipv6_address,
             column="col10",
             user_metadata={"tag1": "value8", "tag2": "034"},
-=======
         # is_data_fresh check
         DQRowRule(
             criticality="error",
@@ -5022,7 +5020,6 @@
             check_func=check_funcs.is_data_fresh_per_time_window,
             column="col6",
             check_func_kwargs={"window_minutes": 1, "min_records_per_window": 1, "lookback_windows": 3},
->>>>>>> 962990b3
         ),
     ]
 
