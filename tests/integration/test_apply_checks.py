--- conflicted
+++ resolved
@@ -381,9 +381,6 @@
     assert_df_equality(checked, expected, ignore_nullable=True)
 
 
-<<<<<<< HEAD
-def test_apply_checks_from_json_file_by_metadata(ws, spark, make_local_check_file_as_json):
-=======
 def test_apply_checks_with_filter(ws, spark):
     dq_engine = DQEngine(ws)
     test_df = spark.createDataFrame(
@@ -452,8 +449,7 @@
     assert_df_equality(checked, expected, ignore_nullable=True)
 
 
-def test_apply_checks_from_json_file_by_metadata(ws, spark):
->>>>>>> 3ca34dc0
+def test_apply_checks_from_json_file_by_metadata(ws, spark, make_local_check_file_as_json):
     dq_engine = DQEngine(ws)
     schema = "col1: int, col2: int, col3: int, col4 int"
     test_df = spark.createDataFrame([[1, 3, 3, 1], [2, None, 4, 1]], schema)
