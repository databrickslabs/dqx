import json
import uuid
from datetime import datetime
from pathlib import Path
from collections.abc import Callable
import yaml
import pyspark.sql.functions as F
import pytest
from pyspark.sql import Column, DataFrame, SparkSession
from chispa.dataframe_comparer import assert_df_equality  # type: ignore

from databricks.labs.dqx.check_funcs import sql_query
from databricks.labs.dqx.config import OutputConfig, FileChecksStorageConfig
from databricks.labs.dqx.engine import DQEngine
from databricks.labs.dqx.rule import (
    ExtraParams,
    DQForEachColRule,
    ColumnArguments,
    register_rule,
    DQRowRule,
    DQDatasetRule,
)
from databricks.labs.dqx.schema import dq_result_schema
from databricks.labs.dqx import check_funcs


SCHEMA = "a: int, b: int, c: int"
REPORTING_COLUMNS = f", _errors: {dq_result_schema.simpleString()}, _warnings: {dq_result_schema.simpleString()}"
EXPECTED_SCHEMA = SCHEMA + REPORTING_COLUMNS
EXPECTED_SCHEMA_WITH_CUSTOM_NAMES = (
    SCHEMA + f", dq_errors: {dq_result_schema.simpleString()}, dq_warnings: {dq_result_schema.simpleString()}"
)

RUN_TIME = datetime(2025, 1, 1, 0, 0, 0, 0)
EXTRA_PARAMS = ExtraParams(run_time=RUN_TIME)


def test_apply_checks_on_empty_checks(ws, spark):
    dq_engine = DQEngine(ws)
    test_df = spark.createDataFrame([[1, 3, None], [2, 4, None]], SCHEMA)

    good = dq_engine.apply_checks(test_df, [])

    expected_df = spark.createDataFrame([[1, 3, None, None, None], [2, 4, None, None, None]], EXPECTED_SCHEMA)
    assert_df_equality(good, expected_df)


def test_apply_checks_and_split_on_empty_checks(ws, spark):
    dq_engine = DQEngine(ws)
    test_df = spark.createDataFrame([[1, 3, None], [2, 4, None]], SCHEMA)

    good, bad = dq_engine.apply_checks_and_split(test_df, [])

    expected_df = spark.createDataFrame([], EXPECTED_SCHEMA)

    assert_df_equality(good, test_df)
    assert_df_equality(bad, expected_df)


def test_apply_checks_passed(ws, spark):
    dq_engine = DQEngine(ws)
    test_df = spark.createDataFrame([[1, 3, 3]], SCHEMA)

    checks = [
        DQRowRule(
            name="a_is_null_or_empty",
            criticality="warn",
            check_func=check_funcs.is_not_null_and_not_empty,
            column="a",
        ),
        DQRowRule(
            name="b_is_null_or_empty",
            criticality="error",
            check_func=check_funcs.is_not_null_and_not_empty,
            column=F.col("b"),
        ),
    ]

    checked = dq_engine.apply_checks(test_df, checks)

    expected = spark.createDataFrame([[1, 3, 3, None, None]], EXPECTED_SCHEMA)
    assert_df_equality(checked, expected, ignore_nullable=True)


def test_foreign_key_check(ws, spark):
    dq_engine = DQEngine(workspace_client=ws, extra_params=EXTRA_PARAMS)

    src_df = spark.createDataFrame(
        [
            [1, 2, 3],
            [1, 2, 3],
            [4, 5, 6],
            [6, 6, 7],
            [None, None, None],
        ],
        SCHEMA,
    )

    ref_df = spark.createDataFrame(
        [
            [1, 1, 3],
            [1, 1, 3],
            [5, 5, 7],
        ],
        SCHEMA,
    )
    ref_column = "b"

    checks = [
        DQDatasetRule(
            name="a_has_no_foreign_key",
            criticality="warn",
            check_func=check_funcs.foreign_key,
            columns=["a"],
            check_func_kwargs={
                "ref_columns": [ref_column],
                "ref_df_name": "ref_df",
            },
            user_metadata={"tag1": "value1", "tag2": "value2"},
        ),
        DQDatasetRule(
            criticality="error",
            check_func=check_funcs.foreign_key,
            columns=[F.col("a")],
            filter="a > 4",
            check_func_kwargs={
                "ref_columns": [F.col(ref_column)],
                "ref_df_name": "ref_df",
            },
        ),
    ]

    refs_df = {"ref_df": ref_df}

    checked = dq_engine.apply_checks(src_df, checks, refs_df)
    good_df, bad_df = dq_engine.apply_checks_and_split(src_df, checks, refs_df)

    expected = spark.createDataFrame(
        [
            [1, 2, 3, None, None],
            [1, 2, 3, None, None],
            [
                4,
                5,
                6,
                None,
                [
                    {
                        "name": "a_has_no_foreign_key",
                        "message": "Value '4' in column 'a' not found in reference column 'b'",
                        "columns": ["a"],
                        "filter": None,
                        "function": "foreign_key",
                        "run_time": RUN_TIME,
                        "user_metadata": {"tag1": "value1", "tag2": "value2"},
                    }
                ],
            ],
            [
                6,
                6,
                7,
                [
                    {
                        "name": "a_not_exists_in_ref_b",
                        "message": "Value '6' in column 'a' not found in reference column 'b'",
                        "columns": ["a"],
                        "filter": "a > 4",
                        "function": "foreign_key",
                        "run_time": RUN_TIME,
                        "user_metadata": {},
                    }
                ],
                [
                    {
                        "name": "a_has_no_foreign_key",
                        "message": "Value '6' in column 'a' not found in reference column 'b'",
                        "columns": ["a"],
                        "filter": None,
                        "function": "foreign_key",
                        "run_time": RUN_TIME,
                        "user_metadata": {"tag1": "value1", "tag2": "value2"},
                    }
                ],
            ],
            [None, None, None, None, None],
        ],
        EXPECTED_SCHEMA,
    )

    assert_df_equality(checked, expected, ignore_nullable=True)
    assert_df_equality(
        bad_df, expected.where(F.col("_errors").isNotNull() | F.col("_warnings").isNotNull()), ignore_nullable=True
    )
    assert_df_equality(good_df, expected.where(F.col("_errors").isNull()).select("a", "b", "c"), ignore_nullable=True)


def test_foreign_key_check_negate(ws, spark):
    dq_engine = DQEngine(workspace_client=ws, extra_params=EXTRA_PARAMS)

    src_df = spark.createDataFrame(
        [
            [1, 2, 3],
            [1, 2, 3],
            [4, 5, 6],
            [6, 6, 7],
            [None, None, None],
        ],
        SCHEMA,
    )

    ref_df = spark.createDataFrame(
        [
            [1, 1, 3],
            [1, 1, 3],
            [5, 6, 7],
        ],
        SCHEMA,
    )
    ref_column = "b"

    checks = [
        DQDatasetRule(
            name="a_has_foreign_key",
            criticality="warn",
            check_func=check_funcs.foreign_key,
            columns=["a"],
            check_func_kwargs={"ref_columns": [ref_column], "ref_df_name": "ref_df", "negate": True},
            user_metadata={"tag1": "value1", "tag2": "value2"},
        ),
        DQDatasetRule(
            criticality="error",
            check_func=check_funcs.foreign_key,
            columns=[F.col("a")],
            filter="a > 4",
            check_func_kwargs={"ref_columns": [F.col(ref_column)], "ref_df_name": "ref_df", "negate": True},
        ),
    ]

    refs_df = {"ref_df": ref_df}

    checked = dq_engine.apply_checks(src_df, checks, refs_df)
    good_df, bad_df = dq_engine.apply_checks_and_split(src_df, checks, refs_df)

    expected = spark.createDataFrame(
        [
            [
                1,
                2,
                3,
                None,
                [
                    {
                        "name": "a_has_foreign_key",
                        "message": "Value '1' in column 'a' found in reference column 'b'",
                        "columns": ["a"],
                        "filter": None,
                        "function": "foreign_key",
                        "run_time": RUN_TIME,
                        "user_metadata": {"tag1": "value1", "tag2": "value2"},
                    }
                ],
            ],
            [
                1,
                2,
                3,
                None,
                [
                    {
                        "name": "a_has_foreign_key",
                        "message": "Value '1' in column 'a' found in reference column 'b'",
                        "columns": ["a"],
                        "filter": None,
                        "function": "foreign_key",
                        "run_time": RUN_TIME,
                        "user_metadata": {"tag1": "value1", "tag2": "value2"},
                    }
                ],
            ],
            [
                4,
                5,
                6,
                None,
                None,
            ],
            [
                6,
                6,
                7,
                [
                    {
                        "name": "a_exists_in_ref_b",
                        "message": "Value '6' in column 'a' found in reference column 'b'",
                        "columns": ["a"],
                        "filter": "a > 4",
                        "function": "foreign_key",
                        "run_time": RUN_TIME,
                        "user_metadata": {},
                    }
                ],
                [
                    {
                        "name": "a_has_foreign_key",
                        "message": "Value '6' in column 'a' found in reference column 'b'",
                        "columns": ["a"],
                        "filter": None,
                        "function": "foreign_key",
                        "run_time": RUN_TIME,
                        "user_metadata": {"tag1": "value1", "tag2": "value2"},
                    }
                ],
            ],
            [None, None, None, None, None],
        ],
        EXPECTED_SCHEMA,
    )

    assert_df_equality(checked, expected, ignore_nullable=True)
    assert_df_equality(
        bad_df, expected.where(F.col("_errors").isNotNull() | F.col("_warnings").isNotNull()), ignore_nullable=True
    )
    assert_df_equality(good_df, expected.where(F.col("_errors").isNull()).select("a", "b", "c"), ignore_nullable=True)


def test_foreign_key_check_on_composite_keys(ws, spark):
    dq_engine = DQEngine(workspace_client=ws, extra_params=EXTRA_PARAMS)

    src_df = spark.createDataFrame(
        [
            [1, 2, 3],
            [1, 2, 3],
            [4, 5, 6],
            [6, None, 7],
            [None, None, None],
        ],
        SCHEMA,
    )

    ref_df = spark.createDataFrame(
        [
            [1, 2, 3],
            [1, 2, 3],
            [4, 5, 6],
            [6, 5, 7],
        ],
        "ref_a: int, ref_b: int, e: int",  # use different names than in the source intentionally
    )

    ref_df2 = spark.createDataFrame(
        [
            [1, 2, 3],
            [1, 2, 3],
        ],
        "ref_a: int, ref_b: int, e: int",  # use different names than in the source intentionally
    )

    checks = [
        DQDatasetRule(
            criticality="error",
            check_func=check_funcs.foreign_key,
            columns=["a"],
            check_func_kwargs={
                "ref_columns": [F.col("ref_a")],
                "ref_df_name": "ref_df",
            },
        ),
        DQDatasetRule(
            criticality="error",
            check_func=check_funcs.foreign_key,
            columns=[F.col("a"), F.col("b")],
            check_func_kwargs={
                "ref_columns": [F.col("ref_a"), F.col("ref_b")],
                "ref_df_name": "ref_df2",
            },
        ),
    ]

    checks_yaml = yaml.safe_load(
        """
        - criticality: error
          check:
            function: foreign_key
            arguments:
              columns:
              - a
              ref_columns:
              - ref_a
              ref_df_name: ref_df
        - criticality: error
          check:
            function: foreign_key
            arguments:
              columns:
              - a
              - b
              ref_columns:
              - ref_a
              - ref_b
              ref_df_name: ref_df2
        """
    )

    refs_df = {"ref_df": ref_df, "ref_df2": ref_df2}

    checked = dq_engine.apply_checks(src_df, checks, ref_dfs=refs_df)
    checked_yaml = dq_engine.apply_checks_by_metadata(src_df, checks_yaml, ref_dfs=refs_df)

    expected = spark.createDataFrame(
        [
            [1, 2, 3, None, None],
            [1, 2, 3, None, None],
            [
                4,
                5,
                6,
                [
                    {
                        "name": "struct_a_as_a_b_as_b_not_exists_in_ref_struct_ref_a_as_a_ref_b_as_b",
                        "message": "Value '{4, 5}' in column 'struct(a AS a, b AS b)' not found in reference column 'struct(ref_a AS a, ref_b AS b)'",
                        "columns": ["a", "b"],
                        "filter": None,
                        "function": "foreign_key",
                        "run_time": RUN_TIME,
                        "user_metadata": {},
                    },
                ],
                None,
            ],
            [
                6,
                None,
                7,
                None,
                None,
            ],
            [None, None, None, None, None],
        ],
        EXPECTED_SCHEMA,
    )

    assert_df_equality(checked, expected, ignore_nullable=True)
    assert_df_equality(checked_yaml, expected, ignore_nullable=True)


def test_foreign_key_check_on_composite_keys_negate(ws, spark):
    dq_engine = DQEngine(workspace_client=ws, extra_params=EXTRA_PARAMS)

    src_df = spark.createDataFrame(
        [
            [1, 2, 3],
            [1, 2, 3],
            [4, 5, 6],
            [6, None, 7],
            [None, None, None],
        ],
        SCHEMA,
    )

    ref_df = spark.createDataFrame(
        [
            [1, 2, 3],
            [1, 2, 3],
            [4, 5, 6],
            [6, 5, 7],
        ],
        "ref_a: int, ref_b: int, e: int",  # use different names than in the source intentionally
    )

    ref_df2 = spark.createDataFrame(
        [
            [1, 2, 3],
            [1, 2, 3],
        ],
        "ref_a: int, ref_b: int, e: int",  # use different names than in the source intentionally
    )

    checks = [
        DQDatasetRule(
            criticality="error",
            check_func=check_funcs.foreign_key,
            columns=[F.col("a"), F.col("b")],
            check_func_kwargs={
                "ref_columns": [F.col("ref_a"), F.col("ref_b")],
                "ref_df_name": "ref_df2",
                "negate": True,
            },
        ),
    ]

    checks_yaml = yaml.safe_load(
        """
        - criticality: error
          check:
            function: foreign_key
            arguments:
              columns:
              - a
              - b
              ref_columns:
              - ref_a
              - ref_b
              ref_df_name: ref_df2
              negate: true
        """
    )

    refs_df = {"ref_df": ref_df, "ref_df2": ref_df2}

    checked = dq_engine.apply_checks(src_df, checks, ref_dfs=refs_df)
    checked_yaml = dq_engine.apply_checks_by_metadata(src_df, checks_yaml, ref_dfs=refs_df)

    expected = spark.createDataFrame(
        [
            [
                1,
                2,
                3,
                [
                    {
                        "name": "struct_a_as_a_b_as_b_exists_in_ref_struct_ref_a_as_a_ref_b_as_b",
                        "message": "Value '{1, 2}' in column 'struct(a AS a, b AS b)' found in reference column 'struct(ref_a AS a, ref_b AS b)'",
                        "columns": ["a", "b"],
                        "filter": None,
                        "function": "foreign_key",
                        "run_time": RUN_TIME,
                        "user_metadata": {},
                    }
                ],
                None,
            ],
            [
                1,
                2,
                3,
                [
                    {
                        "name": "struct_a_as_a_b_as_b_exists_in_ref_struct_ref_a_as_a_ref_b_as_b",
                        "message": "Value '{1, 2}' in column 'struct(a AS a, b AS b)' found in reference column 'struct(ref_a AS a, ref_b AS b)'",
                        "columns": ["a", "b"],
                        "filter": None,
                        "function": "foreign_key",
                        "run_time": RUN_TIME,
                        "user_metadata": {},
                    }
                ],
                None,
            ],
            [
                4,
                5,
                6,
                None,
                None,
            ],
            [
                6,
                None,
                7,
                None,
                None,
            ],
            [None, None, None, None, None],
        ],
        EXPECTED_SCHEMA,
    )

    assert_df_equality(checked, expected, ignore_nullable=True)
    assert_df_equality(checked_yaml, expected, ignore_nullable=True)


def test_foreign_key_check_yaml(ws, spark):
    dq_engine = DQEngine(workspace_client=ws, extra_params=EXTRA_PARAMS)

    src_df = spark.createDataFrame(
        [
            [1, 2, 3],
            [1, 2, 3],
            [4, 5, 6],
            [6, 6, 7],
            [None, None, None],
        ],
        SCHEMA,
    )

    ref_df = spark.createDataFrame(
        [
            [1, 2, 3],
            [1, 2, 3],
            [5, 6, 7],
            [None, None, None],
        ],
        SCHEMA,
    )
    ref_column = "a"

    checks = yaml.safe_load(
        f"""
        - name: a_has_no_foreign_key
          criticality: warn
          check:
            function: foreign_key
            arguments:
              columns:
              - a
              ref_columns:
              - {ref_column}
              ref_df_name: ref_df
          user_metadata:
            tag1: value1
            tag2: value2
        - criticality: error
          filter: a > 4
          check:
            function: foreign_key
            arguments:
              columns:
              - a
              ref_columns:
              - {ref_column}
              ref_df_name: ref_df
        """
    )

    ref_dfs = {"ref_df": ref_df}

    checked = dq_engine.apply_checks_by_metadata(src_df, checks, ref_dfs=ref_dfs)
    good_df, bad_df = dq_engine.apply_checks_by_metadata_and_split(src_df, checks, ref_dfs=ref_dfs)

    expected = spark.createDataFrame(
        [
            [1, 2, 3, None, None],
            [1, 2, 3, None, None],
            [
                4,
                5,
                6,
                None,
                [
                    {
                        "name": "a_has_no_foreign_key",
                        "message": "Value '4' in column 'a' not found in reference column 'a'",
                        "columns": ["a"],
                        "filter": None,
                        "function": "foreign_key",
                        "run_time": RUN_TIME,
                        "user_metadata": {"tag1": "value1", "tag2": "value2"},
                    }
                ],
            ],
            [
                6,
                6,
                7,
                [
                    {
                        "name": "a_not_exists_in_ref_a",
                        "message": "Value '6' in column 'a' not found in reference column 'a'",
                        "columns": ["a"],
                        "filter": "a > 4",
                        "function": "foreign_key",
                        "run_time": RUN_TIME,
                        "user_metadata": {},
                    }
                ],
                [
                    {
                        "name": "a_has_no_foreign_key",
                        "message": "Value '6' in column 'a' not found in reference column 'a'",
                        "columns": ["a"],
                        "filter": None,
                        "function": "foreign_key",
                        "run_time": RUN_TIME,
                        "user_metadata": {"tag1": "value1", "tag2": "value2"},
                    }
                ],
            ],
            [None, None, None, None, None],
        ],
        EXPECTED_SCHEMA,
    )

    assert_df_equality(checked, expected, ignore_nullable=True)
    assert_df_equality(
        bad_df, expected.where(F.col("_errors").isNotNull() | F.col("_warnings").isNotNull()), ignore_nullable=True
    )
    assert_df_equality(good_df, expected.where(F.col("_errors").isNull()).select("a", "b", "c"), ignore_nullable=True)


def test_foreign_key_check_on_tables(ws, spark, make_schema, make_random):
    dq_engine = DQEngine(workspace_client=ws, extra_params=EXTRA_PARAMS)

    src_df = spark.createDataFrame(
        [
            [1, 2, 3],
            [1, 2, 3],
            [4, 5, 6],
            [6, 6, 7],
            [None, None, None],
        ],
        SCHEMA,
    )

    ref_df = spark.createDataFrame(
        [
            [1, 2, 3],
            [1, 2, 3],
            [5, 6, 7],
            [None, None, None],
        ],
        SCHEMA,
    )

    catalog_name = "main"
    schema = make_schema(catalog_name=catalog_name)
    ref_table = f"{catalog_name}.{schema.name}.{make_random(6).lower()}"
    ref_df.write.saveAsTable(ref_table)

    ref_df2 = spark.createDataFrame(
        [
            [1, 2, 3],
            [1, 2, 3],
            [4, 5, 6],
            [6, 6, 7],
        ],
        SCHEMA,
    )

    ref_table2 = f"{catalog_name}.{schema.name}.{make_random(6).lower()}"
    ref_df2.write.saveAsTable(ref_table2)

    checks = [
        DQDatasetRule(
            name="a_has_no_foreign_key",
            criticality="warn",
            check_func=check_funcs.foreign_key,
            columns=["a"],
            check_func_kwargs={
                "ref_columns": ["a"],
                "ref_table": ref_table,
            },
            user_metadata={"tag1": "value1", "tag2": "value2"},
        ),
        DQDatasetRule(
            criticality="error",
            check_func=check_funcs.foreign_key,
            columns=[F.col("a")],
            filter="a > 4",
            check_func_kwargs={
                "ref_columns": [F.col("a")],
                "ref_table": ref_table,
            },
        ),
        DQDatasetRule(
            criticality="error",
            check_func=check_funcs.foreign_key,
            columns=["a", "b"],
            check_func_kwargs={
                "ref_columns": ["a", "b"],
                "ref_table": ref_table2,
            },
        ),
    ]

    checked = dq_engine.apply_checks(src_df, checks)

    expected = spark.createDataFrame(
        [
            [1, 2, 3, None, None],
            [1, 2, 3, None, None],
            [
                4,
                5,
                6,
                None,
                [
                    {
                        "name": "a_has_no_foreign_key",
                        "message": "Value '4' in column 'a' not found in reference column 'a'",
                        "columns": ["a"],
                        "filter": None,
                        "function": "foreign_key",
                        "run_time": RUN_TIME,
                        "user_metadata": {"tag1": "value1", "tag2": "value2"},
                    }
                ],
            ],
            [
                6,
                6,
                7,
                [
                    {
                        "name": "a_not_exists_in_ref_a",
                        "message": "Value '6' in column 'a' not found in reference column 'a'",
                        "columns": ["a"],
                        "filter": "a > 4",
                        "function": "foreign_key",
                        "run_time": RUN_TIME,
                        "user_metadata": {},
                    }
                ],
                [
                    {
                        "name": "a_has_no_foreign_key",
                        "message": "Value '6' in column 'a' not found in reference column 'a'",
                        "columns": ["a"],
                        "filter": None,
                        "function": "foreign_key",
                        "run_time": RUN_TIME,
                        "user_metadata": {"tag1": "value1", "tag2": "value2"},
                    }
                ],
            ],
            [None, None, None, None, None],
        ],
        EXPECTED_SCHEMA,
    )

    assert_df_equality(checked, expected, ignore_nullable=True)


def test_foreign_key_check_missing_ref_df(ws, spark):
    dq_engine = DQEngine(workspace_client=ws, extra_params=EXTRA_PARAMS)

    src_df = spark.createDataFrame(
        [
            [1, 2, 3],
        ],
        SCHEMA,
    )

    checks = [
        DQDatasetRule(
            criticality="warn",
            check_func=check_funcs.foreign_key,
            columns=["a"],
            check_func_kwargs={
                "ref_columns": ["a"],
                "ref_df_name": "ref_df",
            },
        ),
    ]

    refs_df = {}
    with pytest.raises(ValueError, match="Reference DataFrames dictionary not provided"):
        dq_engine.apply_checks(src_df, checks, refs_df)


def test_foreign_key_check_null_ref_df(ws, spark):
    dq_engine = DQEngine(workspace_client=ws, extra_params=EXTRA_PARAMS)

    src_df = spark.createDataFrame(
        [
            [1, 2, 3],
        ],
        SCHEMA,
    )

    checks = [
        DQDatasetRule(
            criticality="warn",
            check_func=check_funcs.foreign_key,
            columns=["a"],
            check_func_kwargs={
                "ref_columns": ["a"],
                "ref_df_name": "ref_df",
            },
        ),
    ]

    with pytest.raises(ValueError, match="Reference DataFrames dictionary not provided"):
        dq_engine.apply_checks(src_df, checks)


def test_foreign_key_check_missing_ref_df_key(ws, spark):
    dq_engine = DQEngine(workspace_client=ws, extra_params=EXTRA_PARAMS)

    src_df = spark.createDataFrame(
        [
            [1, 2, 3],
        ],
        SCHEMA,
    )

    checks = [
        DQDatasetRule(
            criticality="warn",
            check_func=check_funcs.foreign_key,
            columns=["a"],
            check_func_kwargs={
                "ref_columns": ["a"],
                "ref_df_name": "ref_df_key",
            },
        ),
    ]

    ref_dfs = {"ref_df_different_key": src_df}

    with pytest.raises(ValueError, match="Reference DataFrame with key 'ref_df_key' not found"):
        dq_engine.apply_checks(src_df, checks, ref_dfs=ref_dfs)


def test_compare_datasets_check_missing_ref_df(ws, spark):
    dq_engine = DQEngine(workspace_client=ws, extra_params=EXTRA_PARAMS)

    src_df = spark.createDataFrame(
        [
            [1, 2, 3],
        ],
        SCHEMA,
    )

    checks = [
        DQDatasetRule(
            criticality="warn",
            check_func=check_funcs.compare_datasets,
            columns=["a"],
            check_func_kwargs={
                "ref_columns": ["a"],
                "ref_df_name": "ref_df",
            },
        ),
    ]

    refs_df = {}
    with pytest.raises(ValueError, match="Reference DataFrames dictionary not provided"):
        dq_engine.apply_checks(src_df, checks, refs_df)


def test_compare_datasets_check_null_ref_df(ws, spark):
    dq_engine = DQEngine(workspace_client=ws, extra_params=EXTRA_PARAMS)

    src_df = spark.createDataFrame(
        [
            [1, 2, 3],
        ],
        SCHEMA,
    )

    checks = [
        DQDatasetRule(
            criticality="warn",
            check_func=check_funcs.compare_datasets,
            columns=["a"],
            check_func_kwargs={
                "ref_columns": ["a"],
                "ref_df_name": "ref_df",
            },
        ),
    ]

    with pytest.raises(ValueError, match="Reference DataFrames dictionary not provided"):
        dq_engine.apply_checks(src_df, checks)


def test_compare_datasets_check_missing_ref_df_key(ws, spark):
    dq_engine = DQEngine(workspace_client=ws, extra_params=EXTRA_PARAMS)

    src_df = spark.createDataFrame(
        [
            [1, 2, 3],
        ],
        SCHEMA,
    )

    checks = [
        DQDatasetRule(
            criticality="warn",
            check_func=check_funcs.compare_datasets,
            columns=["a"],
            check_func_kwargs={
                "ref_columns": ["a"],
                "ref_df_name": "ref_df_key",
            },
        ),
    ]

    ref_dfs = {"ref_df_different_key": src_df}

    with pytest.raises(ValueError, match="Reference DataFrame with key 'ref_df_key' not found"):
        dq_engine.apply_checks(src_df, checks, ref_dfs=ref_dfs)


def test_apply_is_unique(ws, spark):
    dq_engine = DQEngine(workspace_client=ws, extra_params=EXTRA_PARAMS)
    test_df = spark.createDataFrame(
        [
            [1, 2, None],
            [1, 1, None],
            [1, 1, None],
            [1, None, None],
            [1, None, None],
            [1, None, None],
            [None, None, None],
        ],
        SCHEMA,
    )

    checks = [
        DQDatasetRule(
            criticality="error",
            filter="b = 1 or b is null",
            check_func=check_funcs.is_unique,
            columns=["a", "b"],
            check_func_kwargs={"nulls_distinct": True},
        ),
        DQDatasetRule(
            criticality="warn",
            filter="b > 1 or b is null",
            check_func=check_funcs.is_unique,
            columns=["a", "b"],
            check_func_kwargs={"nulls_distinct": False},
        ),
        DQDatasetRule(
            name="must_filter_as_part_of_check",
            criticality="error",
            filter="b = 2",
            check_func=check_funcs.is_unique,
            # alternative way of defining columns
            check_func_kwargs={"columns": ["a"], "nulls_distinct": True},
        ),
    ]
    checked = dq_engine.apply_checks(test_df, checks)

    expected = spark.createDataFrame(
        [
            [None, None, None, None, None],
            [
                1,
                None,
                None,
                None,
                [
                    {
                        "name": "struct_a_b_is_not_unique",
                        "message": "Value '{1, null}' in column 'struct(a, b)' is not unique, found 3 duplicates",
                        "columns": ["a", "b"],
                        "filter": "b > 1 or b is null",
                        "function": "is_unique",
                        "run_time": RUN_TIME,
                        "user_metadata": {},
                    }
                ],
            ],
            [
                1,
                None,
                None,
                None,
                [
                    {
                        "name": "struct_a_b_is_not_unique",
                        "message": "Value '{1, null}' in column 'struct(a, b)' is not unique, found 3 duplicates",
                        "columns": ["a", "b"],
                        "filter": "b > 1 or b is null",
                        "function": "is_unique",
                        "run_time": RUN_TIME,
                        "user_metadata": {},
                    }
                ],
            ],
            [
                1,
                None,
                None,
                None,
                [
                    {
                        "name": "struct_a_b_is_not_unique",
                        "message": "Value '{1, null}' in column 'struct(a, b)' is not unique, found 3 duplicates",
                        "columns": ["a", "b"],
                        "filter": "b > 1 or b is null",
                        "function": "is_unique",
                        "run_time": RUN_TIME,
                        "user_metadata": {},
                    }
                ],
            ],
            [
                1,
                1,
                None,
                [
                    {
                        "name": "struct_a_b_is_not_unique",
                        "message": "Value '{1, 1}' in column 'struct(a, b)' is not unique, found 2 duplicates",
                        "columns": ["a", "b"],
                        "filter": "b = 1 or b is null",
                        "function": "is_unique",
                        "run_time": RUN_TIME,
                        "user_metadata": {},
                    }
                ],
                None,
            ],
            [
                1,
                1,
                None,
                [
                    {
                        "name": "struct_a_b_is_not_unique",
                        "message": "Value '{1, 1}' in column 'struct(a, b)' is not unique, found 2 duplicates",
                        "columns": ["a", "b"],
                        "filter": "b = 1 or b is null",
                        "function": "is_unique",
                        "run_time": RUN_TIME,
                        "user_metadata": {},
                    }
                ],
                None,
            ],
            [1, 2, None, None, None],
        ],
        EXPECTED_SCHEMA,
    )

    assert_df_equality(checked, expected, ignore_nullable=True)


def test_apply_checks(ws, spark):
    dq_engine = DQEngine(workspace_client=ws, extra_params=EXTRA_PARAMS)
    test_df = spark.createDataFrame([[1, 3, 3], [2, None, 4], [None, 4, None], [None, None, None]], SCHEMA)

    checks = [
        DQRowRule(
            name="a_is_null_or_empty",
            criticality="warn",
            check_func=check_funcs.is_not_null_and_not_empty,
            column="a",
            user_metadata={"tag1": "value11", "tag2": "value21"},
        ),
        DQRowRule(
            name="b_is_null_or_empty",
            criticality="error",
            check_func=check_funcs.is_not_null_and_not_empty,
            column="b",
            user_metadata={"tag1": "value12", "tag2": "value22"},
        ),
        DQRowRule(
            name="c_is_null_or_empty",
            criticality="error",
            check_func=check_funcs.is_not_null_and_not_empty,
            check_func_kwargs={"column": "c"},  # alternative way of defining column
            user_metadata={"tag1": "value13", "tag2": "value23"},
        ),
    ]

    checked = dq_engine.apply_checks(test_df, checks)

    expected = spark.createDataFrame(
        [
            [1, 3, 3, None, None],
            [
                2,
                None,
                4,
                [
                    {
                        "name": "b_is_null_or_empty",
                        "message": "Column 'b' value is null or empty",
                        "columns": ["b"],
                        "filter": None,
                        "function": "is_not_null_and_not_empty",
                        "run_time": RUN_TIME,
                        "user_metadata": {"tag1": "value12", "tag2": "value22"},
                    }
                ],
                None,
            ],
            [
                None,
                4,
                None,
                [
                    {
                        "name": "c_is_null_or_empty",
                        "message": "Column 'c' value is null or empty",
                        "columns": ["c"],
                        "filter": None,
                        "function": "is_not_null_and_not_empty",
                        "run_time": RUN_TIME,
                        "user_metadata": {"tag1": "value13", "tag2": "value23"},
                    }
                ],
                [
                    {
                        "name": "a_is_null_or_empty",
                        "message": "Column 'a' value is null or empty",
                        "columns": ["a"],
                        "filter": None,
                        "function": "is_not_null_and_not_empty",
                        "run_time": RUN_TIME,
                        "user_metadata": {"tag1": "value11", "tag2": "value21"},
                    }
                ],
            ],
            [
                None,
                None,
                None,
                [
                    {
                        "name": "b_is_null_or_empty",
                        "message": "Column 'b' value is null or empty",
                        "columns": ["b"],
                        "filter": None,
                        "function": "is_not_null_and_not_empty",
                        "run_time": RUN_TIME,
                        "user_metadata": {"tag1": "value12", "tag2": "value22"},
                    },
                    {
                        "name": "c_is_null_or_empty",
                        "message": "Column 'c' value is null or empty",
                        "columns": ["c"],
                        "filter": None,
                        "function": "is_not_null_and_not_empty",
                        "run_time": RUN_TIME,
                        "user_metadata": {"tag1": "value13", "tag2": "value23"},
                    },
                ],
                [
                    {
                        "name": "a_is_null_or_empty",
                        "message": "Column 'a' value is null or empty",
                        "columns": ["a"],
                        "filter": None,
                        "function": "is_not_null_and_not_empty",
                        "run_time": RUN_TIME,
                        "user_metadata": {"tag1": "value11", "tag2": "value21"},
                    }
                ],
            ],
        ],
        EXPECTED_SCHEMA,
    )

    assert_df_equality(checked, expected, ignore_nullable=True)


def test_create_checks_using_yaml_invalid_criticality(ws, spark):
    dq_engine = DQEngine(ws)
    test_df = spark.createDataFrame([[1, 3, 3]], SCHEMA)

    checks = yaml.safe_load(
        """
    - criticality: invalid
      check:
        function: is_not_null_and_not_empty
        arguments:
          column: col1
    """
    )

    with pytest.raises(ValueError, match="Invalid 'criticality' value"):
        dq_engine.apply_checks_by_metadata(test_df, checks)


def test_create_checks_using_classes_invalid_criticality():
    with pytest.raises(ValueError, match="Invalid 'criticality' value"):
        DQRowRule(
            name="c_is_null_or_empty",
            criticality="invalid",
            check_func=check_funcs.is_not_null_and_not_empty,
            column="c",
        )


def test_apply_checks_from_yaml_missing_criticality(ws, spark):
    dq_engine = DQEngine(workspace_client=ws, extra_params=EXTRA_PARAMS)
    schema = "col1: int, col2: int, col3: int"
    test_df = spark.createDataFrame([[1, 2, 3], [None, None, None]], schema)

    checks = yaml.safe_load(
        """
    - check:
        function: is_not_null
        arguments:
          column: col1
    - check:
        function: is_not_null
        arguments:
          column: col2
        criticality: warn
    - check:
        function: is_not_null
        for_each_column:
          - col3
        criticality: warn
    """
    )

    actual = dq_engine.apply_checks_by_metadata(test_df, checks)

    expected = spark.createDataFrame(
        [
            [1, 2, 3, None, None],
            [
                None,
                None,
                None,
                [
                    {
                        "name": "col1_is_null",
                        "message": "Column 'col1' value is null",
                        "columns": ["col1"],
                        "filter": None,
                        "function": "is_not_null",
                        "run_time": RUN_TIME,
                        "user_metadata": {},
                    },
                    {
                        "name": "col2_is_null",
                        "message": "Column 'col2' value is null",
                        "columns": ["col2"],
                        "filter": None,
                        "function": "is_not_null",
                        "run_time": RUN_TIME,
                        "user_metadata": {},
                    },
                    {
                        "name": "col3_is_null",
                        "message": "Column 'col3' value is null",
                        "columns": ["col3"],
                        "filter": None,
                        "function": "is_not_null",
                        "run_time": RUN_TIME,
                        "user_metadata": {},
                    },
                ],
                None,
            ],
        ],
        schema + REPORTING_COLUMNS,
    )

    assert_df_equality(actual, expected, ignore_nullable=True)


def test_apply_checks_from_class_missing_criticality(ws, spark):
    dq_engine = DQEngine(workspace_client=ws, extra_params=EXTRA_PARAMS)
    schema = "col1: int, col2: int, col3: int"
    test_df = spark.createDataFrame([[1, 2, 3], [None, None, None]], schema)

    checks = [
        DQRowRule(criticality="error", check_func=check_funcs.is_not_null, column="col1"),
        DQRowRule(
            # missing criticality, default to "error"
            check_func=check_funcs.is_not_null,
            column="col2",
        ),
        *DQForEachColRule(
            # missing criticality, default to "error"
            check_func=check_funcs.is_not_null,
            columns=["col3"],
        ).get_rules(),
    ]

    actual = dq_engine.apply_checks(test_df, checks)

    expected = spark.createDataFrame(
        [
            [1, 2, 3, None, None],
            [
                None,
                None,
                None,
                [
                    {
                        "name": "col1_is_null",
                        "message": "Column 'col1' value is null",
                        "columns": ["col1"],
                        "filter": None,
                        "function": "is_not_null",
                        "run_time": RUN_TIME,
                        "user_metadata": {},
                    },
                    {
                        "name": "col2_is_null",
                        "message": "Column 'col2' value is null",
                        "columns": ["col2"],
                        "filter": None,
                        "function": "is_not_null",
                        "run_time": RUN_TIME,
                        "user_metadata": {},
                    },
                    {
                        "name": "col3_is_null",
                        "message": "Column 'col3' value is null",
                        "columns": ["col3"],
                        "filter": None,
                        "function": "is_not_null",
                        "run_time": RUN_TIME,
                        "user_metadata": {},
                    },
                ],
                None,
            ],
        ],
        schema + REPORTING_COLUMNS,
    )

    assert_df_equality(actual, expected, ignore_nullable=True)


def test_apply_checks_with_autogenerated_columns(ws, spark):
    dq_engine = DQEngine(workspace_client=ws, extra_params=EXTRA_PARAMS)
    test_df = spark.createDataFrame([[1, 3, 3], [2, None, 4], [None, 4, None], [None, None, None]], SCHEMA)

    checks = [
        DQRowRule(criticality="warn", check_func=check_funcs.is_not_null_and_not_empty, column="a"),
        DQRowRule(criticality="error", check_func=check_funcs.is_not_null_and_not_empty, column="b"),
        DQRowRule(criticality="error", check_func=check_funcs.is_not_null_and_not_empty, column="c"),
    ]

    checked = dq_engine.apply_checks(test_df, checks)

    expected = spark.createDataFrame(
        [
            [1, 3, 3, None, None],
            [
                2,
                None,
                4,
                [
                    {
                        "name": "b_is_null_or_empty",
                        "message": "Column 'b' value is null or empty",
                        "columns": ["b"],
                        "filter": None,
                        "function": "is_not_null_and_not_empty",
                        "run_time": RUN_TIME,
                        "user_metadata": {},
                    }
                ],
                None,
            ],
            [
                None,
                4,
                None,
                [
                    {
                        "name": "c_is_null_or_empty",
                        "message": "Column 'c' value is null or empty",
                        "columns": ["c"],
                        "filter": None,
                        "function": "is_not_null_and_not_empty",
                        "run_time": RUN_TIME,
                        "user_metadata": {},
                    }
                ],
                [
                    {
                        "name": "a_is_null_or_empty",
                        "message": "Column 'a' value is null or empty",
                        "columns": ["a"],
                        "filter": None,
                        "function": "is_not_null_and_not_empty",
                        "run_time": RUN_TIME,
                        "user_metadata": {},
                    }
                ],
            ],
            [
                None,
                None,
                None,
                [
                    {
                        "name": "b_is_null_or_empty",
                        "message": "Column 'b' value is null or empty",
                        "columns": ["b"],
                        "filter": None,
                        "function": "is_not_null_and_not_empty",
                        "run_time": RUN_TIME,
                        "user_metadata": {},
                    },
                    {
                        "name": "c_is_null_or_empty",
                        "message": "Column 'c' value is null or empty",
                        "columns": ["c"],
                        "filter": None,
                        "function": "is_not_null_and_not_empty",
                        "run_time": RUN_TIME,
                        "user_metadata": {},
                    },
                ],
                [
                    {
                        "name": "a_is_null_or_empty",
                        "message": "Column 'a' value is null or empty",
                        "columns": ["a"],
                        "filter": None,
                        "function": "is_not_null_and_not_empty",
                        "run_time": RUN_TIME,
                        "user_metadata": {},
                    }
                ],
            ],
        ],
        EXPECTED_SCHEMA,
    )

    assert_df_equality(checked, expected, ignore_nullable=True)


def test_apply_checks_and_split(ws, spark):
    dq_engine = DQEngine(workspace_client=ws, extra_params=EXTRA_PARAMS)
    test_df = spark.createDataFrame([[1, 3, 3], [2, None, 4], [None, 4, None], [None, None, None]], SCHEMA)

    checks = [
        DQRowRule(
            name="a_is_null_or_empty",
            criticality="warn",
            check_func=check_funcs.is_not_null_and_not_empty,
            column="a",
        ),
        DQRowRule(
            name="b_is_null_or_empty",
            criticality="error",
            check_func=check_funcs.is_not_null_and_not_empty,
            column="b",
        ),
        DQRowRule(
            name="c_is_null_or_empty",
            criticality="warn",
            check_func=check_funcs.is_not_null_and_not_empty,
            column="c",
        ),
    ]

    good, bad = dq_engine.apply_checks_and_split(test_df, checks)

    expected_good = spark.createDataFrame([[1, 3, 3], [None, 4, None]], SCHEMA)
    assert_df_equality(good, expected_good)

    expected_bad = spark.createDataFrame(
        [
            [
                2,
                None,
                4,
                [
                    {
                        "name": "b_is_null_or_empty",
                        "message": "Column 'b' value is null or empty",
                        "columns": ["b"],
                        "filter": None,
                        "function": "is_not_null_and_not_empty",
                        "run_time": RUN_TIME,
                        "user_metadata": {},
                    }
                ],
                None,
            ],
            [
                None,
                4,
                None,
                None,
                [
                    {
                        "name": "a_is_null_or_empty",
                        "message": "Column 'a' value is null or empty",
                        "columns": ["a"],
                        "filter": None,
                        "function": "is_not_null_and_not_empty",
                        "run_time": RUN_TIME,
                        "user_metadata": {},
                    },
                    {
                        "name": "c_is_null_or_empty",
                        "message": "Column 'c' value is null or empty",
                        "columns": ["c"],
                        "filter": None,
                        "function": "is_not_null_and_not_empty",
                        "run_time": RUN_TIME,
                        "user_metadata": {},
                    },
                ],
            ],
            [
                None,
                None,
                None,
                [
                    {
                        "name": "b_is_null_or_empty",
                        "message": "Column 'b' value is null or empty",
                        "columns": ["b"],
                        "filter": None,
                        "function": "is_not_null_and_not_empty",
                        "run_time": RUN_TIME,
                        "user_metadata": {},
                    }
                ],
                [
                    {
                        "name": "a_is_null_or_empty",
                        "message": "Column 'a' value is null or empty",
                        "columns": ["a"],
                        "filter": None,
                        "function": "is_not_null_and_not_empty",
                        "run_time": RUN_TIME,
                        "user_metadata": {},
                    },
                    {
                        "name": "c_is_null_or_empty",
                        "message": "Column 'c' value is null or empty",
                        "columns": ["c"],
                        "filter": None,
                        "function": "is_not_null_and_not_empty",
                        "run_time": RUN_TIME,
                        "user_metadata": {},
                    },
                ],
            ],
        ],
        EXPECTED_SCHEMA,
    )

    assert_df_equality(bad, expected_bad, ignore_nullable=True)


def test_apply_checks_and_split_by_metadata(ws, spark):
    dq_engine = DQEngine(workspace_client=ws, extra_params=EXTRA_PARAMS)
    test_df = spark.createDataFrame([[1, 3, 3], [2, None, 4], [None, 4, None], [None, None, None]], SCHEMA)

    checks = [
        {
            "name": "a_is_null_or_empty",
            "criticality": "warn",
            "check": {"function": "is_not_null_and_not_empty", "arguments": {"column": "a"}},
        },
        {
            "name": "b_is_null_or_empty",
            "criticality": "error",
            "check": {"function": "is_not_null_and_not_empty", "arguments": {"column": "b"}},
        },
        {
            "name": "c_is_null_or_empty",
            "criticality": "warn",
            "check": {"function": "is_not_null_and_not_empty", "arguments": {"column": "c"}},
        },
        {
            "name": "a_is_not_in_the_list",
            "criticality": "warn",
            "check": {"function": "is_in_list", "arguments": {"column": "a", "allowed": [1, 3, 4]}},
        },
        {
            "name": "c_is_not_in_the_list",
            "criticality": "warn",
            "check": {"function": "is_in_list", "arguments": {"column": "c", "allowed": [1, 3, 4]}},
        },
    ]

    good, bad = dq_engine.apply_checks_by_metadata_and_split(test_df, checks)

    expected_good = spark.createDataFrame([[1, 3, 3], [None, 4, None]], SCHEMA)
    assert_df_equality(good, expected_good)

    expected_bad = spark.createDataFrame(
        [
            [
                2,
                None,
                4,
                [
                    {
                        "name": "b_is_null_or_empty",
                        "message": "Column 'b' value is null or empty",
                        "columns": ["b"],
                        "filter": None,
                        "function": "is_not_null_and_not_empty",
                        "run_time": RUN_TIME,
                        "user_metadata": {},
                    }
                ],
                [
                    {
                        "name": "a_is_not_in_the_list",
                        "message": "Value '2' in Column 'a' is not in the allowed list: [1, 3, 4]",
                        "columns": ["a"],
                        "filter": None,
                        "function": "is_in_list",
                        "run_time": RUN_TIME,
                        "user_metadata": {},
                    }
                ],
            ],
            [
                None,
                4,
                None,
                None,
                [
                    {
                        "name": "a_is_null_or_empty",
                        "message": "Column 'a' value is null or empty",
                        "columns": ["a"],
                        "filter": None,
                        "function": "is_not_null_and_not_empty",
                        "run_time": RUN_TIME,
                        "user_metadata": {},
                    },
                    {
                        "name": "c_is_null_or_empty",
                        "message": "Column 'c' value is null or empty",
                        "columns": ["c"],
                        "filter": None,
                        "function": "is_not_null_and_not_empty",
                        "run_time": RUN_TIME,
                        "user_metadata": {},
                    },
                ],
            ],
            [
                None,
                None,
                None,
                [
                    {
                        "name": "b_is_null_or_empty",
                        "message": "Column 'b' value is null or empty",
                        "columns": ["b"],
                        "filter": None,
                        "function": "is_not_null_and_not_empty",
                        "run_time": RUN_TIME,
                        "user_metadata": {},
                    }
                ],
                [
                    {
                        "name": "a_is_null_or_empty",
                        "message": "Column 'a' value is null or empty",
                        "columns": ["a"],
                        "filter": None,
                        "function": "is_not_null_and_not_empty",
                        "run_time": RUN_TIME,
                        "user_metadata": {},
                    },
                    {
                        "name": "c_is_null_or_empty",
                        "message": "Column 'c' value is null or empty",
                        "columns": ["c"],
                        "filter": None,
                        "function": "is_not_null_and_not_empty",
                        "run_time": RUN_TIME,
                        "user_metadata": {},
                    },
                ],
            ],
        ],
        EXPECTED_SCHEMA,
    )

    assert_df_equality(bad, expected_bad, ignore_nullable=True)


def test_apply_checks_and_split_by_metadata_with_autogenerated_columns(ws, spark):
    dq_engine = DQEngine(workspace_client=ws, extra_params=EXTRA_PARAMS)
    test_df = spark.createDataFrame([[1, 3, 3], [2, None, 4], [None, 4, None], [None, None, None]], SCHEMA)

    checks = [
        {
            "criticality": "warn",
            "check": {"function": "is_not_null_and_not_empty", "for_each_column": ["a", "c"], "arguments": {}},
        },
        {
            "criticality": "error",
            "check": {"function": "is_not_null_and_not_empty", "arguments": {"column": "b"}},
        },
        {
            "criticality": "warn",
            "check": {"function": "is_in_list", "for_each_column": ["a", "c"], "arguments": {"allowed": [1, 3, 4]}},
        },
    ]

    good, bad = dq_engine.apply_checks_by_metadata_and_split(test_df, checks)

    expected_good = spark.createDataFrame([[1, 3, 3], [None, 4, None]], SCHEMA)
    assert_df_equality(good, expected_good)

    expected_bad = spark.createDataFrame(
        [
            [
                2,
                None,
                4,
                [
                    {
                        "name": "b_is_null_or_empty",
                        "message": "Column 'b' value is null or empty",
                        "columns": ["b"],
                        "filter": None,
                        "function": "is_not_null_and_not_empty",
                        "run_time": RUN_TIME,
                        "user_metadata": {},
                    }
                ],
                [
                    {
                        "name": "a_is_not_in_the_list",
                        "message": "Value '2' in Column 'a' is not in the allowed list: [1, 3, 4]",
                        "columns": ["a"],
                        "filter": None,
                        "function": "is_in_list",
                        "run_time": RUN_TIME,
                        "user_metadata": {},
                    }
                ],
            ],
            [
                None,
                4,
                None,
                None,
                [
                    {
                        "name": "a_is_null_or_empty",
                        "message": "Column 'a' value is null or empty",
                        "columns": ["a"],
                        "filter": None,
                        "function": "is_not_null_and_not_empty",
                        "run_time": RUN_TIME,
                        "user_metadata": {},
                    },
                    {
                        "name": "c_is_null_or_empty",
                        "message": "Column 'c' value is null or empty",
                        "columns": ["c"],
                        "filter": None,
                        "function": "is_not_null_and_not_empty",
                        "run_time": RUN_TIME,
                        "user_metadata": {},
                    },
                ],
            ],
            [
                None,
                None,
                None,
                [
                    {
                        "name": "b_is_null_or_empty",
                        "message": "Column 'b' value is null or empty",
                        "columns": ["b"],
                        "filter": None,
                        "function": "is_not_null_and_not_empty",
                        "run_time": RUN_TIME,
                        "user_metadata": {},
                    }
                ],
                [
                    {
                        "name": "a_is_null_or_empty",
                        "message": "Column 'a' value is null or empty",
                        "columns": ["a"],
                        "filter": None,
                        "function": "is_not_null_and_not_empty",
                        "run_time": RUN_TIME,
                        "user_metadata": {},
                    },
                    {
                        "name": "c_is_null_or_empty",
                        "message": "Column 'c' value is null or empty",
                        "columns": ["c"],
                        "filter": None,
                        "function": "is_not_null_and_not_empty",
                        "run_time": RUN_TIME,
                        "user_metadata": {},
                    },
                ],
            ],
        ],
        EXPECTED_SCHEMA,
    )

    assert_df_equality(bad, expected_bad, ignore_nullable=True)


def test_apply_checks_by_metadata(ws, spark):
    dq_engine = DQEngine(workspace_client=ws, extra_params=EXTRA_PARAMS)
    test_df = spark.createDataFrame([[1, 3, 3], [2, None, 4], [None, 4, None], [None, None, None]], SCHEMA)

    checks = [
        {
            "criticality": "warn",
            "check": {"function": "is_not_null_and_not_empty", "for_each_column": ["a", "c"]},
        },
        {
            "criticality": "error",
            "check": {"function": "is_not_null_and_not_empty", "arguments": {"column": "b"}},
        },
        {
            "criticality": "warn",
            "check": {"function": "is_in_list", "for_each_column": ["a", "c"], "arguments": {"allowed": [1, 3, 4]}},
        },
    ]

    checked = dq_engine.apply_checks_by_metadata(test_df, checks)

    expected = spark.createDataFrame(
        [
            [1, 3, 3, None, None],
            [
                2,
                None,
                4,
                [
                    {
                        "name": "b_is_null_or_empty",
                        "message": "Column 'b' value is null or empty",
                        "columns": ["b"],
                        "filter": None,
                        "function": "is_not_null_and_not_empty",
                        "run_time": RUN_TIME,
                        "user_metadata": {},
                    }
                ],
                [
                    {
                        "name": "a_is_not_in_the_list",
                        "message": "Value '2' in Column 'a' is not in the allowed list: [1, 3, 4]",
                        "columns": ["a"],
                        "filter": None,
                        "function": "is_in_list",
                        "run_time": RUN_TIME,
                        "user_metadata": {},
                    }
                ],
            ],
            [
                None,
                4,
                None,
                None,
                [
                    {
                        "name": "a_is_null_or_empty",
                        "message": "Column 'a' value is null or empty",
                        "columns": ["a"],
                        "filter": None,
                        "function": "is_not_null_and_not_empty",
                        "run_time": RUN_TIME,
                        "user_metadata": {},
                    },
                    {
                        "name": "c_is_null_or_empty",
                        "message": "Column 'c' value is null or empty",
                        "columns": ["c"],
                        "filter": None,
                        "function": "is_not_null_and_not_empty",
                        "run_time": RUN_TIME,
                        "user_metadata": {},
                    },
                ],
            ],
            [
                None,
                None,
                None,
                [
                    {
                        "name": "b_is_null_or_empty",
                        "message": "Column 'b' value is null or empty",
                        "columns": ["b"],
                        "filter": None,
                        "function": "is_not_null_and_not_empty",
                        "run_time": RUN_TIME,
                        "user_metadata": {},
                    }
                ],
                [
                    {
                        "name": "a_is_null_or_empty",
                        "message": "Column 'a' value is null or empty",
                        "columns": ["a"],
                        "filter": None,
                        "function": "is_not_null_and_not_empty",
                        "run_time": RUN_TIME,
                        "user_metadata": {},
                    },
                    {
                        "name": "c_is_null_or_empty",
                        "message": "Column 'c' value is null or empty",
                        "columns": ["c"],
                        "filter": None,
                        "function": "is_not_null_and_not_empty",
                        "run_time": RUN_TIME,
                        "user_metadata": {},
                    },
                ],
            ],
        ],
        EXPECTED_SCHEMA,
    )

    assert_df_equality(checked, expected, ignore_nullable=True)


def test_apply_checks_with_filter(ws, spark):
    dq_engine = DQEngine(workspace_client=ws, extra_params=EXTRA_PARAMS)
    test_df = spark.createDataFrame(
        [[1, 3, 3], [2, None, 4], [3, 4, None], [4, None, None], [None, None, None]], SCHEMA
    )

    checks = [
        *DQForEachColRule(
            check_func=check_funcs.is_not_null_and_not_empty, criticality="warn", filter="b>3", columns=["a", "c"]
        ).get_rules(),
        DQRowRule(
            name="b_is_null_or_empty",
            criticality="error",
            check_func=check_funcs.is_not_null_and_not_empty,
            column="b",
            filter="a<3",
        ),
    ]

    checked = dq_engine.apply_checks(test_df, checks)

    expected = spark.createDataFrame(
        [
            [1, 3, 3, None, None],
            [
                2,
                None,
                4,
                [
                    {
                        "name": "b_is_null_or_empty",
                        "message": "Column 'b' value is null or empty",
                        "columns": ["b"],
                        "filter": "a<3",
                        "function": "is_not_null_and_not_empty",
                        "run_time": RUN_TIME,
                        "user_metadata": {},
                    }
                ],
                None,
            ],
            [
                3,
                4,
                None,
                None,
                [
                    {
                        "name": "c_is_null_or_empty",
                        "message": "Column 'c' value is null or empty",
                        "columns": ["c"],
                        "filter": "b>3",
                        "function": "is_not_null_and_not_empty",
                        "run_time": RUN_TIME,
                        "user_metadata": {},
                    }
                ],
            ],
            [4, None, None, None, None],
            [None, None, None, None, None],
        ],
        EXPECTED_SCHEMA,
    )

    assert_df_equality(checked, expected, ignore_nullable=True)


def test_apply_checks_with_multiple_cols_and_common_name(ws, spark):
    dq_engine = DQEngine(workspace_client=ws, extra_params=EXTRA_PARAMS)
    test_df = spark.createDataFrame([[1, None, None], [None, 2, None]], SCHEMA)

    checks = (
        DQForEachColRule(
            name="common_name", check_func=check_funcs.is_not_null, criticality="warn", columns=["a", "b"]
        ).get_rules()
        + DQForEachColRule(
            name="common_name2",
            check_func=check_funcs.is_unique,
            criticality="warn",
            columns=[["a", "b"], ["c"], ["c"]],
            check_func_kwargs={"nulls_distinct": False},
        ).get_rules()
        + DQForEachColRule(
            name="common_name3",
            check_func=check_funcs.is_aggr_not_less_than,
            criticality="warn",
            columns=["a", "a"],
            check_func_kwargs={"limit": 0},
        ).get_rules()
        + DQForEachColRule(
            name="common_name4",
            check_func=check_funcs.is_aggr_not_greater_than,
            criticality="warn",
            columns=["a", "a"],
            check_func_kwargs={"limit": 10},
        ).get_rules()
        + DQForEachColRule(
            name="foreign_key_check",
            check_func=check_funcs.foreign_key,
            criticality="warn",
            columns=[["a"], ["a"]],
            check_func_kwargs={"ref_columns": ["ref_a"], "ref_df_name": "ref_df"},
        ).get_rules()
    )

    ref_df = spark.createDataFrame([[1]], "ref_a: int")
    ref_dfs = {"ref_df": ref_df}

    checked = dq_engine.apply_checks(test_df, checks, ref_dfs)

    expected = spark.createDataFrame(
        [
            [
                None,
                2,
                None,
                None,
                [
                    {
                        "name": "common_name",
                        "message": "Column 'a' value is null",
                        "columns": ["a"],
                        "filter": None,
                        "function": "is_not_null",
                        "run_time": RUN_TIME,
                        "user_metadata": {},
                    },
                    {
                        "name": "common_name2",
                        "message": "Value 'null' in column 'c' is not unique, found 2 duplicates",
                        "columns": ["c"],
                        "filter": None,
                        "function": "is_unique",
                        "run_time": RUN_TIME,
                        "user_metadata": {},
                    },
                    {
                        "name": "common_name2",
                        "message": "Value 'null' in column 'c' is not unique, found 2 duplicates",
                        "columns": ["c"],
                        "filter": None,
                        "function": "is_unique",
                        "run_time": RUN_TIME,
                        "user_metadata": {},
                    },
                ],
            ],
            [
                1,
                None,
                None,
                None,
                [
                    {
                        "name": "common_name",
                        "message": "Column 'b' value is null",
                        "columns": ["b"],
                        "filter": None,
                        "function": "is_not_null",
                        "run_time": RUN_TIME,
                        "user_metadata": {},
                    },
                    {
                        "name": "common_name2",
                        "message": "Value 'null' in column 'c' is not unique, found 2 duplicates",
                        "columns": ["c"],
                        "filter": None,
                        "function": "is_unique",
                        "run_time": RUN_TIME,
                        "user_metadata": {},
                    },
                    {
                        "name": "common_name2",
                        "message": "Value 'null' in column 'c' is not unique, found 2 duplicates",
                        "columns": ["c"],
                        "filter": None,
                        "function": "is_unique",
                        "run_time": RUN_TIME,
                        "user_metadata": {},
                    },
                ],
            ],
        ],
        EXPECTED_SCHEMA,
    )

    assert_df_equality(checked, expected, ignore_nullable=True)


def test_apply_checks_by_metadata_with_filter(ws, spark):
    dq_engine = DQEngine(workspace_client=ws, extra_params=EXTRA_PARAMS)
    test_df = spark.createDataFrame(
        [[1, 3, 3], [2, None, 4], [3, 4, None], [4, None, None], [None, None, None]], SCHEMA
    )

    checks = [
        {
            "criticality": "warn",
            "filter": "b>3",
            "check": {"function": "is_not_null_and_not_empty", "for_each_column": ["b", "c"], "arguments": {}},
        },
        {
            "criticality": "error",
            "filter": "a<3",
            "check": {"function": "is_not_null_and_not_empty", "for_each_column": None, "arguments": {"column": "b"}},
        },
    ]

    checked = dq_engine.apply_checks_by_metadata(test_df, checks)

    expected = spark.createDataFrame(
        [
            [1, 3, 3, None, None],
            [
                2,
                None,
                4,
                [
                    {
                        "name": "b_is_null_or_empty",
                        "message": "Column 'b' value is null or empty",
                        "columns": ["b"],
                        "filter": "a<3",
                        "function": "is_not_null_and_not_empty",
                        "run_time": RUN_TIME,
                        "user_metadata": {},
                    }
                ],
                None,
            ],
            [
                3,
                4,
                None,
                None,
                [
                    {
                        "name": "c_is_null_or_empty",
                        "message": "Column 'c' value is null or empty",
                        "columns": ["c"],
                        "filter": "b>3",
                        "function": "is_not_null_and_not_empty",
                        "run_time": RUN_TIME,
                        "user_metadata": {},
                    }
                ],
            ],
            [4, None, None, None, None],
            [None, None, None, None, None],
        ],
        EXPECTED_SCHEMA,
    )

    assert_df_equality(checked, expected, ignore_nullable=True)


def test_apply_checks_from_json_file_by_metadata(ws, spark, make_local_check_file_as_json):
    dq_engine = DQEngine(workspace_client=ws, extra_params=EXTRA_PARAMS)
    schema = "col1: int, col2: int, col3: int, col4 int"
    test_df = spark.createDataFrame([[1, 3, 3, 1], [2, None, 4, 1]], schema)

    check_file = make_local_check_file_as_json
    checks = dq_engine.load_checks(config=FileChecksStorageConfig(location=check_file))

    actual = dq_engine.apply_checks_by_metadata(test_df, checks)

    expected = spark.createDataFrame(
        [
            [1, 3, 3, 1, None, None],
            [
                2,
                None,
                4,
                1,
                [
                    {
                        "name": "col2_is_null",
                        "message": "Column 'col2' value is null",
                        "columns": ["col2"],
                        "filter": None,
                        "function": "is_not_null",
                        "run_time": RUN_TIME,
                        "user_metadata": {},
                    }
                ],
                None,
            ],
        ],
        schema + REPORTING_COLUMNS,
    )

    assert_df_equality(actual, expected, ignore_nullable=True)


def test_apply_checks_from_yaml_file_by_metadata(ws, spark, make_local_check_file_as_yaml):
    dq_engine = DQEngine(workspace_client=ws, extra_params=EXTRA_PARAMS)
    schema = "col1: int, col2: int, col3: int, col4 int"
    test_df = spark.createDataFrame([[1, 3, 3, 1], [2, None, 4, 1]], schema)

    check_file = make_local_check_file_as_yaml
    checks = dq_engine.load_checks(config=FileChecksStorageConfig(location=check_file))

    actual = dq_engine.apply_checks_by_metadata(test_df, checks)

    expected = spark.createDataFrame(
        [
            [1, 3, 3, 1, None, None],
            [
                2,
                None,
                4,
                1,
                [
                    {
                        "name": "col2_is_null",
                        "message": "Column 'col2' value is null",
                        "columns": ["col2"],
                        "filter": None,
                        "function": "is_not_null",
                        "run_time": RUN_TIME,
                        "user_metadata": {},
                    }
                ],
                None,
            ],
        ],
        schema + REPORTING_COLUMNS,
    )

    assert_df_equality(actual, expected, ignore_nullable=True)


def custom_row_check_func_global(column: str) -> Column:
    col_expr = F.col(column)
    return check_funcs.make_condition(col_expr.isNull(), "custom check failed", f"{column}_is_null_custom")


def custom_row_check_func_custom_args(column_custom_arg: str) -> Column:
    col_expr = F.col(column_custom_arg)
    return check_funcs.make_condition(
        col_expr.isNull(), "custom check with custom args failed", f"{column_custom_arg}_is_null_custom_args"
    )


def custom_row_check_func_global_a_column_no_args() -> Column:
    col_expr = F.col("a")
    return check_funcs.make_condition(col_expr.isNull(), "custom check without args failed", "a_is_null_custom")


@register_rule("row")
def custom_row_check_func_global_registered(column: str) -> Column:
    col_expr = F.col(column)
    return check_funcs.make_condition(col_expr.isNull(), "custom check registered failed", f"{column}_is_null_custom")


def custom_dataset_check_func(column: str, group_by: str) -> tuple[Column, Callable]:
    condition_col = "condition" + uuid.uuid4().hex

    def closure(df: DataFrame) -> DataFrame:
        # Aggregate per group
        aggr_df = df.groupBy(group_by).agg((F.sum(column) > 1).alias(condition_col))

        # Join back to input DataFrame
        result_df = df.join(aggr_df, on=group_by, how="left")

        return result_df

    return (
        check_funcs.make_condition(
            condition=F.col(condition_col),  # check condition returns true
            message="dataset check failed",
            alias=f"{column}_custom_dataset_check",
        ),
        closure,
    )


@register_rule("dataset")
def custom_dataset_check_func_with_ref_dfs(column: str) -> tuple[Column, Callable]:
    condition_col = "condition" + uuid.uuid4().hex

    def closure(df: DataFrame, spark: SparkSession, _ref_dfs: dict[str, DataFrame] | None = None) -> DataFrame:
        df.createOrReplaceTempView("input_view")

        aggr_sql = f"""
        WITH aggr AS (
            SELECT
                c,
                SUM({column}) > 1 AS {condition_col}
            FROM input_view
            GROUP BY c
        )
        SELECT
            input_view.*,
            aggr.{condition_col} AS {condition_col}
        FROM input_view
        LEFT JOIN aggr
          ON input_view.c = aggr.c
        """

        return spark.sql(aggr_sql)

    return (
        check_funcs.make_condition(
            condition=F.col(condition_col),  # check condition returns true
            message="dataset check ref failed",
            alias=f"{column}_custom_dataset_check",
        ),
        closure,
    )


def test_apply_checks_with_sql_query(ws, spark):
    dq_engine = DQEngine(workspace_client=ws, extra_params=EXTRA_PARAMS)
    test_df = spark.createDataFrame([[1, 3, 3], [2, None, 3], [1, None, 4], [None, None, None]], SCHEMA)

    # fail the check if condition column evaluates to True
    query = "SELECT c, SUM(a) > 1 AS condition FROM {{input_view}} GROUP BY c"
    query_non_unique_merge_key = "SELECT a, b is not null AS condition FROM {{ input_view_non_default_name }}"

    checks = [
        DQDatasetRule(
            criticality="warn",
            check_func=sql_query,
            check_func_kwargs={
                "query": query,
                "merge_columns": ["c"],
                "condition_column": "condition",
                "msg": "sql aggregation check failed",
            },
        ),
        DQDatasetRule(
            criticality="error",
            check_func=sql_query,
            check_func_kwargs={
                "query": query,
                "merge_columns": ["c"],
                "condition_column": "condition",
                "msg": "sql aggregation check failed - negated",
                "name": "a_sql_aggregation_check_negated",
                "negate": True,  # fail if condition evaluates to False
            },
        ),
        DQDatasetRule(
            criticality="warn",
            check_func=sql_query,
            name="non_unique_merge_key",
            check_func_kwargs={
                "query": query_non_unique_merge_key,
                "merge_columns": ["a"],
                "condition_column": "condition",
                "input_placeholder": "input_view_non_default_name",
            },
        ),
        DQDatasetRule(
            criticality="error",
            check_func=sql_query,
            check_func_kwargs={
                "query": query,
                "merge_columns": ["c"],
                "condition_column": "condition",
                "negate": True,
            },
        ),
        DQDatasetRule(
            criticality="warn",
            check_func=sql_query,
            name="check_with_filter",
            # would result in quality issue if row filter was not pushed down to the query but only applied after
            filter="b is not null",
            check_func_kwargs={
                "query": query,
                "merge_columns": ["c"],
                "condition_column": "condition",
            },
        ),
        DQDatasetRule(
            criticality="warn",
            name="multiple_key_check_violation",  # overwrite name specified for the check function
            check_func=sql_query,
            check_func_kwargs={
                "query": "SELECT b, c, SUM(a) > 0 AS condition FROM {{input_view}} GROUP BY b, c",
                "merge_columns": ["b", "c"],
                "msg": "multiple key check failed",
                "condition_column": "condition",
                "name": "not_used",
            },
        ),
    ]
    checked = dq_engine.apply_checks(test_df, checks)

    expected = spark.createDataFrame(
        [
            [
                1,
                3,
                3,
                None,
                [
                    {
                        "name": "c_query_condition_violation",
                        "message": "sql aggregation check failed",
                        "columns": None,
                        "filter": None,
                        "function": "sql_query",
                        "run_time": RUN_TIME,
                        "user_metadata": {},
                    },
                    {
                        "name": "non_unique_merge_key",
                        "message": f"Value is not matching query: '{query_non_unique_merge_key}'",
                        "columns": None,
                        "filter": None,
                        "function": "sql_query",
                        "run_time": RUN_TIME,
                        "user_metadata": {},
                    },
                    {
                        "name": "multiple_key_check_violation",
                        "message": "multiple key check failed",
                        "columns": None,
                        "filter": None,
                        "function": "sql_query",
                        "run_time": RUN_TIME,
                        "user_metadata": {},
                    },
                ],
            ],
            [
                2,
                None,
                3,
                None,
                [
                    {
                        "name": "c_query_condition_violation",
                        "message": "sql aggregation check failed",
                        "columns": None,
                        "filter": None,
                        "function": "sql_query",
                        "run_time": RUN_TIME,
                        "user_metadata": {},
                    },
                ],
            ],
            [
                1,
                None,
                4,
                [
                    {
                        "name": "a_sql_aggregation_check_negated",
                        "message": "sql aggregation check failed - negated",
                        "columns": None,
                        "filter": None,
                        "function": "sql_query",
                        "run_time": RUN_TIME,
                        "user_metadata": {},
                    },
                    {
                        "name": "c_query_condition_violation",
                        "message": f"Value is matching query: '{query}'",
                        "columns": None,
                        "filter": None,
                        "function": "sql_query",
                        "run_time": RUN_TIME,
                        "user_metadata": {},
                    },
                ],
                [
                    # this is a false positive because the merge columns are not unique in the results of the user query
                    # the record is valid but the check fails for it since one of the records of the merge columns
                    # has failed
                    {
                        "name": "non_unique_merge_key",
                        "message": f"Value is not matching query: '{query_non_unique_merge_key}'",
                        "columns": None,
                        "filter": None,
                        "function": "sql_query",
                        "run_time": RUN_TIME,
                        "user_metadata": {},
                    },
                ],
            ],
            [None, None, None, None, None],
        ],
        EXPECTED_SCHEMA,
    )
    assert_df_equality(checked, expected, ignore_nullable=True)


def test_apply_checks_with_sql_query_and_ref_df(ws, spark):
    dq_engine = DQEngine(workspace_client=ws, extra_params=EXTRA_PARAMS)

    # sensor data
    sensor_schema = "measurement_id: int, sensor_id: int, reading_value: int"
    sensor_df = spark.createDataFrame([[1, 1, 4], [1, 2, 1], [2, 2, 110]], sensor_schema)

    # reference specs
    sensor_specs_df = spark.createDataFrame(
        [
            [1, 5],
            [2, 100],
        ],
        "sensor_id: int, min_threshold: int",
    )

    query = """
            WITH joined AS (
                SELECT
                    sensor.*,
                    COALESCE(specs.min_threshold, 100) AS effective_threshold
                FROM {{ sensor }} sensor
                LEFT JOIN {{ sensor_specs }} specs
                    ON sensor.sensor_id = specs.sensor_id
            )
            SELECT
                sensor_id,
                MAX(CASE WHEN reading_value > effective_threshold THEN 1 ELSE 0 END) = 1 AS condition
            FROM joined
            GROUP BY sensor_id
        """

    checks = [
        DQDatasetRule(
            criticality="error",
            check_func=sql_query,
            check_func_kwargs={
                "query": query,
                "merge_columns": ["sensor_id"],
                "condition_column": "condition",
                "msg": "one of the sensor reading is greater than limit",
                "name": "sensor_reading_check",
                "input_placeholder": "sensor",
            },
        ),
    ]

    ref_dfs = {"sensor_specs": sensor_specs_df}
    checked = dq_engine.apply_checks(sensor_df, checks, ref_dfs=ref_dfs)

    expected = spark.createDataFrame(
        [
            [1, 1, 4, None, None],
            [
                1,
                2,
                1,
                [
                    {
                        "name": "sensor_reading_check",
                        "message": "one of the sensor reading is greater than limit",
                        "columns": None,
                        "filter": None,
                        "function": "sql_query",
                        "run_time": RUN_TIME,
                        "user_metadata": {},
                    },
                ],
                None,
            ],
            [
                2,
                2,
                110,
                [
                    {
                        "name": "sensor_reading_check",
                        "message": "one of the sensor reading is greater than limit",
                        "columns": None,
                        "filter": None,
                        "function": "sql_query",
                        "run_time": RUN_TIME,
                        "user_metadata": {},
                    },
                ],
                None,
            ],
        ],
        sensor_schema + REPORTING_COLUMNS,
    )
    assert_df_equality(checked, expected, ignore_nullable=True)


def test_apply_checks_with_sql_query_and_ref_table(ws, spark):
    dq_engine = DQEngine(workspace_client=ws, extra_params=EXTRA_PARAMS)

    # sensor data
    sensor_schema = "measurement_id: int, sensor_id: int, reading_value: int"
    sensor_df = spark.createDataFrame([[1, 1, 4], [1, 2, 1], [2, 2, 110]], sensor_schema)

    # reference specs
    sensor_specs_df = spark.createDataFrame(
        [
            [1, 5],
            [2, 100],
        ],
        "sensor_id: int, min_threshold: int",
    )

    checks = yaml.safe_load(
        """
        - criticality: error
          check:
            function: sql_query
            arguments:
              merge_columns:
                - sensor_id
              condition_column: condition
              msg: one of the sensor reading is greater than limit
              name: sensor_reading_check
              negate: false
              input_placeholder: sensor
              query: |
                WITH joined AS (
                    SELECT
                        sensor.*,
                        COALESCE(specs.min_threshold, 100) AS effective_threshold
                    FROM {{ sensor }} sensor
                    LEFT JOIN {{ sensor_specs }} specs
                        ON sensor.sensor_id = specs.sensor_id
                )
                SELECT
                    sensor_id,
                    MAX(CASE WHEN reading_value > effective_threshold THEN 1 ELSE 0 END) = 1 AS condition
                FROM joined
                GROUP BY sensor_id
        """
    )

    ref_dfs = {"sensor_specs": sensor_specs_df}

    checked = dq_engine.apply_checks_by_metadata(sensor_df, checks, ref_dfs=ref_dfs)

    expected = spark.createDataFrame(
        [
            [1, 1, 4, None, None],
            [
                1,
                2,
                1,
                [
                    {
                        "name": "sensor_reading_check",
                        "message": "one of the sensor reading is greater than limit",
                        "columns": None,
                        "filter": None,
                        "function": "sql_query",
                        "run_time": RUN_TIME,
                        "user_metadata": {},
                    },
                ],
                None,
            ],
            [
                2,
                2,
                110,
                [
                    {
                        "name": "sensor_reading_check",
                        "message": "one of the sensor reading is greater than limit",
                        "columns": None,
                        "filter": None,
                        "function": "sql_query",
                        "run_time": RUN_TIME,
                        "user_metadata": {},
                    },
                ],
                None,
            ],
        ],
        sensor_schema + REPORTING_COLUMNS,
    )
    assert_df_equality(checked, expected, ignore_nullable=True)


def test_apply_checks_with_custom_check(ws, spark):
    dq_engine = DQEngine(workspace_client=ws, extra_params=EXTRA_PARAMS)
    test_df = spark.createDataFrame([[1, 3, 3], [2, None, 3], [None, 4, None], [None, None, None]], SCHEMA)

    checks = [
        DQRowRule(criticality="warn", check_func=check_funcs.is_not_null_and_not_empty, column="a"),
        DQRowRule(criticality="warn", check_func=custom_row_check_func_global, column="a"),
        DQRowRule(criticality="warn", check_func=custom_row_check_func_global, check_func_kwargs={"column": "a"}),
        DQRowRule(criticality="warn", check_func=custom_row_check_func_global_registered, column="a"),
        DQRowRule(
            criticality="warn", check_func=custom_row_check_func_global_registered, check_func_kwargs={"column": "a"}
        ),
        DQRowRule(criticality="warn", check_func=custom_row_check_func_global_a_column_no_args),
        DQRowRule(
            criticality="warn",
            check_func=custom_row_check_func_custom_args,
            check_func_kwargs={"column_custom_arg": "a"},
        ),
        DQDatasetRule(
            criticality="warn", check_func=custom_dataset_check_func, column="a", check_func_kwargs={"group_by": "c"}
        ),
    ]

    checked = dq_engine.apply_checks(test_df, checks)

    expected = spark.createDataFrame(
        [
            [
                1,
                3,
                3,
                None,
                [
                    {
                        "name": "a_custom_dataset_check",
                        "message": "dataset check failed",
                        "columns": ["a"],
                        "filter": None,
                        "function": "custom_dataset_check_func",
                        "run_time": RUN_TIME,
                        "user_metadata": {},
                    },
                ],
            ],
            [
                2,
                None,
                3,
                None,
                [
                    {
                        "name": "a_custom_dataset_check",
                        "message": "dataset check failed",
                        "columns": ["a"],
                        "filter": None,
                        "function": "custom_dataset_check_func",
                        "run_time": RUN_TIME,
                        "user_metadata": {},
                    },
                ],
            ],
            [
                None,
                4,
                None,
                None,
                [
                    {
                        "name": "a_is_null_or_empty",
                        "message": "Column 'a' value is null or empty",
                        "columns": ["a"],
                        "filter": None,
                        "function": "is_not_null_and_not_empty",
                        "run_time": RUN_TIME,
                        "user_metadata": {},
                    },
                    {
                        "name": "a_is_null_custom",
                        "message": "custom check failed",
                        "columns": ["a"],
                        "filter": None,
                        "function": "custom_row_check_func_global",
                        "run_time": RUN_TIME,
                        "user_metadata": {},
                    },
                    {
                        "name": "a_is_null_custom",
                        "message": "custom check failed",
                        "columns": ["a"],
                        "filter": None,
                        "function": "custom_row_check_func_global",
                        "run_time": RUN_TIME,
                        "user_metadata": {},
                    },
                    {
                        "name": "a_is_null_custom",
                        "message": "custom check registered failed",
                        "columns": ["a"],
                        "filter": None,
                        "function": "custom_row_check_func_global_registered",
                        "run_time": RUN_TIME,
                        "user_metadata": {},
                    },
                    {
                        "name": "a_is_null_custom",
                        "message": "custom check registered failed",
                        "columns": ["a"],
                        "filter": None,
                        "function": "custom_row_check_func_global_registered",
                        "run_time": RUN_TIME,
                        "user_metadata": {},
                    },
                    {
                        "name": "a_is_null_custom",
                        "message": "custom check without args failed",
                        "columns": None,
                        "filter": None,
                        "function": "custom_row_check_func_global_a_column_no_args",
                        "run_time": RUN_TIME,
                        "user_metadata": {},
                    },
                    {
                        "name": "a_is_null_custom_args",
                        "message": "custom check with custom args failed",
                        "columns": None,
                        "filter": None,
                        "function": "custom_row_check_func_custom_args",
                        "run_time": RUN_TIME,
                        "user_metadata": {},
                    },
                ],
            ],
            [
                None,
                None,
                None,
                None,
                [
                    {
                        "name": "a_is_null_or_empty",
                        "message": "Column 'a' value is null or empty",
                        "columns": ["a"],
                        "filter": None,
                        "function": "is_not_null_and_not_empty",
                        "run_time": RUN_TIME,
                        "user_metadata": {},
                    },
                    {
                        "name": "a_is_null_custom",
                        "message": "custom check failed",
                        "columns": ["a"],
                        "filter": None,
                        "function": "custom_row_check_func_global",
                        "run_time": RUN_TIME,
                        "user_metadata": {},
                    },
                    {
                        "name": "a_is_null_custom",
                        "message": "custom check failed",
                        "columns": ["a"],
                        "filter": None,
                        "function": "custom_row_check_func_global",
                        "run_time": RUN_TIME,
                        "user_metadata": {},
                    },
                    {
                        "name": "a_is_null_custom",
                        "message": "custom check registered failed",
                        "columns": ["a"],
                        "filter": None,
                        "function": "custom_row_check_func_global_registered",
                        "run_time": RUN_TIME,
                        "user_metadata": {},
                    },
                    {
                        "name": "a_is_null_custom",
                        "message": "custom check registered failed",
                        "columns": ["a"],
                        "filter": None,
                        "function": "custom_row_check_func_global_registered",
                        "run_time": RUN_TIME,
                        "user_metadata": {},
                    },
                    {
                        "name": "a_is_null_custom",
                        "message": "custom check without args failed",
                        "columns": None,
                        "filter": None,
                        "function": "custom_row_check_func_global_a_column_no_args",
                        "run_time": RUN_TIME,
                        "user_metadata": {},
                    },
                    {
                        "name": "a_is_null_custom_args",
                        "message": "custom check with custom args failed",
                        "columns": None,
                        "filter": None,
                        "function": "custom_row_check_func_custom_args",
                        "run_time": RUN_TIME,
                        "user_metadata": {},
                    },
                ],
            ],
        ],
        EXPECTED_SCHEMA,
    )

    assert_df_equality(checked, expected, ignore_nullable=True)


def test_apply_checks_for_each_col_with_custom_check(ws, spark):
    dq_engine = DQEngine(workspace_client=ws, extra_params=EXTRA_PARAMS)
    test_df = spark.createDataFrame([[None, None, None], [1, 1, 1], [1, 1, 1]], SCHEMA)

    checks = (
        DQForEachColRule(criticality="warn", check_func=custom_row_check_func_global, columns=["a", "b"]).get_rules()
        + DQForEachColRule(
            # check func must be registered as dataset check to use in DQForEachColRule
            criticality="warn",
            check_func=custom_dataset_check_func_with_ref_dfs,
            columns=["a", "b"],
        ).get_rules()
    )

    ref_df = spark.createDataFrame([[1, 1, 1], [1, 1, 1]], SCHEMA)
    ref_dfs = {"ref_df": ref_df}

    checked = dq_engine.apply_checks(test_df, checks, ref_dfs=ref_dfs)

    expected = spark.createDataFrame(
        [
            [
                None,
                None,
                None,
                None,
                [
                    {
                        "name": "a_is_null_custom",
                        "message": "custom check failed",
                        "columns": ["a"],
                        "filter": None,
                        "function": "custom_row_check_func_global",
                        "run_time": RUN_TIME,
                        "user_metadata": {},
                    },
                    {
                        "name": "b_is_null_custom",
                        "message": "custom check failed",
                        "columns": ["b"],
                        "filter": None,
                        "function": "custom_row_check_func_global",
                        "run_time": RUN_TIME,
                        "user_metadata": {},
                    },
                ],
            ],
            [
                1,
                1,
                1,
                None,
                [
                    {
                        "name": "a_custom_dataset_check",
                        "message": "dataset check ref failed",
                        "columns": ["a"],
                        "filter": None,
                        "function": "custom_dataset_check_func_with_ref_dfs",
                        "run_time": RUN_TIME,
                        "user_metadata": {},
                    },
                    {
                        "name": "b_custom_dataset_check",
                        "message": "dataset check ref failed",
                        "columns": ["b"],
                        "filter": None,
                        "function": "custom_dataset_check_func_with_ref_dfs",
                        "run_time": RUN_TIME,
                        "user_metadata": {},
                    },
                ],
            ],
            [
                1,
                1,
                1,
                None,
                [
                    {
                        "name": "a_custom_dataset_check",
                        "message": "dataset check ref failed",
                        "columns": ["a"],
                        "filter": None,
                        "function": "custom_dataset_check_func_with_ref_dfs",
                        "run_time": RUN_TIME,
                        "user_metadata": {},
                    },
                    {
                        "name": "b_custom_dataset_check",
                        "message": "dataset check ref failed",
                        "columns": ["b"],
                        "filter": None,
                        "function": "custom_dataset_check_func_with_ref_dfs",
                        "run_time": RUN_TIME,
                        "user_metadata": {},
                    },
                ],
            ],
        ],
        EXPECTED_SCHEMA,
    )

    assert_df_equality(checked, expected, ignore_nullable=True)


def test_apply_checks_by_metadata_with_custom_check(ws, spark):
    dq_engine = DQEngine(workspace_client=ws, extra_params=EXTRA_PARAMS)
    test_df = spark.createDataFrame([[1, 3, 3], [2, None, 4], [None, 4, None], [None, None, None]], SCHEMA)

    checks = [
        {"criticality": "warn", "check": {"function": "is_not_null_and_not_empty", "arguments": {"column": "a"}}},
        {"criticality": "warn", "check": {"function": "custom_row_check_func_global", "arguments": {"column": "a"}}},
        {
            "criticality": "warn",
            "check": {"function": "custom_row_check_func_global_registered", "arguments": {"column": "a"}},
        },
        {
            "criticality": "warn",
            "check": {"function": "custom_row_check_func_custom_args", "arguments": {"column_custom_arg": "a"}},
        },
    ]

    checked = dq_engine.apply_checks_by_metadata(
        test_df,
        checks,
        custom_check_functions={
            "custom_row_check_func_global": custom_row_check_func_global,
            "custom_row_check_func_global_registered": custom_row_check_func_global_registered,
            "custom_row_check_func_custom_args": custom_row_check_func_custom_args,
        },
    )
    # or for simplicity use globals
    checked2 = dq_engine.apply_checks_by_metadata(test_df, checks, custom_check_functions=globals())

    expected = spark.createDataFrame(
        [
            [1, 3, 3, None, None],
            [2, None, 4, None, None],
            [
                None,
                4,
                None,
                None,
                [
                    {
                        "name": "a_is_null_or_empty",
                        "message": "Column 'a' value is null or empty",
                        "columns": ["a"],
                        "filter": None,
                        "function": "is_not_null_and_not_empty",
                        "run_time": RUN_TIME,
                        "user_metadata": {},
                    },
                    {
                        "name": "a_is_null_custom",
                        "message": "custom check failed",
                        "columns": ["a"],
                        "filter": None,
                        "function": "custom_row_check_func_global",
                        "run_time": RUN_TIME,
                        "user_metadata": {},
                    },
                    {
                        "name": "a_is_null_custom",
                        "message": "custom check registered failed",
                        "columns": ["a"],
                        "filter": None,
                        "function": "custom_row_check_func_global_registered",
                        "run_time": RUN_TIME,
                        "user_metadata": {},
                    },
                    {
                        "name": "a_is_null_custom_args",
                        "message": "custom check with custom args failed",
                        "columns": None,
                        "filter": None,
                        "function": "custom_row_check_func_custom_args",
                        "run_time": RUN_TIME,
                        "user_metadata": {},
                    },
                ],
            ],
            [
                None,
                None,
                None,
                None,
                [
                    {
                        "name": "a_is_null_or_empty",
                        "message": "Column 'a' value is null or empty",
                        "columns": ["a"],
                        "filter": None,
                        "function": "is_not_null_and_not_empty",
                        "run_time": RUN_TIME,
                        "user_metadata": {},
                    },
                    {
                        "name": "a_is_null_custom",
                        "message": "custom check failed",
                        "columns": ["a"],
                        "filter": None,
                        "function": "custom_row_check_func_global",
                        "run_time": RUN_TIME,
                        "user_metadata": {},
                    },
                    {
                        "name": "a_is_null_custom",
                        "message": "custom check registered failed",
                        "columns": ["a"],
                        "filter": None,
                        "function": "custom_row_check_func_global_registered",
                        "run_time": RUN_TIME,
                        "user_metadata": {},
                    },
                    {
                        "name": "a_is_null_custom_args",
                        "message": "custom check with custom args failed",
                        "columns": None,
                        "filter": None,
                        "function": "custom_row_check_func_custom_args",
                        "run_time": RUN_TIME,
                        "user_metadata": {},
                    },
                ],
            ],
        ],
        EXPECTED_SCHEMA,
    )

    assert_df_equality(checked, expected, ignore_nullable=True)
    assert_df_equality(checked2, expected, ignore_nullable=True)


def test_get_valid_records(ws, spark):
    dq_engine = DQEngine(workspace_client=ws, extra_params=EXTRA_PARAMS)

    test_df = spark.createDataFrame(
        [
            [1, 1, 1, None, None],
            [
                None,
                2,
                2,
                None,
                [
                    {
                        "name": "a_is_null_or_empty",
                        "message": "check failed",
                        "columns": ["a"],
                        "filter": None,
                        "function": "is_null_or_empty",
                        "run_time": RUN_TIME,
                        "user_metadata": {},
                    }
                ],
            ],
            [
                None,
                2,
                2,
                [
                    {
                        "name": "b_is_null_or_empty",
                        "message": "check failed",
                        "columns": ["b"],
                        "filter": None,
                        "function": "is_null_or_empty",
                        "run_time": RUN_TIME,
                        "user_metadata": {},
                    }
                ],
                None,
            ],
        ],
        EXPECTED_SCHEMA,
    )

    valid_df = dq_engine.get_valid(test_df)

    expected_valid_df = spark.createDataFrame(
        [
            [1, 1, 1],
            [None, 2, 2],
        ],
        SCHEMA,
    )

    assert_df_equality(valid_df, expected_valid_df)


def test_get_invalid_records(ws, spark):
    dq_engine = DQEngine(workspace_client=ws, extra_params=EXTRA_PARAMS)

    test_df = spark.createDataFrame(
        [
            [1, 1, 1, None, None],
            [
                None,
                2,
                2,
                None,
                [
                    {
                        "name": "a_is_null_or_empty",
                        "message": "check failed",
                        "columns": ["a"],
                        "filter": None,
                        "function": "a_is_null_or_empty",
                        "run_time": RUN_TIME,
                        "user_metadata": {},
                    }
                ],
            ],
            [
                None,
                2,
                2,
                [
                    {
                        "name": "b_is_null_or_empty",
                        "message": "check failed",
                        "columns": ["b"],
                        "filter": None,
                        "function": "a_is_null_or_empty",
                        "run_time": RUN_TIME,
                        "user_metadata": {},
                    }
                ],
                None,
            ],
        ],
        EXPECTED_SCHEMA,
    )

    invalid_df = dq_engine.get_invalid(test_df)

    expected_invalid_df = spark.createDataFrame(
        [
            [
                None,
                2,
                2,
                None,
                [
                    {
                        "name": "a_is_null_or_empty",
                        "message": "check failed",
                        "columns": ["a"],
                        "filter": None,
                        "function": "a_is_null_or_empty",
                        "run_time": RUN_TIME,
                        "user_metadata": {},
                    }
                ],
            ],
            [
                None,
                2,
                2,
                [
                    {
                        "name": "b_is_null_or_empty",
                        "message": "check failed",
                        "columns": ["b"],
                        "filter": None,
                        "function": "a_is_null_or_empty",
                        "run_time": RUN_TIME,
                        "user_metadata": {},
                    }
                ],
                None,
            ],
        ],
        EXPECTED_SCHEMA,
    )

    assert_df_equality(invalid_df, expected_invalid_df)


def test_apply_checks_with_custom_column_naming(ws, spark):
    dq_engine = DQEngine(
        ws,
        extra_params=ExtraParams(
            result_column_names={
                ColumnArguments.ERRORS.value: "dq_errors",
                ColumnArguments.WARNINGS.value: "dq_warnings",
            },
            run_time=RUN_TIME,
        ),
    )
    test_df = spark.createDataFrame([[1, 3, 3], [2, None, 4], [None, 4, None], [None, None, None]], SCHEMA)

    checks = [{"criticality": "warn", "check": {"function": "is_not_null_and_not_empty", "arguments": {"column": "a"}}}]
    checked = dq_engine.apply_checks_by_metadata(test_df, checks)

    expected = spark.createDataFrame(
        [
            [1, 3, 3, None, None],
            [2, None, 4, None, None],
            [
                None,
                4,
                None,
                None,
                [
                    {
                        "name": "a_is_null_or_empty",
                        "message": "Column 'a' value is null or empty",
                        "columns": ["a"],
                        "filter": None,
                        "function": "is_not_null_and_not_empty",
                        "run_time": RUN_TIME,
                        "user_metadata": {},
                    }
                ],
            ],
            [
                None,
                None,
                None,
                None,
                [
                    {
                        "name": "a_is_null_or_empty",
                        "message": "Column 'a' value is null or empty",
                        "columns": ["a"],
                        "filter": None,
                        "function": "is_not_null_and_not_empty",
                        "run_time": RUN_TIME,
                        "user_metadata": {},
                    }
                ],
            ],
        ],
        EXPECTED_SCHEMA_WITH_CUSTOM_NAMES,
    )

    assert_df_equality(checked, expected, ignore_nullable=True)


def test_apply_checks_by_metadata_with_custom_column_naming(ws, spark):
    dq_engine = DQEngine(
        ws,
        extra_params=ExtraParams(
            result_column_names={
                ColumnArguments.ERRORS.value: "dq_errors",
                ColumnArguments.WARNINGS.value: "dq_warnings",
            },
            run_time=RUN_TIME,
        ),
    )
    test_df = spark.createDataFrame([[1, 3, 3], [2, None, 4], [None, 4, None], [None, None, None]], SCHEMA)

    checks = [
        {"criticality": "warn", "check": {"function": "is_not_null_and_not_empty", "arguments": {"column": "a"}}},
        {"criticality": "error", "check": {"function": "is_not_null_and_not_empty", "arguments": {"column": "b"}}},
    ]
    good, bad = dq_engine.apply_checks_by_metadata_and_split(test_df, checks)

    assert_df_equality(good, spark.createDataFrame([[1, 3, 3], [None, 4, None]], SCHEMA), ignore_nullable=True)

    assert_df_equality(
        bad,
        spark.createDataFrame(
            [
                [
                    2,
                    None,
                    4,
                    [
                        {
                            "name": "b_is_null_or_empty",
                            "message": "Column 'b' value is null or empty",
                            "columns": ["b"],
                            "filter": None,
                            "function": "is_not_null_and_not_empty",
                            "run_time": RUN_TIME,
                            "user_metadata": {},
                        }
                    ],
                    None,
                ],
                [
                    None,
                    4,
                    None,
                    None,
                    [
                        {
                            "name": "a_is_null_or_empty",
                            "message": "Column 'a' value is null or empty",
                            "columns": ["a"],
                            "filter": None,
                            "function": "is_not_null_and_not_empty",
                            "run_time": RUN_TIME,
                            "user_metadata": {},
                        }
                    ],
                ],
                [
                    None,
                    None,
                    None,
                    [
                        {
                            "name": "b_is_null_or_empty",
                            "message": "Column 'b' value is null or empty",
                            "columns": ["b"],
                            "filter": None,
                            "function": "is_not_null_and_not_empty",
                            "run_time": RUN_TIME,
                            "user_metadata": {},
                        }
                    ],
                    [
                        {
                            "name": "a_is_null_or_empty",
                            "message": "Column 'a' value is null or empty",
                            "columns": ["a"],
                            "filter": None,
                            "function": "is_not_null_and_not_empty",
                            "run_time": RUN_TIME,
                            "user_metadata": {},
                        }
                    ],
                ],
            ],
            EXPECTED_SCHEMA_WITH_CUSTOM_NAMES,
        ),
    )


def test_apply_checks_by_metadata_with_custom_column_naming_fallback_to_default(ws, spark):
    dq_engine = DQEngine(
        ws,
        extra_params=ExtraParams(
            result_column_names={"errors_invalid": "dq_errors", "warnings_invalid": "dq_warnings"}, run_time=RUN_TIME
        ),
    )
    test_df = spark.createDataFrame([[1, 3, 3], [2, None, 4], [None, 4, None], [None, None, None]], SCHEMA)

    checks = [
        {"criticality": "warn", "check": {"function": "is_not_null_and_not_empty", "arguments": {"column": "a"}}},
        {"criticality": "error", "check": {"function": "is_not_null_and_not_empty", "arguments": {"column": "b"}}},
    ]
    good, bad = dq_engine.apply_checks_by_metadata_and_split(test_df, checks)

    assert_df_equality(good, spark.createDataFrame([[1, 3, 3], [None, 4, None]], SCHEMA), ignore_nullable=True)

    assert_df_equality(
        bad,
        spark.createDataFrame(
            [
                [
                    2,
                    None,
                    4,
                    [
                        {
                            "name": "b_is_null_or_empty",
                            "message": "Column 'b' value is null or empty",
                            "columns": ["b"],
                            "filter": None,
                            "function": "is_not_null_and_not_empty",
                            "run_time": RUN_TIME,
                            "user_metadata": {},
                        }
                    ],
                    None,
                ],
                [
                    None,
                    4,
                    None,
                    None,
                    [
                        {
                            "name": "a_is_null_or_empty",
                            "message": "Column 'a' value is null or empty",
                            "columns": ["a"],
                            "filter": None,
                            "function": "is_not_null_and_not_empty",
                            "run_time": RUN_TIME,
                            "user_metadata": {},
                        }
                    ],
                ],
                [
                    None,
                    None,
                    None,
                    [
                        {
                            "name": "b_is_null_or_empty",
                            "message": "Column 'b' value is null or empty",
                            "columns": ["b"],
                            "filter": None,
                            "function": "is_not_null_and_not_empty",
                            "run_time": RUN_TIME,
                            "user_metadata": {},
                        }
                    ],
                    [
                        {
                            "name": "a_is_null_or_empty",
                            "message": "Column 'a' value is null or empty",
                            "columns": ["a"],
                            "filter": None,
                            "function": "is_not_null_and_not_empty",
                            "run_time": RUN_TIME,
                            "user_metadata": {},
                        }
                    ],
                ],
            ],
            EXPECTED_SCHEMA,
        ),
    )


def test_apply_checks_with_sql_expression(ws, spark):
    dq_engine = DQEngine(workspace_client=ws, extra_params=EXTRA_PARAMS)
    schema = "col1: string, col2: string"
    test_df = spark.createDataFrame([["str1", "str2"], ["val1", "val2"]], schema)

    checks = [
        {
            "criticality": "error",
            "check": {"function": "sql_expression", "arguments": {"expression": "col1 not like \"val%\""}},
        },
        {
            "criticality": "error",
            "check": {
                "function": "sql_expression",
                "column": "col1",  # should be skipped
                "arguments": {"expression": "col2 not like 'val%'"},
            },
        },
        {
            "criticality": "error",
            "check": {
                "function": "sql_expression",
                # columns can be optionally passed for reporting
                "arguments": {"columns": ["col1", "col2"], "expression": "col2 not like 'val%'"},
            },
        },
    ]

    checked = dq_engine.apply_checks_by_metadata(test_df, checks)

    expected_schema = schema + REPORTING_COLUMNS
    expected = spark.createDataFrame(
        [
            ["str1", "str2", None, None],
            [
                "val1",
                "val2",
                [
                    {
                        "name": "not_col1_not_like_val",
                        "message": "Value is not matching expression: col1 not like \"val%\"",
                        "columns": None,
                        "filter": None,
                        "function": "sql_expression",
                        "run_time": RUN_TIME,
                        "user_metadata": {},
                    },
                    {
                        "name": "not_col2_not_like_val",
                        "message": "Value is not matching expression: col2 not like 'val%'",
                        "columns": None,
                        "filter": None,
                        "function": "sql_expression",
                        "run_time": RUN_TIME,
                        "user_metadata": {},
                    },
                    {
                        "name": "col1_col2_not_col2_not_like_val",
                        "message": "Value is not matching expression: col2 not like 'val%'",
                        "columns": ["col1", "col2"],
                        "filter": None,
                        "function": "sql_expression",
                        "run_time": RUN_TIME,
                        "user_metadata": {},
                    },
                ],
                None,
            ],
        ],
        expected_schema,
    )
    assert_df_equality(checked, expected, ignore_nullable=True)


def test_apply_checks_with_sql_expression_using_classes(ws, spark):
    dq_engine = DQEngine(workspace_client=ws, extra_params=EXTRA_PARAMS)
    schema = "col1: string, col2: string"
    test_df = spark.createDataFrame([["str1", "str2"], ["val1", "val2"]], schema)

    checks = [
        DQRowRule(
            criticality="error",
            check_func=check_funcs.sql_expression,
            check_func_kwargs={"expression": "col1 not like \"val%\""},
        ),
        DQRowRule(
            criticality="error",
            check_func=check_funcs.sql_expression,
            column="col1",
            check_func_kwargs={"expression": "col2 not like 'val%'"},
        ),
        DQRowRule(
            name="should_report_columns",
            criticality="error",
            check_func=check_funcs.sql_expression,
            columns=["col1", "col2"],  # columns can be passed optionally for reporting
            check_func_kwargs={"expression": "col2 not like 'val%'"},
        ),
        DQRowRule(
            criticality="error",
            check_func=check_funcs.sql_expression,
            # columns can be passed optionally for reporting also in kwargs
            check_func_kwargs={"columns": ["col1", "col2"], "expression": "col2 not like 'val%'"},
        ),
    ]

    checked = dq_engine.apply_checks(test_df, checks)

    expected_schema = schema + REPORTING_COLUMNS
    expected = spark.createDataFrame(
        [
            ["str1", "str2", None, None],
            [
                "val1",
                "val2",
                [
                    {
                        "name": "not_col1_not_like_val",
                        "message": "Value is not matching expression: col1 not like \"val%\"",
                        "columns": None,
                        "filter": None,
                        "function": "sql_expression",
                        "run_time": RUN_TIME,
                        "user_metadata": {},
                    },
                    {
                        "name": "not_col2_not_like_val",
                        "message": "Value is not matching expression: col2 not like 'val%'",
                        "columns": ["col1"],
                        "filter": None,
                        "function": "sql_expression",
                        "run_time": RUN_TIME,
                        "user_metadata": {},
                    },
                    {
                        "name": "should_report_columns",
                        "message": "Value is not matching expression: col2 not like 'val%'",
                        "columns": ["col1", "col2"],
                        "filter": None,
                        "function": "sql_expression",
                        "run_time": RUN_TIME,
                        "user_metadata": {},
                    },
                    {
                        "name": "col1_col2_not_col2_not_like_val",
                        "message": "Value is not matching expression: col2 not like 'val%'",
                        "columns": ["col1", "col2"],
                        "filter": None,
                        "function": "sql_expression",
                        "run_time": RUN_TIME,
                        "user_metadata": {},
                    },
                ],
                None,
            ],
        ],
        expected_schema,
    )
    assert_df_equality(checked, expected, ignore_nullable=True)


def test_apply_checks_with_is_unique(ws, spark, set_utc_timezone):
    schema = "col1: int, col2: timestamp, col3: string"
    test_df = spark.createDataFrame(
        [
            [1, datetime(2025, 1, 1), "a"],
            [1, datetime(2025, 1, 2), "a"],
            [2, None, "b"],
            [2, None, "c"],
            [None, None, ""],
            [None, None, ""],
        ],
        schema,
    )

    checks = [
        {
            "criticality": "error",
            "check": {"function": "is_unique", "arguments": {"columns": ["col1"]}},
        },
        {
            "criticality": "warn",
            "check": {"function": "is_unique", "arguments": {"columns": ["col3"]}},
        },
        {
            "criticality": "warn",
            "name": "col1_is_not_unique_filter_col2_null",
            "filter": "col2 is null",
            "check": {"function": "is_unique", "arguments": {"columns": ["col1"]}},
        },
        {
            "criticality": "error",
            "name": "composite_key_col1_and_col2_is_not_unique",
            "check": {
                "function": "is_unique",
                "arguments": {"columns": ["col1", "col2"]},
            },
        },
        {
            "criticality": "error",
            "name": "composite_key_col1_and_col3_is_not_unique",
            "check": {
                "function": "is_unique",
                "arguments": {"columns": ["col1", "col3"]},
            },
        },
    ]

    dq_engine = DQEngine(workspace_client=ws, extra_params=EXTRA_PARAMS)
    checked = dq_engine.apply_checks_by_metadata(test_df, checks)

    expected_schema = schema + REPORTING_COLUMNS
    expected = spark.createDataFrame(
        [
            [
                None,
                None,
                "",
                None,
                [
                    {
                        "name": "col3_is_not_unique",
                        "message": "Value '' in column 'col3' is not unique, found 2 duplicates",
                        "columns": ["col3"],
                        "filter": None,
                        "function": "is_unique",
                        "run_time": RUN_TIME,
                        "user_metadata": {},
                    },
                ],
            ],
            [
                None,
                None,
                "",
                None,
                [
                    {
                        "name": "col3_is_not_unique",
                        "message": "Value '' in column 'col3' is not unique, found 2 duplicates",
                        "columns": ["col3"],
                        "filter": None,
                        "function": "is_unique",
                        "run_time": RUN_TIME,
                        "user_metadata": {},
                    },
                ],
            ],
            [
                1,
                datetime(2025, 1, 1),
                "a",
                [
                    {
                        "name": "col1_is_not_unique",
                        "message": "Value '1' in column 'col1' is not unique, found 2 duplicates",
                        "columns": ["col1"],
                        "filter": None,
                        "function": "is_unique",
                        "run_time": RUN_TIME,
                        "user_metadata": {},
                    },
                    {
                        "name": "composite_key_col1_and_col3_is_not_unique",
                        "message": "Value '{1, a}' in column 'struct(col1, col3)' is not unique, found 2 duplicates",
                        "columns": ["col1", "col3"],
                        "filter": None,
                        "function": "is_unique",
                        "run_time": RUN_TIME,
                        "user_metadata": {},
                    },
                ],
                [
                    {
                        "name": "col3_is_not_unique",
                        "message": "Value 'a' in column 'col3' is not unique, found 2 duplicates",
                        "columns": ["col3"],
                        "filter": None,
                        "function": "is_unique",
                        "run_time": RUN_TIME,
                        "user_metadata": {},
                    },
                ],
            ],
            [
                1,
                datetime(2025, 1, 2),
                "a",
                [
                    {
                        "name": "col1_is_not_unique",
                        "message": "Value '1' in column 'col1' is not unique, found 2 duplicates",
                        "columns": ["col1"],
                        "filter": None,
                        "function": "is_unique",
                        "run_time": RUN_TIME,
                        "user_metadata": {},
                    },
                    {
                        "name": "composite_key_col1_and_col3_is_not_unique",
                        "message": "Value '{1, a}' in column 'struct(col1, col3)' is not unique, found 2 duplicates",
                        "columns": ["col1", "col3"],
                        "filter": None,
                        "function": "is_unique",
                        "run_time": RUN_TIME,
                        "user_metadata": {},
                    },
                ],
                [
                    {
                        "name": "col3_is_not_unique",
                        "message": "Value 'a' in column 'col3' is not unique, found 2 duplicates",
                        "columns": ["col3"],
                        "filter": None,
                        "function": "is_unique",
                        "run_time": RUN_TIME,
                        "user_metadata": {},
                    },
                ],
            ],
            [
                2,
                None,
                "b",
                [
                    {
                        "name": "col1_is_not_unique",
                        "message": "Value '2' in column 'col1' is not unique, found 2 duplicates",
                        "columns": ["col1"],
                        "filter": None,
                        "function": "is_unique",
                        "run_time": RUN_TIME,
                        "user_metadata": {},
                    },
                ],
                [
                    {
                        "name": "col1_is_not_unique_filter_col2_null",
                        "message": "Value '2' in column 'col1' is not unique, found 2 duplicates",
                        "columns": ["col1"],
                        "filter": "col2 is null",
                        "function": "is_unique",
                        "run_time": RUN_TIME,
                        "user_metadata": {},
                    }
                ],
            ],
            [
                2,
                None,
                "c",
                [
                    {
                        "name": "col1_is_not_unique",
                        "message": "Value '2' in column 'col1' is not unique, found 2 duplicates",
                        "columns": ["col1"],
                        "filter": None,
                        "function": "is_unique",
                        "run_time": RUN_TIME,
                        "user_metadata": {},
                    },
                ],
                [
                    {
                        "name": "col1_is_not_unique_filter_col2_null",
                        "message": "Value '2' in column 'col1' is not unique, found 2 duplicates",
                        "columns": ["col1"],
                        "filter": "col2 is null",
                        "function": "is_unique",
                        "run_time": RUN_TIME,
                        "user_metadata": {},
                    }
                ],
            ],
        ],
        expected_schema,
    )
    assert_df_equality(checked, expected, ignore_nullable=True)


def test_apply_checks_with_is_unique_nulls_not_distinct(ws, spark, set_utc_timezone):
    schema = "col1: int, col2: timestamp, col3: string"
    test_df = spark.createDataFrame(
        [
            [1, datetime(2025, 1, 1), "a"],
            [1, datetime(2025, 1, 2), "a"],
            [2, None, "b"],
            [2, None, "c"],
            [None, None, ""],
            [None, None, ""],
        ],
        schema,
    )

    checks = [
        {
            "criticality": "error",
            "check": {"function": "is_unique", "arguments": {"columns": ["col1"], "nulls_distinct": False}},
        },
        {
            "criticality": "warn",
            "name": "col1_is_not_unique_filter_col2_null",
            "filter": "col2 is null",
            "check": {"function": "is_unique", "arguments": {"columns": ["col1"], "nulls_distinct": False}},
        },
        {
            "criticality": "error",
            "name": "composite_key_col1_and_col2_is_not_unique",
            "check": {
                "function": "is_unique",
                "arguments": {"columns": ["col1", "col2"], "nulls_distinct": False},
            },
        },
        {
            "criticality": "error",
            "name": "composite_key_col1_and_col3_is_not_unique",
            "check": {
                "function": "is_unique",
                "arguments": {"columns": ["col1", "col3"], "nulls_distinct": False},
            },
        },
    ]

    dq_engine = DQEngine(workspace_client=ws, extra_params=EXTRA_PARAMS)
    checked = dq_engine.apply_checks_by_metadata(test_df, checks)

    expected_schema = schema + REPORTING_COLUMNS
    expected = spark.createDataFrame(
        [
            [
                None,
                None,
                "",
                [
                    {
                        "name": "col1_is_not_unique",
                        "message": "Value 'null' in column 'col1' is not unique, found 2 duplicates",
                        "columns": ["col1"],
                        "filter": None,
                        "function": "is_unique",
                        "run_time": RUN_TIME,
                        "user_metadata": {},
                    },
                    {
                        "name": "composite_key_col1_and_col2_is_not_unique",
                        "message": "Value '{null, null}' in column 'struct(col1, col2)' is not unique, found 2 duplicates",
                        "columns": ["col1", "col2"],
                        "filter": None,
                        "function": "is_unique",
                        "run_time": RUN_TIME,
                        "user_metadata": {},
                    },
                    {
                        "name": "composite_key_col1_and_col3_is_not_unique",
                        "message": "Value '{null, }' in column 'struct(col1, col3)' is not unique, found 2 duplicates",
                        "columns": ["col1", "col3"],
                        "filter": None,
                        "function": "is_unique",
                        "run_time": RUN_TIME,
                        "user_metadata": {},
                    },
                ],
                [
                    {
                        "name": "col1_is_not_unique_filter_col2_null",
                        "message": "Value 'null' in column 'col1' is not unique, found 2 duplicates",
                        "columns": ["col1"],
                        "filter": "col2 is null",
                        "function": "is_unique",
                        "run_time": RUN_TIME,
                        "user_metadata": {},
                    }
                ],
            ],
            [
                None,
                None,
                "",
                [
                    {
                        "name": "col1_is_not_unique",
                        "message": "Value 'null' in column 'col1' is not unique, found 2 duplicates",
                        "columns": ["col1"],
                        "filter": None,
                        "function": "is_unique",
                        "run_time": RUN_TIME,
                        "user_metadata": {},
                    },
                    {
                        "name": "composite_key_col1_and_col2_is_not_unique",
                        "message": "Value '{null, null}' in column 'struct(col1, col2)' is not unique, found 2 duplicates",
                        "columns": ["col1", "col2"],
                        "filter": None,
                        "function": "is_unique",
                        "run_time": RUN_TIME,
                        "user_metadata": {},
                    },
                    {
                        "name": "composite_key_col1_and_col3_is_not_unique",
                        "message": "Value '{null, }' in column 'struct(col1, col3)' is not unique, found 2 duplicates",
                        "columns": ["col1", "col3"],
                        "filter": None,
                        "function": "is_unique",
                        "run_time": RUN_TIME,
                        "user_metadata": {},
                    },
                ],
                [
                    {
                        "name": "col1_is_not_unique_filter_col2_null",
                        "message": "Value 'null' in column 'col1' is not unique, found 2 duplicates",
                        "columns": ["col1"],
                        "filter": "col2 is null",
                        "function": "is_unique",
                        "run_time": RUN_TIME,
                        "user_metadata": {},
                    }
                ],
            ],
            [
                1,
                datetime(2025, 1, 1),
                "a",
                [
                    {
                        "name": "col1_is_not_unique",
                        "message": "Value '1' in column 'col1' is not unique, found 2 duplicates",
                        "columns": ["col1"],
                        "filter": None,
                        "function": "is_unique",
                        "run_time": RUN_TIME,
                        "user_metadata": {},
                    },
                    {
                        "name": "composite_key_col1_and_col3_is_not_unique",
                        "message": "Value '{1, a}' in column 'struct(col1, col3)' is not unique, found 2 duplicates",
                        "columns": ["col1", "col3"],
                        "filter": None,
                        "function": "is_unique",
                        "run_time": RUN_TIME,
                        "user_metadata": {},
                    },
                ],
                None,
            ],
            [
                1,
                datetime(2025, 1, 2),
                "a",
                [
                    {
                        "name": "col1_is_not_unique",
                        "message": "Value '1' in column 'col1' is not unique, found 2 duplicates",
                        "columns": ["col1"],
                        "filter": None,
                        "function": "is_unique",
                        "run_time": RUN_TIME,
                        "user_metadata": {},
                    },
                    {
                        "name": "composite_key_col1_and_col3_is_not_unique",
                        "message": "Value '{1, a}' in column 'struct(col1, col3)' is not unique, found 2 duplicates",
                        "columns": ["col1", "col3"],
                        "filter": None,
                        "function": "is_unique",
                        "run_time": RUN_TIME,
                        "user_metadata": {},
                    },
                ],
                None,
            ],
            [
                2,
                None,
                "b",
                [
                    {
                        "name": "col1_is_not_unique",
                        "message": "Value '2' in column 'col1' is not unique, found 2 duplicates",
                        "columns": ["col1"],
                        "filter": None,
                        "function": "is_unique",
                        "run_time": RUN_TIME,
                        "user_metadata": {},
                    },
                    {
                        "name": "composite_key_col1_and_col2_is_not_unique",
                        "message": "Value '{2, null}' in column 'struct(col1, col2)' is not unique, found 2 duplicates",
                        "columns": ["col1", "col2"],
                        "filter": None,
                        "function": "is_unique",
                        "run_time": RUN_TIME,
                        "user_metadata": {},
                    },
                ],
                [
                    {
                        "name": "col1_is_not_unique_filter_col2_null",
                        "message": "Value '2' in column 'col1' is not unique, found 2 duplicates",
                        "columns": ["col1"],
                        "filter": "col2 is null",
                        "function": "is_unique",
                        "run_time": RUN_TIME,
                        "user_metadata": {},
                    }
                ],
            ],
            [
                2,
                None,
                "c",
                [
                    {
                        "name": "col1_is_not_unique",
                        "message": "Value '2' in column 'col1' is not unique, found 2 duplicates",
                        "columns": ["col1"],
                        "filter": None,
                        "function": "is_unique",
                        "run_time": RUN_TIME,
                        "user_metadata": {},
                    },
                    {
                        "name": "composite_key_col1_and_col2_is_not_unique",
                        "message": "Value '{2, null}' in column 'struct(col1, col2)' is not unique, found 2 duplicates",
                        "columns": ["col1", "col2"],
                        "filter": None,
                        "function": "is_unique",
                        "run_time": RUN_TIME,
                        "user_metadata": {},
                    },
                ],
                [
                    {
                        "name": "col1_is_not_unique_filter_col2_null",
                        "message": "Value '2' in column 'col1' is not unique, found 2 duplicates",
                        "columns": ["col1"],
                        "filter": "col2 is null",
                        "function": "is_unique",
                        "run_time": RUN_TIME,
                        "user_metadata": {},
                    }
                ],
            ],
        ],
        expected_schema,
    )
    assert_df_equality(checked, expected, ignore_nullable=True)


def test_apply_checks_all_row_checks_as_yaml_with_streaming(ws, make_schema, make_random, make_volume, spark):
    catalog_name = "main"
    schema_name = make_schema(catalog_name=catalog_name).name
    input_table_name = f"{catalog_name}.{schema_name}.{make_random(6).lower()}"
    output_table_name = f"{catalog_name}.{schema_name}.{make_random(6).lower()}"
    volume = make_volume(catalog_name=catalog_name, schema_name=schema_name)

    file_path = Path(__file__).parent.parent / "resources" / "all_row_checks.yaml"
    with open(file_path, "r", encoding="utf-8") as f:
        checks = yaml.safe_load(f)

    dq_engine = DQEngine(ws)
    assert not dq_engine.validate_checks(checks).has_errors

    schema = (
        "col1: string, col2: int, col3: int, col4 array<int>, col5: date, col6: timestamp, "
<<<<<<< HEAD
        "col7: map<string, int>, col8: struct<field1: int>, col9: string, col10: string"
=======
        "col7: map<string, int>, col8: struct<field1: int>, col9: string, col10: int, col11: string"
>>>>>>> 8819b00b
    )
    test_df = spark.createDataFrame(
        [
            [
                "val1",
                1,
                1,
                [1],
                datetime(2025, 1, 2).date(),
                datetime(2025, 1, 12, 1, 0, 0),
                {"key1": 1},
                {"field1": 1},
                "192.168.1.1",
<<<<<<< HEAD
                "2001:0db8:85a3:08d3:0000:0000:0000:0001",
=======
                2,
                "val2",
>>>>>>> 8819b00b
            ],
            [
                "val2",
                2,
                2,
                [2],
                datetime(2025, 1, 2).date(),
                datetime(2025, 1, 12, 2, 0, 0),
                {"key1": 1},
                {"field1": 1},
                "192.168.1.2",
<<<<<<< HEAD
                "2001:0db8:85a3:08d3:0000:0000:0000:1",
=======
                2,
                "val2",
>>>>>>> 8819b00b
            ],
            [
                "val3",
                3,
                3,
                [3],
                datetime(2025, 1, 2).date(),
                datetime(2025, 1, 12, 3, 0, 0),
                {"key1": 1},
                {"field1": 1},
                "192.168.1.3",
<<<<<<< HEAD
                "2001:0db8:85a3:08d3:0000::2",
=======
                2,
                "val2",
>>>>>>> 8819b00b
            ],
        ],
        schema,
    )
    test_df.write.saveAsTable(input_table_name)
    streaming_test_df = spark.readStream.table(input_table_name)

    streaming_checked_df = dq_engine.apply_checks_by_metadata(streaming_test_df, checks)
    dq_engine.save_results_in_table(
        output_df=streaming_checked_df,
        output_config=OutputConfig(
            location=output_table_name,
            mode="append",
            trigger={"availableNow": True},
            options={
                "checkpointLocation": f"/Volumes/{volume.catalog_name}/{volume.schema_name}/{volume.name}/{make_random(6).lower()}"
            },
        ),
    )

    checked_df = spark.table(output_table_name)

    expected_schema = schema + REPORTING_COLUMNS
    expected = spark.createDataFrame(
        [
            [
                "val1",
                1,
                1,
                [1],
                datetime(2025, 1, 2).date(),
                datetime(2025, 1, 12, 1, 0, 0),
                {"key1": 1},
                {"field1": 1},
                "192.168.1.1",
<<<<<<< HEAD
                "2001:0db8:85a3:08d3:0000:0000:0000:0001",
=======
                2,
                "val2",
>>>>>>> 8819b00b
                None,
                None,
            ],
            [
                "val2",
                2,
                2,
                [2],
                datetime(2025, 1, 2).date(),
                datetime(2025, 1, 12, 2, 0, 0),
                {"key1": 1},
                {"field1": 1},
                "192.168.1.2",
<<<<<<< HEAD
                "2001:0db8:85a3:08d3:0000:0000:0000:1",
=======
                2,
                "val2",
>>>>>>> 8819b00b
                None,
                None,
            ],
            [
                "val3",
                3,
                3,
                [3],
                datetime(2025, 1, 2).date(),
                datetime(2025, 1, 12, 3, 0, 0),
                {"key1": 1},
                {"field1": 1},
                "192.168.1.3",
<<<<<<< HEAD
                "2001:0db8:85a3:08d3:0000::2",
=======
                2,
                "val2",
>>>>>>> 8819b00b
                None,
                None,
            ],
        ],
        expected_schema,
    )

    assert_df_equality(checked_df, expected, ignore_nullable=True)


def test_apply_checks_all_checks_as_yaml(ws, spark):
    """Test applying all checks from a yaml file.

    The checks used in the test are also showcased in the docs under /docs/reference/quality_rules.mdx
    The checks should be kept up to date with the docs to make sure the documentation examples are validated.
    """
    file_path = Path(__file__).parent.parent / "resources" / "all_dataset_checks.yaml"
    with open(file_path, "r", encoding="utf-8") as f:
        checks = yaml.safe_load(f)

    file_path = Path(__file__).parent.parent / "resources" / "all_row_checks.yaml"
    with open(file_path, "r", encoding="utf-8") as f:
        checks.extend(yaml.safe_load(f))

    dq_engine = DQEngine(ws)
    status = dq_engine.validate_checks(checks)
    assert not status.has_errors

    schema = (
        "col1: string, col2: int, col3: int, col4 array<int>, col5: date, col6: timestamp, "
<<<<<<< HEAD
        "col7: map<string, int>, col8: struct<field1: int>, col9: string, col10: string"
=======
        "col7: map<string, int>, col8: struct<field1: int>, col9: string, col10: int, col11: string"
>>>>>>> 8819b00b
    )
    test_df = spark.createDataFrame(
        [
            [
                "val1",
                1,
                1,
                [1],
                datetime(2025, 1, 2).date(),
                datetime(2025, 1, 12, 1, 0, 0),
                {"key1": 1},
                {"field1": 1},
                "192.168.1.0",
<<<<<<< HEAD
                "2001:0db8:85a3:08d3:0000:0000:0000:0001",
=======
                2,
                "val2",
>>>>>>> 8819b00b
            ],
            [
                "val2",
                2,
                2,
                [2],
                datetime(2025, 1, 2).date(),
                datetime(2025, 1, 12, 2, 0, 0),
                {"key1": 1},
                {"field1": 1},
                "192.168.1.1",
<<<<<<< HEAD
                "2001:0db8:85a3:08d3:0000:0000:0000:1",
=======
                2,
                "val2",
>>>>>>> 8819b00b
            ],
            [
                "val3",
                3,
                3,
                [3],
                datetime(2025, 1, 2).date(),
                datetime(2025, 1, 12, 3, 0, 0),
                {"key1": 1},
                {"field1": 1},
                "192.168.1.2",
<<<<<<< HEAD
                "2001:0db8:85a3:08d3:0000::2",
=======
                2,
                "val2",
>>>>>>> 8819b00b
            ],
        ],
        schema,
    )

    ref_df = test_df.withColumnRenamed("col1", "ref_col1").withColumnRenamed("col2", "ref_col2")
    ref_dfs = {"ref_df_key": ref_df}

    checked = dq_engine.apply_checks_by_metadata(test_df, checks, ref_dfs=ref_dfs)

    expected_schema = schema + REPORTING_COLUMNS
    expected = spark.createDataFrame(
        [
            [
                "val1",
                1,
                1,
                [1],
                datetime(2025, 1, 2).date(),
                datetime(2025, 1, 12, 1, 0, 0),
                {"key1": 1},
                {"field1": 1},
                "192.168.1.0",
<<<<<<< HEAD
                "2001:0db8:85a3:08d3:0000:0000:0000:0001",
=======
                2,
                "val2",
>>>>>>> 8819b00b
                None,
                None,
            ],
            [
                "val2",
                2,
                2,
                [2],
                datetime(2025, 1, 2).date(),
                datetime(2025, 1, 12, 2, 0, 0),
                {"key1": 1},
                {"field1": 1},
                "192.168.1.1",
<<<<<<< HEAD
                "2001:0db8:85a3:08d3:0000:0000:0000:1",
=======
                2,
                "val2",
>>>>>>> 8819b00b
                None,
                None,
            ],
            [
                "val3",
                3,
                3,
                [3],
                datetime(2025, 1, 2).date(),
                datetime(2025, 1, 12, 3, 0, 0),
                {"key1": 1},
                {"field1": 1},
                "192.168.1.2",
<<<<<<< HEAD
                "2001:0db8:85a3:08d3:0000::2",
=======
                2,
                "val2",
>>>>>>> 8819b00b
                None,
                None,
            ],
        ],
        expected_schema,
    )
    assert_df_equality(checked, expected, ignore_nullable=True)


def test_apply_checks_all_checks_using_classes(ws, spark):
    """Test applying all checks using DQX classes.

    The checks used in the test are also showcased in the docs under /docs/reference/quality_rules.mdx
    The checks should be kept up to date with the docs to make sure the documentation examples are validated.
    """
    checks = [
        # is_not_null check
        DQRowRule(
            criticality="error",
            check_func=check_funcs.is_not_null,
            column="col1",
            user_metadata={"tag1": "value1", "tag2": "001"},
        ),
        # is_not_empty check
        DQRowRule(
            criticality="error",
            check_func=check_funcs.is_not_empty,
            column="col1",
            user_metadata={"tag1": "value1", "tag2": "002"},
        ),
        # is_not_null_and_not_empty check
        DQRowRule(
            criticality="error",
            check_func=check_funcs.is_not_null_and_not_empty,
            column="col1",
            check_func_kwargs={"trim_strings": True},
            user_metadata={"tag1": "value1", "tag2": "003"},
        ),
        # is_in_list check
        DQRowRule(
            criticality="error",
            check_func=check_funcs.is_in_list,
            column="col2",
            check_func_kwargs={"allowed": [1, 2, 3]},
            user_metadata={"tag1": "value1", "tag2": "004"},
        ),
        # is_not_null_and_is_in_list check
        DQRowRule(
            criticality="error",
            check_func=check_funcs.is_not_null_and_is_in_list,
            column="col2",
            check_func_kwargs={"allowed": [1, 2, 3]},
            user_metadata={"tag1": "value1", "tag2": "005"},
        ),
        # is_not_null_and_not_empty_array check
        DQRowRule(
            criticality="error",
            check_func=check_funcs.is_not_null_and_not_empty_array,
            column="col4",
            user_metadata={"tag1": "value1", "tag2": "006"},
        ),
        # is_not_null_and_not_empty check, use args to pass arguments
        DQRowRule(
            criticality="error",
            check_func=check_funcs.is_not_null_and_not_empty,
            column="col1",
            check_func_kwargs={"trim_strings": True},
            user_metadata={"tag1": "value1", "tag2": "007"},
        ),
        # is_in_range check
        DQRowRule(
            criticality="error",
            check_func=check_funcs.is_in_range,
            column="col2",
            check_func_kwargs={"min_limit": 1, "max_limit": 10},
            user_metadata={"tag1": "value1", "tag2": "008"},
        ),
        DQRowRule(
            criticality="error",
            check_func=check_funcs.is_in_range,
            column="col5",
            check_func_kwargs={"min_limit": datetime(2025, 1, 1).date(), "max_limit": datetime(2025, 2, 24).date()},
            user_metadata={"tag1": "value1", "tag2": "009"},
        ),
        DQRowRule(
            criticality="error",
            check_func=check_funcs.is_in_range,
            column="col6",
            check_func_kwargs={"min_limit": datetime(2025, 1, 1, 0, 0, 0), "max_limit": datetime(2025, 2, 24, 1, 0, 0)},
            user_metadata={"tag1": "value1", "tag2": "010"},
        ),
        DQRowRule(
            criticality="error",
            check_func=check_funcs.is_in_range,
            column="col3",
            check_func_kwargs={"min_limit": "col2", "max_limit": "col2 * 2"},
            user_metadata={"tag1": "value2", "tag2": "011"},
        ),
        # is_not_in_range check
        DQRowRule(
            criticality="error",
            check_func=check_funcs.is_not_in_range,
            column="col2",
            check_func_kwargs={"min_limit": 11, "max_limit": 20},
            user_metadata={"tag1": "value2", "tag2": "012"},
        ),
        DQRowRule(
            criticality="error",
            check_func=check_funcs.is_not_in_range,
            column="col5",
            check_func_kwargs={"min_limit": datetime(2025, 2, 25).date(), "max_limit": datetime(2025, 2, 26).date()},
            user_metadata={"tag1": "value2", "tag2": "013"},
        ),
        DQRowRule(
            criticality="error",
            check_func=check_funcs.is_not_in_range,
            column="col6",
            check_func_kwargs={
                "min_limit": datetime(2025, 2, 25, 0, 0, 0),
                "max_limit": datetime(2025, 2, 26, 1, 0, 0),
            },
            user_metadata={"tag1": "value2", "tag2": "014"},
        ),
        DQRowRule(
            criticality="error",
            check_func=check_funcs.is_not_in_range,
            column="col3",
            check_func_kwargs={"min_limit": "col2 + 10", "max_limit": "col2 * 10"},
            user_metadata={"tag1": "value2", "tag2": "015"},
        ),
        # is_equal_to check (numeric literal)
        DQRowRule(
            criticality="error",
            check_func=check_funcs.is_equal_to,
            column="col10",  # or as expr: F.col("col10")
            check_func_kwargs={"value": 2},  # or as expr: F.lit(2)
        ),
        # is_equal_to check (column expression)
        DQRowRule(
            criticality="error",
            check_func=check_funcs.is_equal_to,
            column="col3",  # or as expr: F.col("col3")
            check_func_kwargs={"value": "col2"},  # or as expr: F.col("col2")
        ),
        # is_not_equal_to check (string literal)
        DQRowRule(
            criticality="error",
            check_func=check_funcs.is_not_equal_to,
            column="col1",  # or as expr: F.col("col1")
            check_func_kwargs={"value": "'unknown'"},  # or as expr: F.lit("unknown")
        ),
        # is_not_equal_to check (date literal)
        DQRowRule(
            criticality="error",
            check_func=check_funcs.is_not_equal_to,
            column="col5",  # or as expr: F.col("col5")
            check_func_kwargs={"value": datetime(2025, 2, 3).date()},
        ),
        # is_not_equal_to check (timestamp literal)
        DQRowRule(
            criticality="error",
            check_func=check_funcs.is_not_equal_to,
            column="col6",  # or as expr: F.col("col6")
            check_func_kwargs={"value": datetime(2025, 1, 1, 1, 0, 0)},
        ),
        # is_not_equal_to check (column expression)
        DQRowRule(
            criticality="error",
            check_func=check_funcs.is_not_equal_to,
            column="col3",  # or as expr: F.col("col3")
            check_func_kwargs={"value": "col2 + 5"},  # or as expr: F.col("col2") + F.lit(5)
        ),
        # is_not_less_than check
        DQRowRule(
            criticality="error",
            check_func=check_funcs.is_not_less_than,
            column="col2",
            check_func_kwargs={"limit": 0},
            user_metadata={"tag1": "value2", "tag2": "016"},
        ),
        DQRowRule(
            criticality="error",
            check_func=check_funcs.is_not_less_than,
            column="col5",
            check_func_kwargs={"limit": datetime(2025, 1, 1).date()},
            user_metadata={"tag1": "value2", "tag2": "017"},
        ),
        DQRowRule(
            criticality="error",
            check_func=check_funcs.is_not_less_than,
            column="col6",
            check_func_kwargs={"limit": datetime(2025, 1, 1, 1, 0, 0)},
            user_metadata={"tag1": "value2", "tag2": "018"},
        ),
        DQRowRule(
            criticality="error",
            check_func=check_funcs.is_not_less_than,
            column="col3",
            check_func_kwargs={"limit": "col2 - 10"},
            user_metadata={"tag1": "value2", "tag2": "019"},
        ),
        # is_not_greater_than check
        DQRowRule(
            criticality="error",
            check_func=check_funcs.is_not_greater_than,
            column="col2",
            check_func_kwargs={"limit": 10},
            user_metadata={"tag1": "value3", "tag2": "020"},
        ),
        DQRowRule(
            criticality="error",
            check_func=check_funcs.is_not_greater_than,
            column="col5",
            check_func_kwargs={"limit": datetime(2025, 3, 1).date()},
            user_metadata={"tag1": "value3", "tag2": "021"},
        ),
        DQRowRule(
            criticality="error",
            check_func=check_funcs.is_not_greater_than,
            column="col6",
            check_func_kwargs={"limit": datetime(2025, 3, 24, 1, 0, 0)},
            user_metadata={"tag1": "value3", "tag2": "022"},
        ),
        DQRowRule(
            criticality="error",
            check_func=check_funcs.is_not_greater_than,
            column="col3",
            check_func_kwargs={"limit": "col2 + 10"},
            user_metadata={"tag1": "value3", "tag2": "023"},
        ),
        # is_valid_date check
        DQRowRule(
            criticality="error",
            check_func=check_funcs.is_valid_date,
            column="col5",
            user_metadata={"tag1": "value3", "tag2": "024"},
        ),
        DQRowRule(
            criticality="error",
            check_func=check_funcs.is_valid_date,
            column="col5",
            check_func_kwargs={"date_format": "yyyy-MM-dd"},
            name="col5_is_not_valid_date2",
            user_metadata={"tag1": "value3", "tag2": "025"},
        ),
        # is_valid_timestamp check
        DQRowRule(
            criticality="error",
            check_func=check_funcs.is_valid_timestamp,
            column="col6",
            user_metadata={"tag1": "value3", "tag2": "026"},
        ),
        DQRowRule(
            criticality="error",
            check_func=check_funcs.is_valid_timestamp,
            column="col6",
            check_func_kwargs={"timestamp_format": "yyyy-MM-dd HH:mm:ss"},
            name="col6_is_not_valid_timestamp2",
            user_metadata={"tag1": "value3", "tag2": "027"},
        ),
        # is_not_in_future check
        DQRowRule(
            criticality="error",
            check_func=check_funcs.is_not_in_future,
            column="col6",
            check_func_kwargs={"offset": 86400},
            user_metadata={"tag1": "value3", "tag2": "028"},
        ),
        # is_not_in_near_future check
        DQRowRule(
            criticality="error",
            check_func=check_funcs.is_not_in_near_future,
            column="col6",
            check_func_kwargs={"offset": 36400},
            user_metadata={"tag1": "value3", "tag2": "029"},
        ),
        # is_older_than_n_days check
        DQRowRule(
            criticality="error",
            check_func=check_funcs.is_older_than_n_days,
            column="col5",
            check_func_kwargs={"days": 10},
            user_metadata={"tag1": "value4"},
        ),
        # is_older_than_col2_for_n_days check
        DQRowRule(
            criticality="error",
            check_func=check_funcs.is_older_than_col2_for_n_days,
            check_func_kwargs={"column1": "col5", "column2": "col6", "days": 2},
            user_metadata={"tag1": "value4"},
        ),
        # is_unique check
        DQDatasetRule(
            criticality="error",
            check_func=check_funcs.is_unique,
            columns=["col1"],  # this check require list of columns
            user_metadata={"tag1": "value4"},
        ),
        # is_unique check defined using list of columns
        DQDatasetRule(
            criticality="error",
            check_func=check_funcs.is_unique,
            columns=[F.col("col1")],  # this check require list of columns
            user_metadata={"tag1": "value4"},
        ),
        # is_unique on multiple columns (composite key), nulls are distinct (default behavior)
        # eg. (1, NULL) not equals (1, NULL) and (NULL, NULL) not equals (NULL, NULL)
        DQDatasetRule(
            criticality="error",
            name="composite_key_col1_and_col2_is_not_unique",
            check_func=check_funcs.is_unique,
            columns=["col1", "col2"],
            user_metadata={"tag1": "value4"},
        ),
        # is_unique on multiple columns (composite key), nulls are not distinct
        # eg. (1, NULL) equals (1, NULL) and (NULL, NULL) equals (NULL, NULL)
        DQDatasetRule(
            criticality="error",
            name="composite_key_col1_and_col2_is_not_unique_nulls_not_distinct",
            check_func=check_funcs.is_unique,
            columns=["col1", "col2"],
            check_func_kwargs={"nulls_distinct": False},
            user_metadata={"tag1": "value4"},
        ),
        # is_aggr_equal check with count aggregation over all rows
        DQDatasetRule(
            criticality="error",
            check_func=check_funcs.is_aggr_equal,
            column="*",
            check_func_kwargs={"aggr_type": "count", "limit": 3},
        ),
        # is_aggr_equal check with aggregation over col2 (skip nulls)
        DQDatasetRule(
            criticality="error",
            check_func=check_funcs.is_aggr_equal,
            column="col2",
            check_func_kwargs={"aggr_type": "avg", "limit": 2.0},
        ),
        # is_aggr_equal check with aggregation over col2 grouped by col3 (skip nulls)
        DQDatasetRule(
            criticality="error",
            check_func=check_funcs.is_aggr_equal,
            column="col2",
            check_func_kwargs={"aggr_type": "max", "limit": 3},
        ),
        # is_aggr_not_equal check with count aggregation over all rows
        DQDatasetRule(
            criticality="error",
            check_func=check_funcs.is_aggr_not_equal,
            column="*",
            check_func_kwargs={"aggr_type": "count", "limit": 5},
        ),
        # is_aggr_not_equal check with aggregation over col2 (skip nulls)
        DQDatasetRule(
            criticality="error",
            check_func=check_funcs.is_aggr_not_equal,
            column="col2",
            check_func_kwargs={"aggr_type": "avg", "limit": 5.0},
        ),
        # is_aggr_not_equal check with aggregation over col2 grouped by col3 (skip nulls)
        DQDatasetRule(
            criticality="error",
            check_func=check_funcs.is_aggr_not_equal,
            column="col2",
            check_func_kwargs={"aggr_type": "max", "group_by": ["col3"], "limit": 10},
        ),
        # is_aggr_not_greater_than check with count aggregation over all rows
        DQDatasetRule(
            criticality="error",
            check_func=check_funcs.is_aggr_not_greater_than,
            column="*",
            check_func_kwargs={"aggr_type": "count", "limit": 10},
        ),
        # is_aggr_not_greater_than check with aggregation over col2 (skip nulls)
        DQDatasetRule(
            criticality="error",
            check_func=check_funcs.is_aggr_not_greater_than,
            column="col2",
            check_func_kwargs={"aggr_type": "count", "limit": 10},
        ),
        # is_aggr_not_greater_than check with aggregation over col2 grouped by col3 (skip nulls)
        DQDatasetRule(
            criticality="error",
            check_func=check_funcs.is_aggr_not_greater_than,
            column="col2",
            check_func_kwargs={"aggr_type": "count", "group_by": ["col3"], "limit": 10},
        ),
        # is_aggr_not_less_than check with count aggregation over all rows
        DQDatasetRule(
            criticality="error",
            check_func=check_funcs.is_aggr_not_less_than,
            column="*",
            check_func_kwargs={"aggr_type": "count", "limit": 1},
        ),
        # is_aggr_not_less_than check with aggregation over col2 (skip nulls)
        DQDatasetRule(
            criticality="error",
            check_func=check_funcs.is_aggr_not_less_than,
            column="col2",
            check_func_kwargs={"aggr_type": "count", "limit": 1},
        ),
        # is_aggr_not_less_than check with aggregation over col2 grouped by col3 (skip nulls)
        DQDatasetRule(
            criticality="error",
            check_func=check_funcs.is_aggr_not_less_than,
            column="col2",
            check_func_kwargs={"aggr_type": "count", "group_by": ["col3"], "limit": 1},
        ),
        # optionally column or columns (depending on check func) can be provided as keyword/named argument
        DQDatasetRule(
            criticality="error",
            check_func=check_funcs.is_aggr_not_greater_than,
            check_func_kwargs={"column": "col2", "aggr_type": "count", "limit": 10},
        ),
        # optionally arguments can be provided using positional arguments
        DQDatasetRule(
            criticality="error",
            check_func=check_funcs.is_aggr_not_greater_than,
            column="col2",
            check_func_args=[10, "count"],
        ),
        # regex_match check
        DQRowRule(
            criticality="error",
            check_func=check_funcs.regex_match,
            column="col2",
            check_func_kwargs={"regex": "[0-9]+", "negate": False},
            user_metadata={"tag1": "value5"},
        ),
        # sql_expression check
        DQRowRule(
            criticality="error",
            check_func=check_funcs.sql_expression,
            check_func_kwargs={
                "expression": "col3 >= col2 and col3 <= 10",
                "msg": "col3 is less than col2 and col3 is greater than 10",
                "name": "custom_output_name",
                "negate": False,
            },
            user_metadata={"tag1": "value5"},
        ),
        # apply check to multiple columns
        *DQForEachColRule(
            check_func=check_funcs.is_not_null,  # 'column' as first argument
            criticality="error",
            columns=["col3", "col5"],  # apply the check for each column in the list
            user_metadata={"tag1": "multi column"},
        ).get_rules(),
        *DQForEachColRule(
            check_func=check_funcs.is_unique,  # 'columns' as first argument
            criticality="error",
            columns=[["col3", "col5"], ["col1"]],  # apply the check for each list of columns
            user_metadata={"tag1": "multi column"},
        ).get_rules(),
        # is_not_null check applied to a struct column element (dot notation)
        DQRowRule(
            criticality="error",
            check_func=check_funcs.is_not_null,
            column="col8.field1",
        ),
        # is_not_null check applied to a map column element
        DQRowRule(
            criticality="error",
            check_func=check_funcs.is_not_null,
            column=F.try_element_at("col7", F.lit("key1")),
        ),
        # is_not_null check applied to an array column element at the specified position
        DQRowRule(
            criticality="error",
            check_func=check_funcs.is_not_null,
            column=F.try_element_at("col4", F.lit(1)),
        ),
        # is_equal_to check applied to a struct column element (dot notation)
        DQRowRule(
            criticality="error",
            check_func=check_funcs.is_equal_to,
            column="col8.field1",
            check_func_kwargs={"value": 1},
        ),
        # is_not_equal_to check applied to a map column element
        DQRowRule(
            criticality="error",
            check_func=check_funcs.is_not_equal_to,
            column=F.try_element_at("col7", F.lit("key1")),
            check_func_kwargs={"value": "col10"},
        ),
        # is_not_less_than check applied to an array column
        DQRowRule(
            criticality="error",
            check_func=check_funcs.is_not_less_than,
            column=F.array_min("col4"),
            check_func_kwargs={"limit": 1},
        ),
        # is_not_greater_than check applied to an array column
        DQRowRule(
            criticality="error",
            check_func=check_funcs.is_not_greater_than,
            column=F.array_max("col4"),
            check_func_kwargs={"limit": 10},
        ),
        # sql_expression check applied to a map column element
        DQRowRule(
            criticality="error",
            check_func=check_funcs.sql_expression,
            check_func_kwargs={
                "expression": "try_element_at(col7, 'key1') < 10",
                "msg": "col7 element 'key1' is less than 10",
                "name": "col7_element_key1_less_than_10",
                "negate": False,
            },
        ),
        # sql_expression check applied to an array of map column elements
        DQRowRule(
            criticality="error",
            check_func=check_funcs.sql_expression,
            check_func_kwargs={
                "expression": "not exists(col4, x -> x >= 10)",
                "msg": "array col4 has an element greater than 10",
                "name": "col4_all_elements_less_than_10",
                "negate": False,
            },
        ),
        # optionally column can be provided as keyword/named argument
        DQRowRule(
            criticality="error",
            check_func=check_funcs.is_in_range,
            check_func_kwargs={"column": "col2", "min_limit": 1, "max_limit": 10},
        ),
        # optionally arguments can be provided using positional arguments
        DQRowRule(criticality="error", check_func=check_funcs.is_in_range, column="col2", check_func_args=[1, 10]),
        *DQForEachColRule(
            check_func=check_funcs.is_not_null,
            criticality="error",
            columns=[
                "col1",  # col as string
                F.col("col2"),  # col
                "col8.field1",  # struct col
                F.try_element_at("col7", F.lit("key1")),  # map col
                F.try_element_at("col4", F.lit(1)),  # array col
            ],
        ).get_rules(),
        # is_valid_ipv4_address check
        DQRowRule(
            criticality="error",
            check_func=check_funcs.is_valid_ipv4_address,
            column="col9",
            user_metadata={"tag1": "value4", "tag2": "030"},
        ),
        DQRowRule(
            criticality="error",
            check_func=check_funcs.is_valid_ipv4_address,
            column=F.col("col9"),
            user_metadata={"tag1": "value5", "tag2": "031"},
        ),
        # is_ipv4_address_in_cidr check
        DQRowRule(
            criticality="error",
            check_func=check_funcs.is_ipv4_address_in_cidr,
            column="col9",
            user_metadata={"tag1": "value6", "tag2": "032"},
            check_func_kwargs={"cidr_block": "255.255.255.255/16"},
        ),
        DQRowRule(
            criticality="error",
            check_func=check_funcs.is_ipv4_address_in_cidr,
            column=F.col("col9"),
            user_metadata={"tag1": "value7", "tag2": "033"},
            check_func_kwargs={"cidr_block": "255.255.255.255/16"},
        ),
        # is_valid_ipv6_address check
        DQRowRule(
            criticality="error",
            check_func=check_funcs.is_valid_ipv6_address,
            column="col10",
            user_metadata={"tag1": "value8", "tag2": "034"},
        ),
        DQRowRule(
            criticality="error",
            check_func=check_funcs.is_valid_ipv6_address,
            column="col10",
            user_metadata={"tag1": "value8", "tag2": "034"},
        ),
        # is_ipv6_address_in_cidr check
        DQRowRule(
            criticality="error",
            check_func=check_funcs.is_ipv6_address_in_cidr,
            column=F.col("col10"),
            user_metadata={"tag1": "value9", "tag2": "035"},
            check_func_kwargs={"cidr_block": "2001:db8:85a3:8d3:1319:8a2e:3.112.115.68/64"},
        ),
        DQRowRule(
            criticality="error",
            check_func=check_funcs.is_ipv6_address_in_cidr,
            column=F.col("col10"),
            user_metadata={"tag1": "value9", "tag2": "036"},
            check_func_kwargs={"cidr_block": "2001:0db8:85a3:08d3:0000:0000:0000:0000/64"},
        ),
        # is_data_fresh check
        DQRowRule(
            criticality="error",
            check_func=check_funcs.is_data_fresh,
            column="col5",
            check_func_kwargs={"max_age_minutes": 18000, "base_timestamp": "col6"},
        ),
        # is_data_fresh_per_time_window check
        DQDatasetRule(
            criticality="error",
            check_func=check_funcs.is_data_fresh_per_time_window,
            column="col6",
            check_func_kwargs={"window_minutes": 1, "min_records_per_window": 1, "lookback_windows": 3},
        ),
    ]

    dq_engine = DQEngine(ws)

    schema = (
        "col1: string, col2: int, col3: int, col4 array<int>, col5: date, col6: timestamp, "
<<<<<<< HEAD
        "col7: map<string, int>, col8: struct<field1: int>, col9: string, col10: string"
=======
        "col7: map<string, int>, col8: struct<field1: int>, col9: string, col10: int, col11: string"
>>>>>>> 8819b00b
    )
    test_df = spark.createDataFrame(
        [
            [
                "val1",
                1,
                1,
                [1],
                datetime(2025, 1, 2).date(),
                datetime(2025, 1, 12, 1, 0, 0),
                {"key1": 1},
                {"field1": 1},
                "255.255.255.255",
<<<<<<< HEAD
                "2001:0db8:85a3:08d3:1319:8a2e:0370:7344",
=======
                2,
                "val2",
>>>>>>> 8819b00b
            ],
            [
                "val2",
                2,
                2,
                [2],
                datetime(2025, 1, 2).date(),
                datetime(2025, 1, 12, 2, 0, 0),
                {"key1": 1},
                {"field1": 1},
                "255.255.255.1",
<<<<<<< HEAD
                "2001:0db8:85a3:08d3:ffff:ffff:ffff:ffff",
=======
                2,
                "val2",
>>>>>>> 8819b00b
            ],
            [
                "val3",
                3,
                3,
                [3],
                datetime(2025, 1, 2).date(),
                datetime(2025, 1, 12, 3, 0, 0),
                {"key1": 1},
                {"field1": 1},
                "255.255.255.2",
<<<<<<< HEAD
                "2001:db8:85a3:8d3:1319:8a2e:3.112.115.68",
=======
                2,
                "val2",
>>>>>>> 8819b00b
            ],
        ],
        schema,
    )

    checked = dq_engine.apply_checks(test_df, checks)

    expected_schema = schema + REPORTING_COLUMNS
    expected = spark.createDataFrame(
        [
            [
                "val1",
                1,
                1,
                [1],
                datetime(2025, 1, 2).date(),
                datetime(2025, 1, 12, 1, 0, 0),
                {"key1": 1},
                {"field1": 1},
                "255.255.255.255",
<<<<<<< HEAD
                "2001:0db8:85a3:08d3:1319:8a2e:0370:7344",
=======
                2,
                "val2",
>>>>>>> 8819b00b
                None,
                None,
            ],
            [
                "val2",
                2,
                2,
                [2],
                datetime(2025, 1, 2).date(),
                datetime(2025, 1, 12, 2, 0, 0),
                {"key1": 1},
                {"field1": 1},
                "255.255.255.1",
<<<<<<< HEAD
                "2001:0db8:85a3:08d3:ffff:ffff:ffff:ffff",
=======
                2,
                "val2",
>>>>>>> 8819b00b
                None,
                None,
            ],
            [
                "val3",
                3,
                3,
                [3],
                datetime(2025, 1, 2).date(),
                datetime(2025, 1, 12, 3, 0, 0),
                {"key1": 1},
                {"field1": 1},
                "255.255.255.2",
<<<<<<< HEAD
                "2001:db8:85a3:8d3:1319:8a2e:3.112.115.68",
=======
                2,
                "val2",
>>>>>>> 8819b00b
                None,
                None,
            ],
        ],
        expected_schema,
    )
    assert_df_equality(checked, expected, ignore_nullable=True)


def test_define_user_metadata_and_extract_dq_results(ws, spark):
    user_metadata = {"key1": "value1", "key2": "value2"}
    extra_params = ExtraParams(run_time=RUN_TIME, user_metadata=user_metadata)
    dq_engine = DQEngine(workspace_client=ws, extra_params=extra_params)
    test_df = spark.createDataFrame([[None, 1, 1]], SCHEMA)

    checks = [
        DQRowRule(
            name="a_is_null_or_empty",
            criticality="error",
            check_func=check_funcs.is_not_null_and_not_empty,
            column="a",
        ),
        DQRowRule(
            name="a_is_null",
            criticality="error",
            check_func=check_funcs.is_not_null,
            column="a",
            filter="b = 1",
        ),
        DQRowRule(
            name="a_is_null_or_empty",
            criticality="warn",
            check_func=check_funcs.is_not_null_and_not_empty,
            column="a",
        ),
        DQRowRule(
            name="a_is_null",
            criticality="warn",
            check_func=check_funcs.is_not_null,
            column="a",
            filter="b = 1",
        ),
    ]

    checked = dq_engine.apply_checks(test_df, checks)

    result_errors = checked.select(F.explode(F.col("_errors")).alias("dq")).select(F.expr("dq.*"))
    result_warnings = checked.select(F.explode(F.col("_warnings")).alias("dq")).select(F.expr("dq.*"))

    expected = spark.createDataFrame(
        [
            [
                "a_is_null_or_empty",
                "Column 'a' value is null or empty",
                ["a"],
                None,
                "is_not_null_and_not_empty",
                RUN_TIME,
                user_metadata,
            ],
            [
                "a_is_null",
                "Column 'a' value is null",
                ["a"],
                "b = 1",
                "is_not_null",
                RUN_TIME,
                user_metadata,
            ],
        ],
        dq_result_schema.elementType,
    )

    assert_df_equality(result_errors, expected, ignore_nullable=True)
    assert_df_equality(result_warnings, expected, ignore_nullable=True)


def test_apply_checks_with_sql_expression_for_map_and_array(ws, spark):
    schema = "col1: map<string,int>, col2: array<map<string, int>>"
    test_df = spark.createDataFrame(
        [[{"key1": 10, "key2": 1}, [{"key1": 1, "key2": 2}, {"key1": 10, "key2": 20}]]], schema
    )

    checks = [
        {
            "criticality": "error",
            "name": "map_element_at_col1_key1_is_not_greater_than_10",
            "check": {"function": "sql_expression", "arguments": {"expression": "try_element_at(col1, 'key1') < 10"}},
        },
        {
            "criticality": "error",
            "check": {
                "function": "sql_expression",
                "arguments": {"expression": "not exists(col2, x -> x.key1 >= 10)"},
            },
        },
    ]

    dq_engine = DQEngine(workspace_client=ws, extra_params=EXTRA_PARAMS)
    checked = dq_engine.apply_checks_by_metadata(test_df, checks)

    expected_schema = schema + REPORTING_COLUMNS
    expected = spark.createDataFrame(
        [
            [
                {"key1": 10, "key2": 1},
                [{"key1": 1, "key2": 2}, {"key1": 10, "key2": 20}],
                [
                    {
                        "name": "map_element_at_col1_key1_is_not_greater_than_10",
                        "message": "Value is not matching expression: try_element_at(col1, 'key1') < 10",
                        "columns": None,
                        "filter": None,
                        "function": "sql_expression",
                        "run_time": RUN_TIME,
                        "user_metadata": {},
                    },
                    {
                        "name": "not_not_exists_col2_x_x_key1_10",
                        "message": "Value is not matching expression: not exists(col2, x -> x.key1 >= 10)",
                        "columns": None,
                        "filter": None,
                        "function": "sql_expression",
                        "run_time": RUN_TIME,
                        "user_metadata": {},
                    },
                ],
                None,
            ],
        ],
        expected_schema,
    )
    assert_df_equality(checked, expected, ignore_nullable=True)


def test_apply_checks_complex_types_by_metadata(ws, spark):
    schema = "col1: map<string,int>, col2: array<map<string, int>>"
    test_df = spark.createDataFrame(
        [
            [{"key1": 10, "key2": 1}, [{"key1": 1, "key2": 2}, {"key1": 10, "key2": 20}]],
            [{"key1": 1, "key2": 1}, [{"key1": 1, "key2": 2}, {"key1": 1, "key2": 20}]],
        ],
        schema,
    )

    checks = [
        {
            "criticality": "error",
            "name": "map_element_at_col1_key1_is_not_greater_than_5",
            "check": {
                "function": "is_not_greater_than",
                "arguments": {"column": "try_element_at(col1, 'key1')", "limit": 5},
            },
        },
        {
            "criticality": "error",
            "name": "array_element_at_position_2_key1_is_not_greater_than_5",
            "check": {
                "function": "is_not_greater_than",
                "arguments": {"column": "try_element_at(try_element_at(col2, 2), 'key1')", "limit": 5},
            },
        },
        {  # map key does not exist
            "criticality": "error",
            "name": "map_element_at_col1_not_exists_is_not_greater_than_5",
            "check": {
                "function": "is_not_greater_than",
                "arguments": {"column": "try_element_at(col1, 'not_exists')", "limit": 5},
            },
        },
        {  # element does not exist at the given position
            "criticality": "error",
            "name": "array_element_at_position_1000_key1_is_not_greater_than_5",
            "check": {
                "function": "is_not_greater_than",
                "arguments": {"column": "try_element_at(try_element_at(col2, 1000), 'key1')", "limit": 5},
            },
        },
    ]

    dq_engine = DQEngine(workspace_client=ws, extra_params=EXTRA_PARAMS)
    checked = dq_engine.apply_checks_by_metadata(test_df, checks)

    expected_schema = schema + REPORTING_COLUMNS
    expected = spark.createDataFrame(
        [
            [
                {"key1": 10, "key2": 1},
                [{"key1": 1, "key2": 2}, {"key1": 10, "key2": 20}],
                [
                    {
                        "name": "map_element_at_col1_key1_is_not_greater_than_5",
                        "message": "Value '10' in Column 'try_element_at(col1, 'key1')' is greater than limit: 5",
                        "columns": ["try_element_at(col1, 'key1')"],
                        "filter": None,
                        "function": "is_not_greater_than",
                        "run_time": RUN_TIME,
                        "user_metadata": {},
                    },
                    {
                        "name": "array_element_at_position_2_key1_is_not_greater_than_5",
                        "message": "Value '10' in Column 'try_element_at(try_element_at(col2, 2), 'key1')' is greater than limit: 5",
                        "columns": ["try_element_at(try_element_at(col2, 2), 'key1')"],
                        "filter": None,
                        "function": "is_not_greater_than",
                        "run_time": RUN_TIME,
                        "user_metadata": {},
                    },
                ],
                None,
            ],
            [
                {"key1": 1, "key2": 1},
                [{"key1": 1, "key2": 2}, {"key1": 1, "key2": 20}],
                None,
                None,
            ],
        ],
        expected_schema,
    )
    assert_df_equality(checked, expected, ignore_nullable=True)


def test_apply_checks_complex_types_using_classes(ws, spark):
    schema = "col1: map<string,int>, col2: array<map<string, int>>"
    test_df = spark.createDataFrame(
        [
            [{"key1": 10, "key2": 1}, [{"key1": 1, "key2": 2}, {"key1": 10, "key2": 20}]],
            [{"key1": 1, "key2": 1}, [{"key1": 1, "key2": 2}, {"key1": 1, "key2": 20}]],
        ],
        schema,
    )

    checks = [
        DQRowRule(
            criticality="error",
            name="map_element_at_col1_key1_is_not_greater_than_5",
            check_func=check_funcs.is_not_greater_than,
            column=F.try_element_at("col1", F.lit("key1")),
            check_func_kwargs={"limit": 5},
        ),
        DQRowRule(
            criticality="error",
            name="array_element_at_position_2_key1_is_not_greater_than_5",
            check_func=check_funcs.is_not_greater_than,
            column=F.try_element_at(F.try_element_at("col2", F.lit(2)), F.lit("key1")),
            check_func_kwargs={"limit": 5},
        ),
        DQRowRule(
            criticality="error",
            name="map_element_at_col1_not_exists_is_not_greater_than_5",
            check_func=check_funcs.is_not_greater_than,
            column=F.try_element_at("col1", F.lit("not_exists")),
            check_func_kwargs={"limit": 5},
        ),
        DQRowRule(
            criticality="error",
            name="array_element_at_position_1000_key1_is_not_greater_than_5",
            check_func=check_funcs.is_not_greater_than,
            column=F.try_element_at(F.try_element_at("col2", F.lit(1000)), F.lit("key1")),
            check_func_kwargs={"limit": 5},
        ),
    ]

    dq_engine = DQEngine(workspace_client=ws, extra_params=EXTRA_PARAMS)
    checked = dq_engine.apply_checks(test_df, checks)

    expected_schema = schema + REPORTING_COLUMNS
    expected = spark.createDataFrame(
        [
            [
                {"key1": 10, "key2": 1},
                [{"key1": 1, "key2": 2}, {"key1": 10, "key2": 20}],
                [
                    {
                        "name": "map_element_at_col1_key1_is_not_greater_than_5",
                        "message": "Value '10' in Column 'try_element_at(col1, key1)' is greater than limit: 5",
                        "columns": ["try_element_at(col1, key1)"],
                        "filter": None,
                        "function": "is_not_greater_than",
                        "run_time": RUN_TIME,
                        "user_metadata": {},
                    },
                    {
                        "name": "array_element_at_position_2_key1_is_not_greater_than_5",
                        "message": "Value '10' in Column 'try_element_at(try_element_at(col2, 2), key1)' is greater than limit: 5",
                        "columns": ["try_element_at(try_element_at(col2, 2), key1)"],
                        "filter": None,
                        "function": "is_not_greater_than",
                        "run_time": RUN_TIME,
                        "user_metadata": {},
                    },
                ],
                None,
            ],
            [
                {"key1": 1, "key2": 1},
                [{"key1": 1, "key2": 2}, {"key1": 1, "key2": 20}],
                None,
                None,
            ],
        ],
        expected_schema,
    )
    assert_df_equality(checked, expected, ignore_nullable=True)


def test_apply_checks_with_check_and_engine_metadata_from_config(ws, spark):
    extra_params = ExtraParams(run_time=RUN_TIME, user_metadata={"tag2": "from_engine", "tag3": "from_engine"})
    dq_engine = DQEngine(workspace_client=ws, extra_params=extra_params)
    schema = "col1: string, col2: string"
    test_df = spark.createDataFrame([["str1", "str2"], [None, "val2"], ["val1", ""], [None, None]], schema)

    checks = [
        {
            "name": "col1_is_null",
            "criticality": "error",
            "check": {"function": "is_not_null", "arguments": {"column": "col1"}},
            "user_metadata": {"tag1": "value1", "tag2": "from_check"},
        },
        {
            "name": "col2_is_null",
            "criticality": "error",
            "check": {"function": "is_not_null_and_not_empty", "arguments": {"column": "col2"}},
            "user_metadata": {"tag1": "value2"},
        },
    ]

    expected_schema = schema + REPORTING_COLUMNS
    expected_df = spark.createDataFrame(
        [
            ["str1", "str2", None, None],
            [
                None,
                "val2",
                [
                    {
                        "name": "col1_is_null",
                        "message": "Column 'col1' value is null",
                        "columns": ["col1"],
                        "filter": None,
                        "function": "is_not_null",
                        "run_time": RUN_TIME,
                        "user_metadata": {"tag1": "value1", "tag2": "from_check", "tag3": "from_engine"},
                    }
                ],
                None,
            ],
            [
                "val1",
                "",
                [
                    {
                        "name": "col2_is_null",
                        "message": "Column 'col2' value is null or empty",
                        "columns": ["col2"],
                        "filter": None,
                        "function": "is_not_null_and_not_empty",
                        "run_time": RUN_TIME,
                        "user_metadata": {"tag1": "value2", "tag2": "from_engine", "tag3": "from_engine"},
                    }
                ],
                None,
            ],
            [
                None,
                None,
                [
                    {
                        "name": "col1_is_null",
                        "message": "Column 'col1' value is null",
                        "columns": ["col1"],
                        "filter": None,
                        "function": "is_not_null",
                        "run_time": RUN_TIME,
                        "user_metadata": {"tag1": "value1", "tag2": "from_check", "tag3": "from_engine"},
                    },
                    {
                        "name": "col2_is_null",
                        "message": "Column 'col2' value is null or empty",
                        "columns": ["col2"],
                        "filter": None,
                        "function": "is_not_null_and_not_empty",
                        "run_time": RUN_TIME,
                        "user_metadata": {"tag1": "value2", "tag2": "from_engine", "tag3": "from_engine"},
                    },
                ],
                None,
            ],
        ],
        expected_schema,
    )

    actual_df = dq_engine.apply_checks_by_metadata(test_df, checks)
    assert_df_equality(actual_df, expected_df)


def test_apply_checks_with_check_and_engine_metadata_from_classes(ws, spark):
    extra_params = ExtraParams(run_time=RUN_TIME, user_metadata={"tag2": "from_engine", "tag3": "from_engine"})
    dq_engine = DQEngine(workspace_client=ws, extra_params=extra_params)
    schema = "col1: string, col2: string"
    test_df = spark.createDataFrame([["str1", "str2"], [None, "val2"], ["val1", ""], [None, None]], schema)

    checks = [
        DQRowRule(
            name="col1_is_null",
            criticality="error",
            check_func=check_funcs.is_not_null,
            column="col1",
            user_metadata={"tag1": "value1", "tag2": "from_check"},
        ),
        DQRowRule(
            name="col2_is_null",
            criticality="error",
            check_func=check_funcs.is_not_null_and_not_empty,
            column="col2",
            user_metadata={"tag1": "value2"},
        ),
    ]

    expected_schema = schema + REPORTING_COLUMNS
    expected_df = spark.createDataFrame(
        [
            ["str1", "str2", None, None],
            [
                None,
                "val2",
                [
                    {
                        "name": "col1_is_null",
                        "message": "Column 'col1' value is null",
                        "columns": ["col1"],
                        "filter": None,
                        "function": "is_not_null",
                        "run_time": RUN_TIME,
                        "user_metadata": {"tag1": "value1", "tag2": "from_check", "tag3": "from_engine"},
                    }
                ],
                None,
            ],
            [
                "val1",
                "",
                [
                    {
                        "name": "col2_is_null",
                        "message": "Column 'col2' value is null or empty",
                        "columns": ["col2"],
                        "filter": None,
                        "function": "is_not_null_and_not_empty",
                        "run_time": RUN_TIME,
                        "user_metadata": {"tag1": "value2", "tag2": "from_engine", "tag3": "from_engine"},
                    }
                ],
                None,
            ],
            [
                None,
                None,
                [
                    {
                        "name": "col1_is_null",
                        "message": "Column 'col1' value is null",
                        "columns": ["col1"],
                        "filter": None,
                        "function": "is_not_null",
                        "run_time": RUN_TIME,
                        "user_metadata": {"tag1": "value1", "tag2": "from_check", "tag3": "from_engine"},
                    },
                    {
                        "name": "col2_is_null",
                        "message": "Column 'col2' value is null or empty",
                        "columns": ["col2"],
                        "filter": None,
                        "function": "is_not_null_and_not_empty",
                        "run_time": RUN_TIME,
                        "user_metadata": {"tag1": "value2", "tag2": "from_engine", "tag3": "from_engine"},
                    },
                ],
                None,
            ],
        ],
        expected_schema,
    )

    actual_df = dq_engine.apply_checks(test_df, checks)
    assert_df_equality(actual_df, expected_df)


def test_apply_aggr_checks(ws, spark):
    dq_engine = DQEngine(workspace_client=ws, extra_params=EXTRA_PARAMS)
    test_df = spark.createDataFrame([[None, None, None], [1, None, 5], [1, 2, 3]], SCHEMA)

    checks = [
        DQDatasetRule(
            criticality="error",
            check_func=check_funcs.is_aggr_equal,
            column="*",
            check_func_kwargs={"aggr_type": "count", "limit": 3},
        ),
        DQDatasetRule(
            criticality="error",
            check_func=check_funcs.is_aggr_equal,
            column="a",
            filter="b is not null",
            check_func_kwargs={"aggr_type": "count", "limit": 1},
        ),
        DQDatasetRule(
            criticality="error",
            check_func=check_funcs.is_aggr_equal,
            column="a",
            check_func_kwargs={"aggr_type": "avg", "limit": 1},
        ),
        DQDatasetRule(
            criticality="error",
            check_func=check_funcs.is_aggr_equal,
            column="b",
            check_func_kwargs={"aggr_type": "min", "limit": 2},
        ),
        DQDatasetRule(
            criticality="error",
            check_func=check_funcs.is_aggr_equal,
            column="b",
            check_func_kwargs={"aggr_type": "sum", "group_by": ["a"], "limit": 8},
        ),
        DQDatasetRule(
            criticality="error",
            check_func=check_funcs.is_aggr_not_equal,
            column="*",
            check_func_kwargs={"aggr_type": "count", "limit": 5},
        ),
        DQDatasetRule(
            criticality="error",
            check_func=check_funcs.is_aggr_not_equal,
            column="a",
            filter="b is not null",
            check_func_kwargs={"aggr_type": "count", "limit": 3},
        ),
        DQDatasetRule(
            criticality="error",
            check_func=check_funcs.is_aggr_not_equal,
            column="a",
            check_func_kwargs={"aggr_type": "avg", "limit": 5},
        ),
        DQDatasetRule(
            criticality="error",
            check_func=check_funcs.is_aggr_not_equal,
            column="b",
            check_func_kwargs={"aggr_type": "sum", "group_by": ["a"], "limit": 10},
        ),
        DQDatasetRule(
            criticality="warn",
            check_func=check_funcs.is_aggr_not_greater_than,
            column="*",  # count all rows
            check_func_kwargs={"aggr_type": "count", "limit": 0},
        ),
        DQDatasetRule(
            criticality="warn",
            check_func=check_funcs.is_aggr_not_greater_than,
            column="a",  # count over column a, don't count rows where a is null
            check_func_kwargs={"aggr_type": "count", "limit": 0},
        ),
        DQDatasetRule(
            name="a_count_greater_than_limit_with_b_not_null",
            criticality="warn",
            check_func=check_funcs.is_aggr_not_greater_than,
            column="a",
            filter="b is not null",  # apply filter
            check_func_kwargs={"aggr_type": "count", "limit": 0},
        ),
        DQDatasetRule(
            criticality="error",
            check_func=check_funcs.is_aggr_not_greater_than,
            column="a",
            check_func_kwargs={"group_by": ["a"], "limit": 0, "aggr_type": "count"},
        ),
        DQDatasetRule(
            name="a_count_group_by_a_greater_than_limit_with_b_not_null",
            criticality="error",
            check_func=check_funcs.is_aggr_not_greater_than,
            column="a",
            filter="b is not null",
            check_func_kwargs={"group_by": ["a"], "limit": 0, "aggr_type": "count"},
        ),
        DQDatasetRule(
            name="row_count_group_by_a_b_greater_than_limit",
            criticality="error",
            check_func=check_funcs.is_aggr_not_greater_than,
            column="a",
            check_func_kwargs={"group_by": ["a", "b"], "limit": 0, "aggr_type": "count"},
        ),
        DQDatasetRule(
            criticality="error",
            check_func=check_funcs.is_aggr_not_greater_than,
            column="c",
            check_func_kwargs={"limit": 0, "aggr_type": "avg"},
        ),
        DQDatasetRule(
            criticality="error",
            check_func=check_funcs.is_aggr_not_greater_than,
            column="c",
            check_func_kwargs={"group_by": ["a"], "limit": 0, "aggr_type": "avg"},
        ),
        DQDatasetRule(
            criticality="warn",
            check_func=check_funcs.is_aggr_not_less_than,
            column="*",  # count all rows
            check_func_kwargs={"aggr_type": "count", "limit": 10},
        ),
        DQDatasetRule(
            name="a_count_group_by_a_less_than_limit_with_b_not_null",
            criticality="error",
            check_func=check_funcs.is_aggr_not_less_than,
            column="a",
            filter="b is not null",
            check_func_kwargs={"group_by": ["a"], "limit": 10, "aggr_type": "count"},
        ),
    ]

    all_df = dq_engine.apply_checks(test_df, checks)

    expected_df = spark.createDataFrame(
        [
            [
                None,
                None,
                None,
                [
                    {
                        "name": "c_avg_greater_than_limit",
                        "message": "Avg 4.0 in column 'c' is greater than limit: 0",
                        "columns": ["c"],
                        "filter": None,
                        "function": "is_aggr_not_greater_than",
                        "run_time": RUN_TIME,
                        "user_metadata": {},
                    },
                ],
                [
                    {
                        "name": "count_greater_than_limit",
                        "message": "Count 3 in column '*' is greater than limit: 0",
                        "columns": ["*"],
                        "filter": None,
                        "function": "is_aggr_not_greater_than",
                        "run_time": RUN_TIME,
                        "user_metadata": {},
                    },
                    {
                        "name": "a_count_greater_than_limit",
                        "message": "Count 2 in column 'a' is greater than limit: 0",
                        "columns": ["a"],
                        "filter": None,
                        "function": "is_aggr_not_greater_than",
                        "run_time": RUN_TIME,
                        "user_metadata": {},
                    },
                    {
                        "name": "count_less_than_limit",
                        "message": "Count 3 in column '*' is less than limit: 10",
                        "columns": ["*"],
                        "filter": None,
                        "function": "is_aggr_not_less_than",
                        "run_time": RUN_TIME,
                        "user_metadata": {},
                    },
                ],
            ],
            [
                1,
                None,
                5,
                [
                    {
                        "name": "b_sum_group_by_a_not_equal_to_limit",
                        "message": "Sum 2 in column 'b' per group of columns 'a' is not equal to limit: 8",
                        "columns": ["b"],
                        "filter": None,
                        "function": "is_aggr_equal",
                        "run_time": RUN_TIME,
                        "user_metadata": {},
                    },
                    {
                        "name": "a_count_group_by_a_greater_than_limit",
                        "message": "Count 2 in column 'a' per group of columns 'a' is greater than limit: 0",
                        "columns": ["a"],
                        "filter": None,
                        "function": "is_aggr_not_greater_than",
                        "run_time": RUN_TIME,
                        "user_metadata": {},
                    },
                    {
                        "name": "row_count_group_by_a_b_greater_than_limit",
                        "message": "Count 1 in column 'a' per group of columns 'a, b' is greater than limit: 0",
                        "columns": ["a"],
                        "filter": None,
                        "function": "is_aggr_not_greater_than",
                        "run_time": RUN_TIME,
                        "user_metadata": {},
                    },
                    {
                        "name": "c_avg_greater_than_limit",
                        "message": "Avg 4.0 in column 'c' is greater than limit: 0",
                        "columns": ["c"],
                        "filter": None,
                        "function": "is_aggr_not_greater_than",
                        "run_time": RUN_TIME,
                        "user_metadata": {},
                    },
                    {
                        "name": "c_avg_group_by_a_greater_than_limit",
                        "message": "Avg 4.0 in column 'c' per group of columns 'a' is greater than limit: 0",
                        "columns": ["c"],
                        "filter": None,
                        "function": "is_aggr_not_greater_than",
                        "run_time": RUN_TIME,
                        "user_metadata": {},
                    },
                ],
                [
                    {
                        "name": "count_greater_than_limit",
                        "message": "Count 3 in column '*' is greater than limit: 0",
                        "columns": ["*"],
                        "filter": None,
                        "function": "is_aggr_not_greater_than",
                        "run_time": RUN_TIME,
                        "user_metadata": {},
                    },
                    {
                        "name": "a_count_greater_than_limit",
                        "message": "Count 2 in column 'a' is greater than limit: 0",
                        "columns": ["a"],
                        "filter": None,
                        "function": "is_aggr_not_greater_than",
                        "run_time": RUN_TIME,
                        "user_metadata": {},
                    },
                    {
                        "name": "count_less_than_limit",
                        "message": "Count 3 in column '*' is less than limit: 10",
                        "columns": ["*"],
                        "filter": None,
                        "function": "is_aggr_not_less_than",
                        "run_time": RUN_TIME,
                        "user_metadata": {},
                    },
                ],
            ],
            [
                1,
                2,
                3,
                [
                    {
                        "name": "b_sum_group_by_a_not_equal_to_limit",
                        "message": "Sum 2 in column 'b' per group of columns 'a' is not equal to limit: 8",
                        "columns": ["b"],
                        "filter": None,
                        "function": "is_aggr_equal",
                        "run_time": RUN_TIME,
                        "user_metadata": {},
                    },
                    {
                        "name": "a_count_group_by_a_greater_than_limit",
                        "message": "Count 2 in column 'a' per group of columns 'a' is greater than limit: 0",
                        "columns": ["a"],
                        "filter": None,
                        "function": "is_aggr_not_greater_than",
                        "run_time": RUN_TIME,
                        "user_metadata": {},
                    },
                    {
                        "name": "a_count_group_by_a_greater_than_limit_with_b_not_null",
                        "message": "Count 1 in column 'a' per group of columns 'a' is greater than limit: 0",
                        "columns": ["a"],
                        "filter": "b is not null",
                        "function": "is_aggr_not_greater_than",
                        "run_time": RUN_TIME,
                        "user_metadata": {},
                    },
                    {
                        "name": "row_count_group_by_a_b_greater_than_limit",
                        "message": "Count 1 in column 'a' per group of columns 'a, b' is greater than limit: 0",
                        "columns": ["a"],
                        "filter": None,
                        "function": "is_aggr_not_greater_than",
                        "run_time": RUN_TIME,
                        "user_metadata": {},
                    },
                    {
                        "name": "c_avg_greater_than_limit",
                        "message": "Avg 4.0 in column 'c' is greater than limit: 0",
                        "columns": ["c"],
                        "filter": None,
                        "function": "is_aggr_not_greater_than",
                        "run_time": RUN_TIME,
                        "user_metadata": {},
                    },
                    {
                        "name": "c_avg_group_by_a_greater_than_limit",
                        "message": "Avg 4.0 in column 'c' per group of columns 'a' is greater than limit: 0",
                        "columns": ["c"],
                        "filter": None,
                        "function": "is_aggr_not_greater_than",
                        "run_time": RUN_TIME,
                        "user_metadata": {},
                    },
                    {
                        "name": "a_count_group_by_a_less_than_limit_with_b_not_null",
                        "message": "Count 1 in column 'a' per group of columns 'a' is less than limit: 10",
                        "columns": ["a"],
                        "filter": "b is not null",
                        "function": "is_aggr_not_less_than",
                        "run_time": RUN_TIME,
                        "user_metadata": {},
                    },
                ],
                [
                    {
                        "name": "count_greater_than_limit",
                        "message": "Count 3 in column '*' is greater than limit: 0",
                        "columns": ["*"],
                        "filter": None,
                        "function": "is_aggr_not_greater_than",
                        "run_time": RUN_TIME,
                        "user_metadata": {},
                    },
                    {
                        "name": "a_count_greater_than_limit",
                        "message": "Count 2 in column 'a' is greater than limit: 0",
                        "columns": ["a"],
                        "filter": None,
                        "function": "is_aggr_not_greater_than",
                        "run_time": RUN_TIME,
                        "user_metadata": {},
                    },
                    {
                        "name": "a_count_greater_than_limit_with_b_not_null",
                        "message": "Count 1 in column 'a' is greater than limit: 0",
                        "columns": ["a"],
                        "filter": "b is not null",
                        "function": "is_aggr_not_greater_than",
                        "run_time": RUN_TIME,
                        "user_metadata": {},
                    },
                    {
                        "name": "count_less_than_limit",
                        "message": "Count 3 in column '*' is less than limit: 10",
                        "columns": ["*"],
                        "filter": None,
                        "function": "is_aggr_not_less_than",
                        "run_time": RUN_TIME,
                        "user_metadata": {},
                    },
                ],
            ],
        ],
        EXPECTED_SCHEMA,
    )

    assert_df_equality(all_df, expected_df)


def test_apply_aggr_checks_by_metadata(ws, spark):
    dq_engine = DQEngine(workspace_client=ws, extra_params=EXTRA_PARAMS)
    test_df = spark.createDataFrame([[None, None, None], [1, None, 5], [1, 2, 3]], SCHEMA)

    checks = [
        {
            "criticality": "warn",
            "check": {
                "function": "is_aggr_not_greater_than",
                "arguments": {"column": "*", "aggr_type": "count", "limit": 0},
            },
        },
        {
            "criticality": "warn",
            "check": {
                "function": "is_aggr_not_greater_than",
                "arguments": {"column": "a", "aggr_type": "count", "limit": 0},
            },
        },
        {
            "name": "a_count_greater_than_limit_with_b_not_null",
            "criticality": "warn",
            "check": {
                "function": "is_aggr_not_greater_than",
                "arguments": {"column": "a", "aggr_type": "count", "limit": 0},
            },
            "filter": "b is not null",
        },
        {
            "criticality": "error",
            "check": {
                "function": "is_aggr_not_greater_than",
                "arguments": {"column": "a", "group_by": ["a"], "limit": 0, "aggr_type": "count"},
            },
        },
        {
            "name": "a_count_group_by_a_greater_than_limit_with_b_not_null",
            "criticality": "error",
            "check": {
                "function": "is_aggr_not_greater_than",
                "arguments": {"column": "a", "group_by": ["a"], "limit": 0, "aggr_type": "count"},
            },
            "filter": "b is not null",
        },
        {
            "name": "row_count_group_by_a_b_greater_than_limit",
            "criticality": "error",
            "check": {
                "function": "is_aggr_not_greater_than",
                "arguments": {"column": "a", "group_by": ["a", "b"], "limit": 0, "aggr_type": "count"},
            },
        },
        {
            "criticality": "error",
            "check": {
                "function": "is_aggr_not_greater_than",
                "arguments": {"column": "c", "limit": 0, "aggr_type": "avg"},
            },
        },
        {
            "criticality": "error",
            "check": {
                "function": "is_aggr_not_greater_than",
                "arguments": {"column": "c", "group_by": ["a"], "limit": 0, "aggr_type": "avg"},
            },
        },
        {
            "criticality": "warn",
            "check": {
                "function": "is_aggr_not_less_than",
                "arguments": {"column": "*", "aggr_type": "count", "limit": 10},
            },
        },
        {
            "name": "a_count_group_by_a_less_than_limit_with_b_not_null",
            "criticality": "error",
            "check": {
                "function": "is_aggr_not_less_than",
                "arguments": {"column": "a", "group_by": ["a"], "limit": 10, "aggr_type": "count"},
            },
            "filter": "b is not null",
        },
        {
            "criticality": "warn",
            "check": {
                "function": "is_aggr_equal",
                "arguments": {"column": "*", "aggr_type": "count", "limit": 3},
            },
        },
        {
            "name": "a_count_equal_to_limit_with_filter",
            "criticality": "error",
            "check": {
                "function": "is_aggr_equal",
                "arguments": {"column": "a", "aggr_type": "count", "limit": 1},
            },
            "filter": "b is not null",
        },
        {
            "criticality": "warn",
            "check": {
                "function": "is_aggr_not_equal",
                "arguments": {"column": "*", "aggr_type": "count", "limit": 3},
            },
        },
        {
            "name": "a_count_not_equal_to_limit",
            "criticality": "error",
            "check": {
                "function": "is_aggr_not_equal",
                "arguments": {"column": "a", "aggr_type": "count", "limit": 2},
            },
        },
        {
            "name": "a_count_not_equal_to_limit_with_filter",
            "criticality": "error",
            "check": {
                "function": "is_aggr_not_equal",
                "arguments": {"column": "a", "aggr_type": "count", "limit": 1},
            },
            "filter": "b is not null",
        },
        {
            "name": "c_avg_not_equal_to_limit",
            "criticality": "warn",
            "check": {
                "function": "is_aggr_not_equal",
                "arguments": {"column": "c", "aggr_type": "avg", "limit": 4.0},
            },
        },
    ]

    all_df = dq_engine.apply_checks_by_metadata(test_df, checks)

    expected_df = spark.createDataFrame(
        [
            [
                None,
                None,
                None,
                [
                    {
                        "name": "c_avg_greater_than_limit",
                        "message": "Avg 4.0 in column 'c' is greater than limit: 0",
                        "columns": ["c"],
                        "filter": None,
                        "function": "is_aggr_not_greater_than",
                        "run_time": RUN_TIME,
                        "user_metadata": {},
                    },
                    {
                        "name": "a_count_not_equal_to_limit",
                        "message": "Count 2 in column 'a' is equal to limit: 2",
                        "columns": ["a"],
                        "filter": None,
                        "function": "is_aggr_not_equal",
                        "run_time": RUN_TIME,
                        "user_metadata": {},
                    },
                ],
                [
                    {
                        "name": "count_greater_than_limit",
                        "message": "Count 3 in column '*' is greater than limit: 0",
                        "columns": ["*"],
                        "filter": None,
                        "function": "is_aggr_not_greater_than",
                        "run_time": RUN_TIME,
                        "user_metadata": {},
                    },
                    {
                        "name": "a_count_greater_than_limit",
                        "message": "Count 2 in column 'a' is greater than limit: 0",
                        "columns": ["a"],
                        "filter": None,
                        "function": "is_aggr_not_greater_than",
                        "run_time": RUN_TIME,
                        "user_metadata": {},
                    },
                    {
                        "name": "count_less_than_limit",
                        "message": "Count 3 in column '*' is less than limit: 10",
                        "columns": ["*"],
                        "filter": None,
                        "function": "is_aggr_not_less_than",
                        "run_time": RUN_TIME,
                        "user_metadata": {},
                    },
                    {
                        "name": "count_equal_to_limit",
                        "message": "Count 3 in column '*' is equal to limit: 3",
                        "columns": ["*"],
                        "filter": None,
                        "function": "is_aggr_not_equal",
                        "run_time": RUN_TIME,
                        "user_metadata": {},
                    },
                    {
                        "name": "c_avg_not_equal_to_limit",
                        "message": "Avg 4.0 in column 'c' is equal to limit: 4.0",
                        "columns": ["c"],
                        "filter": None,
                        "function": "is_aggr_not_equal",
                        "run_time": RUN_TIME,
                        "user_metadata": {},
                    },
                ],
            ],
            [
                1,
                None,
                5,
                [
                    {
                        "name": "a_count_group_by_a_greater_than_limit",
                        "message": "Count 2 in column 'a' per group of columns 'a' is greater than limit: 0",
                        "columns": ["a"],
                        "filter": None,
                        "function": "is_aggr_not_greater_than",
                        "run_time": RUN_TIME,
                        "user_metadata": {},
                    },
                    {
                        "name": "row_count_group_by_a_b_greater_than_limit",
                        "message": "Count 1 in column 'a' per group of columns 'a, b' is greater than limit: 0",
                        "columns": ["a"],
                        "filter": None,
                        "function": "is_aggr_not_greater_than",
                        "run_time": RUN_TIME,
                        "user_metadata": {},
                    },
                    {
                        "name": "c_avg_greater_than_limit",
                        "message": "Avg 4.0 in column 'c' is greater than limit: 0",
                        "columns": ["c"],
                        "filter": None,
                        "function": "is_aggr_not_greater_than",
                        "run_time": RUN_TIME,
                        "user_metadata": {},
                    },
                    {
                        "name": "c_avg_group_by_a_greater_than_limit",
                        "message": "Avg 4.0 in column 'c' per group of columns 'a' is greater than limit: 0",
                        "columns": ["c"],
                        "filter": None,
                        "function": "is_aggr_not_greater_than",
                        "run_time": RUN_TIME,
                        "user_metadata": {},
                    },
                    {
                        "name": "a_count_not_equal_to_limit",
                        "message": "Count 2 in column 'a' is equal to limit: 2",
                        "columns": ["a"],
                        "filter": None,
                        "function": "is_aggr_not_equal",
                        "run_time": RUN_TIME,
                        "user_metadata": {},
                    },
                ],
                [
                    {
                        "name": "count_greater_than_limit",
                        "message": "Count 3 in column '*' is greater than limit: 0",
                        "columns": ["*"],
                        "filter": None,
                        "function": "is_aggr_not_greater_than",
                        "run_time": RUN_TIME,
                        "user_metadata": {},
                    },
                    {
                        "name": "a_count_greater_than_limit",
                        "message": "Count 2 in column 'a' is greater than limit: 0",
                        "columns": ["a"],
                        "filter": None,
                        "function": "is_aggr_not_greater_than",
                        "run_time": RUN_TIME,
                        "user_metadata": {},
                    },
                    {
                        "name": "count_less_than_limit",
                        "message": "Count 3 in column '*' is less than limit: 10",
                        "columns": ["*"],
                        "filter": None,
                        "function": "is_aggr_not_less_than",
                        "run_time": RUN_TIME,
                        "user_metadata": {},
                    },
                    {
                        "name": "count_equal_to_limit",
                        "message": "Count 3 in column '*' is equal to limit: 3",
                        "columns": ["*"],
                        "filter": None,
                        "function": "is_aggr_not_equal",
                        "run_time": RUN_TIME,
                        "user_metadata": {},
                    },
                    {
                        "name": "c_avg_not_equal_to_limit",
                        "message": "Avg 4.0 in column 'c' is equal to limit: 4.0",
                        "columns": ["c"],
                        "filter": None,
                        "function": "is_aggr_not_equal",
                        "run_time": RUN_TIME,
                        "user_metadata": {},
                    },
                ],
            ],
            [
                1,
                2,
                3,
                [
                    {
                        "name": "a_count_group_by_a_greater_than_limit",
                        "message": "Count 2 in column 'a' per group of columns 'a' is greater than limit: 0",
                        "columns": ["a"],
                        "filter": None,
                        "function": "is_aggr_not_greater_than",
                        "run_time": RUN_TIME,
                        "user_metadata": {},
                    },
                    {
                        "name": "a_count_group_by_a_greater_than_limit_with_b_not_null",
                        "message": "Count 1 in column 'a' per group of columns 'a' is greater than limit: 0",
                        "columns": ["a"],
                        "filter": "b is not null",
                        "function": "is_aggr_not_greater_than",
                        "run_time": RUN_TIME,
                        "user_metadata": {},
                    },
                    {
                        "name": "row_count_group_by_a_b_greater_than_limit",
                        "message": "Count 1 in column 'a' per group of columns 'a, b' is greater than limit: 0",
                        "columns": ["a"],
                        "filter": None,
                        "function": "is_aggr_not_greater_than",
                        "run_time": RUN_TIME,
                        "user_metadata": {},
                    },
                    {
                        "name": "c_avg_greater_than_limit",
                        "message": "Avg 4.0 in column 'c' is greater than limit: 0",
                        "columns": ["c"],
                        "filter": None,
                        "function": "is_aggr_not_greater_than",
                        "run_time": RUN_TIME,
                        "user_metadata": {},
                    },
                    {
                        "name": "c_avg_group_by_a_greater_than_limit",
                        "message": "Avg 4.0 in column 'c' per group of columns 'a' is greater than limit: 0",
                        "columns": ["c"],
                        "filter": None,
                        "function": "is_aggr_not_greater_than",
                        "run_time": RUN_TIME,
                        "user_metadata": {},
                    },
                    {
                        "name": "a_count_group_by_a_less_than_limit_with_b_not_null",
                        "message": "Count 1 in column 'a' per group of columns 'a' is less than limit: 10",
                        "columns": ["a"],
                        "filter": "b is not null",
                        "function": "is_aggr_not_less_than",
                        "run_time": RUN_TIME,
                        "user_metadata": {},
                    },
                    {
                        "name": "a_count_not_equal_to_limit",
                        "message": "Count 2 in column 'a' is equal to limit: 2",
                        "columns": ["a"],
                        "filter": None,
                        "function": "is_aggr_not_equal",
                        "run_time": RUN_TIME,
                        "user_metadata": {},
                    },
                    {
                        "name": "a_count_not_equal_to_limit_with_filter",
                        "message": "Count 1 in column 'a' is equal to limit: 1",
                        "columns": ["a"],
                        "filter": "b is not null",
                        "function": "is_aggr_not_equal",
                        "run_time": RUN_TIME,
                        "user_metadata": {},
                    },
                ],
                [
                    {
                        "name": "count_greater_than_limit",
                        "message": "Count 3 in column '*' is greater than limit: 0",
                        "columns": ["*"],
                        "filter": None,
                        "function": "is_aggr_not_greater_than",
                        "run_time": RUN_TIME,
                        "user_metadata": {},
                    },
                    {
                        "name": "a_count_greater_than_limit",
                        "message": "Count 2 in column 'a' is greater than limit: 0",
                        "columns": ["a"],
                        "filter": None,
                        "function": "is_aggr_not_greater_than",
                        "run_time": RUN_TIME,
                        "user_metadata": {},
                    },
                    {
                        "name": "a_count_greater_than_limit_with_b_not_null",
                        "message": "Count 1 in column 'a' is greater than limit: 0",
                        "columns": ["a"],
                        "filter": "b is not null",
                        "function": "is_aggr_not_greater_than",
                        "run_time": RUN_TIME,
                        "user_metadata": {},
                    },
                    {
                        "name": "count_less_than_limit",
                        "message": "Count 3 in column '*' is less than limit: 10",
                        "columns": ["*"],
                        "filter": None,
                        "function": "is_aggr_not_less_than",
                        "run_time": RUN_TIME,
                        "user_metadata": {},
                    },
                    {
                        "name": "count_equal_to_limit",
                        "message": "Count 3 in column '*' is equal to limit: 3",
                        "columns": ["*"],
                        "filter": None,
                        "function": "is_aggr_not_equal",
                        "run_time": RUN_TIME,
                        "user_metadata": {},
                    },
                    {
                        "name": "c_avg_not_equal_to_limit",
                        "message": "Avg 4.0 in column 'c' is equal to limit: 4.0",
                        "columns": ["c"],
                        "filter": None,
                        "function": "is_aggr_not_equal",
                        "run_time": RUN_TIME,
                        "user_metadata": {},
                    },
                ],
            ],
        ],
        EXPECTED_SCHEMA,
    )

    assert_df_equality(all_df, expected_df)


def test_apply_checks_raises_error_when_passed_dict_instead_of_dqrules(ws, spark):
    dq_engine = DQEngine(ws)
    src_df = spark.createDataFrame([[1, 3, 3]], SCHEMA)
    checks_yaml = yaml.safe_load(
        """
        - criticality: error
          check:
            function: is_not_null_and_not_empty
            arguments:
              column: a

        - criticality: error
          check:
            function: is_not_null_and_not_empty
            arguments:
              column: b
    """
    )

    with pytest.raises(
        TypeError,
        match="All elements in the 'checks' list must be instances of DQRule. Use 'apply_checks_by_metadata' to pass checks as list of dicts instead.",
    ):
        dq_engine.apply_checks(src_df, checks=checks_yaml)


def test_apply_checks_and_split_raises_error_when_passed_dict_instead_of_dqrules(ws, spark):
    dq_engine = DQEngine(ws)
    src_df = spark.createDataFrame([[1, 3, 3]], SCHEMA)
    checks_yaml = yaml.safe_load(
        """
        - criticality: error
          check:
            function: is_not_null_and_not_empty
            arguments:
              column: a

        - criticality: error
          check:
            function: is_not_null_and_not_empty
            arguments:
              column: b
    """
    )

    with pytest.raises(
        TypeError,
        match="All elements in the 'checks' list must be instances of DQRule. Use 'apply_checks_by_metadata_and_split' to pass checks as list of dicts instead.",
    ):
        dq_engine.apply_checks_and_split(src_df, checks=checks_yaml)


def test_compare_datasets_check(ws, spark, set_utc_timezone):
    dq_engine = DQEngine(workspace_client=ws, extra_params=EXTRA_PARAMS)

    schema = "id1 long, id2 long, name string, dt date, ts timestamp, score float, likes bigint, active boolean"

    src_df = spark.createDataFrame(
        [
            [1, 1, "Grzegorz", datetime(2017, 1, 1), datetime(2018, 1, 1, 12, 34, 56), 26.7, 123234234345, True],
            # extra row
            [2, 1, "Tim", datetime(2018, 1, 1), datetime(2018, 2, 1, 12, 34, 56), 36.7, 54545, True],
            [3, 1, "Mike", datetime(2019, 1, 1), datetime(2018, 3, 1, 12, 34, 56), 46.7, 5667888989, False],
        ],
        schema,
    )

    ref_df = spark.createDataFrame(
        [
            # diff in dt and score
            [1, 1, "Grzegorz", datetime(2018, 1, 1), datetime(2018, 1, 1, 12, 34, 56), 26.9, 123234234345, True],
            # no diff
            [3, 1, "Mike", datetime(2019, 1, 1), datetime(2018, 3, 1, 12, 34, 56), 46.7, 5667888989, False],
            # missing record
            [2, 2, "Timmy", datetime(2018, 1, 1), datetime(2018, 2, 1, 12, 34, 56), 36.7, 8754857845, True],
        ],
        schema,
    )

    pk_columns = ["id1", "id2"]

    checks = [
        DQDatasetRule(
            name="id1_id2_compare_datasets",
            criticality="error",
            check_func=check_funcs.compare_datasets,
            columns=pk_columns,
            filter="id1 != 2",
            check_func_kwargs={"ref_columns": pk_columns, "ref_df_name": "ref_df"},
            user_metadata={"tag1": "value1"},
        ),
    ]

    refs_df = {"ref_df": ref_df}

    checked = dq_engine.apply_checks(src_df, checks, refs_df)

    expected = spark.createDataFrame(
        [
            [
                1,
                1,
                "Grzegorz",
                datetime(2017, 1, 1),
                datetime(2018, 1, 1, 12, 34, 56),
                26.7,
                123234234345,
                True,
                [
                    {
                        "name": "id1_id2_compare_datasets",
                        "message": json.dumps(
                            {
                                "row_missing": False,
                                "row_extra": False,
                                "changed": {
                                    "dt": {"df": "2017-01-01", "ref": "2018-01-01"},
                                    "score": {"df": "26.7", "ref": "26.9"},
                                },
                            },
                            separators=(',', ':'),
                        ),
                        "columns": pk_columns,
                        "filter": "id1 != 2",
                        "function": "compare_datasets",
                        "run_time": RUN_TIME,
                        "user_metadata": {"tag1": "value1"},
                    }
                ],
                None,
            ],
            [
                2,
                1,
                "Tim",
                datetime(2018, 1, 1),
                datetime(2018, 2, 1, 12, 34, 56),
                36.7,
                54545,
                True,
                None,
                None,
            ],  # no issues due to filter
            [3, 1, "Mike", datetime(2019, 1, 1), datetime(2018, 3, 1, 12, 34, 56), 46.7, 5667888989, False, None, None],
        ],
        schema + REPORTING_COLUMNS,
    )

    assert_df_equality(checked.sort(pk_columns), expected.sort(pk_columns), ignore_nullable=True)


def test_compare_datasets_check_missing_records(ws, spark, set_utc_timezone):
    dq_engine = DQEngine(workspace_client=ws, extra_params=EXTRA_PARAMS)

    schema = "id1 long, id2 long, name string, dt date, ts timestamp, score float, likes bigint, active boolean"

    src_df = spark.createDataFrame(
        [
            [1, 1, "Grzegorz", datetime(2017, 1, 1), datetime(2018, 1, 1, 12, 34, 56), 26.7, 123234234345, True],
            # extra row
            [2, 1, "Marcin", datetime(2018, 1, 1), datetime(2018, 2, 1, 12, 34, 56), 36.7, 54545, True],
            [3, 1, "Mike", datetime(2019, 1, 1), datetime(2018, 3, 1, 12, 34, 56), 46.7, 5667888989, False],
        ],
        schema,
    )

    ref_df = spark.createDataFrame(
        [
            # diff in dt and score
            [1, 1, "Grzegorz", datetime(2018, 1, 1), datetime(2018, 1, 1, 12, 34, 56), 26.9, 123234234345, True],
            # no diff
            [3, 1, "Mike", datetime(2019, 1, 1), datetime(2018, 3, 1, 12, 34, 56), 46.7, 5667888989, False],
            # missing record
            [2, 2, "John", datetime(2018, 1, 1), datetime(2018, 2, 1, 12, 34, 56), 36.7, 8754857845, True],
        ],
        schema,
    )

    pk_columns = ["id1", "id2"]

    checks = [
        DQDatasetRule(
            criticality="warn",
            check_func=check_funcs.compare_datasets,
            columns=pk_columns,
            check_func_kwargs={
                "ref_columns": pk_columns,
                "ref_df_name": "ref_df",
                "check_missing_records": True,
                "exclude_columns": ["score"],
            },
        ),
    ]

    refs_df = {"ref_df": ref_df}

    checked = dq_engine.apply_checks(src_df, checks, refs_df)

    expected = spark.createDataFrame(
        [
            [
                1,
                1,
                "Grzegorz",
                datetime(2017, 1, 1),
                datetime(2018, 1, 1, 12, 34, 56),
                26.7,
                123234234345,
                True,
                None,
                [
                    {
                        "name": "datasets_diff_pk_id1_id2_ref_id1_id2",
                        "message": json.dumps(
                            {
                                "row_missing": False,
                                "row_extra": False,
                                "changed": {
                                    "dt": {"df": "2017-01-01", "ref": "2018-01-01"},
                                },
                            },
                            separators=(',', ':'),
                        ),
                        "columns": pk_columns,
                        "filter": None,
                        "function": "compare_datasets",
                        "run_time": RUN_TIME,
                        "user_metadata": {},
                    }
                ],
            ],
            [
                2,
                1,
                "Marcin",
                datetime(2018, 1, 1),
                datetime(2018, 2, 1, 12, 34, 56),
                36.7,
                54545,
                True,
                None,
                [
                    {
                        "name": "datasets_diff_pk_id1_id2_ref_id1_id2",
                        "message": json.dumps(
                            {
                                "row_missing": False,
                                "row_extra": True,
                                "changed": {
                                    "name": {"df": "Marcin"},
                                    "dt": {"df": "2018-01-01"},
                                    "ts": {"df": "2018-02-01 12:34:56"},
                                    "likes": {"df": "54545"},
                                    "active": {"df": "true"},
                                },
                            },
                            separators=(',', ':'),
                        ),
                        "columns": pk_columns,
                        "filter": None,
                        "function": "compare_datasets",
                        "run_time": RUN_TIME,
                        "user_metadata": {},
                    }
                ],
            ],
            [3, 1, "Mike", datetime(2019, 1, 1), datetime(2018, 3, 1, 12, 34, 56), 46.7, 5667888989, False, None, None],
            [
                2,
                2,
                None,
                None,
                None,
                None,
                None,
                None,
                None,
                [
                    {
                        "name": "datasets_diff_pk_id1_id2_ref_id1_id2",
                        "message": json.dumps(
                            {
                                "row_missing": True,
                                "row_extra": False,
                                "changed": {
                                    "name": {"ref": "John"},
                                    "dt": {"ref": "2018-01-01"},
                                    "ts": {"ref": "2018-02-01 12:34:56"},
                                    "likes": {"ref": "8754857845"},
                                    "active": {"ref": "true"},
                                },
                            },
                            separators=(',', ':'),
                        ),
                        "columns": pk_columns,
                        "filter": None,
                        "function": "compare_datasets",
                        "run_time": RUN_TIME,
                        "user_metadata": {},
                    }
                ],
            ],
        ],
        schema + REPORTING_COLUMNS,
    )

    assert_df_equality(checked.sort(pk_columns), expected.sort(pk_columns), ignore_nullable=True)


def test_compare_datasets_check_missing_records_with_filter(ws, spark, set_utc_timezone):
    dq_engine = DQEngine(workspace_client=ws, extra_params=EXTRA_PARAMS)

    schema = "id long, name string"
    src_df = spark.createDataFrame(
        [
            [1, "Tim"],
        ],
        schema,
    )

    schema_ref = "id2 long, name string"
    ref_df = spark.createDataFrame(
        [
            [1, "Marcin"],
            [2, "Marcin"],
        ],
        schema_ref,
    )

    pk_columns = ["id"]
    pk_ref_columns = ["id2"]

    checks = [
        DQDatasetRule(
            criticality="warn",
            check_func=check_funcs.compare_datasets,
            columns=pk_columns,
            filter="id not in (1, 2)",
            check_func_kwargs={"ref_columns": pk_ref_columns, "ref_df_name": "ref_df", "check_missing_records": True},
        ),
    ]

    refs_df = {"ref_df": ref_df}
    checked = dq_engine.apply_checks(src_df, checks, refs_df)

    expected = spark.createDataFrame(
        [
            [
                1,
                "Tim",
                None,
                None,  # issues filtered
            ],
            [
                2,
                None,
                None,
                None,  # issues filtered
            ],
        ],
        schema + REPORTING_COLUMNS,
    )

    assert_df_equality(checked.sort(pk_columns), expected.sort(pk_columns), ignore_nullable=True)


def test_compare_datasets_check_missing_records_with_partial_filter(
    ws, spark, set_utc_timezone, make_schema, make_random
):
    dq_engine = DQEngine(workspace_client=ws, extra_params=EXTRA_PARAMS)

    schema = "id long, name string"
    src_df = spark.createDataFrame(
        [
            [1, "Tim"],
            [3, "Marcin"],
        ],
        schema,
    )

    schema_ref = "id2 long, name string"
    ref_df = spark.createDataFrame(
        [
            [1, "Marcin"],
            [2, "Marcin"],
        ],
        schema_ref,
    )

    catalog_name = "main"
    ref_table_schema = make_schema(catalog_name=catalog_name)
    ref_table = f"{catalog_name}.{ref_table_schema.name}.{make_random(6).lower()}"
    ref_df.write.saveAsTable(ref_table)

    pk_columns = ["id"]
    pk_ref_columns = ["id2"]
    filter_str = "id not in (1)"

    checks = [
        DQDatasetRule(
            criticality="warn",
            check_func=check_funcs.compare_datasets,
            columns=pk_columns,
            filter=filter_str,
            check_func_kwargs={
                "ref_columns": pk_ref_columns,
                "ref_table": ref_table,
                "check_missing_records": True,
            },
        ),
    ]

    checked = dq_engine.apply_checks(src_df, checks)

    expected = spark.createDataFrame(
        [
            [
                1,
                "Tim",
                None,
                None,  # issues filtered
            ],
            [
                2,
                None,
                None,
                [
                    {
                        "name": "datasets_diff_pk_id_ref_id2",
                        "message": json.dumps(
                            {
                                "row_missing": True,
                                "row_extra": False,
                                "changed": {
                                    "name": {"ref": "Marcin"},
                                },
                            },
                            separators=(',', ':'),
                        ),
                        "columns": pk_columns,
                        "filter": filter_str,
                        "function": "compare_datasets",
                        "run_time": RUN_TIME,
                        "user_metadata": {},
                    }
                ],
            ],
            [
                3,
                "Marcin",
                None,
                [
                    {
                        "name": "datasets_diff_pk_id_ref_id2",
                        "message": json.dumps(
                            {
                                "row_missing": False,
                                "row_extra": True,
                                "changed": {
                                    "name": {"df": "Marcin"},
                                },
                            },
                            separators=(',', ':'),
                        ),
                        "columns": pk_columns,
                        "filter": filter_str,
                        "function": "compare_datasets",
                        "run_time": RUN_TIME,
                        "user_metadata": {},
                    }
                ],
            ],
        ],
        schema + REPORTING_COLUMNS,
    )

    assert_df_equality(checked.sort(pk_columns), expected.sort(pk_columns), ignore_nullable=True)


def test_apply_checks_with_is_data_fresh_per_time_window(ws, spark, set_utc_timezone):
    schema = "id: int, col1: timestamp"
    test_df = spark.createDataFrame(
        [
            [1, datetime(2025, 1, 1)],
            [1, datetime(2025, 1, 1)],
            [2, datetime(2025, 1, 2)],
            [3, None],
        ],
        schema,
    )

    checks = [
        {
            "criticality": "error",
            "check": {
                "function": "is_data_fresh_per_time_window",
                "arguments": {
                    "column": "col1",
                    "window_minutes": 1440,
                    "min_records_per_window": 2,
                },
            },
        },
    ]

    dq_engine = DQEngine(workspace_client=ws, extra_params=EXTRA_PARAMS)
    checked = dq_engine.apply_checks_by_metadata(test_df, checks)

    expected_schema = schema + REPORTING_COLUMNS
    expected = spark.createDataFrame(
        [
            [
                1,
                datetime(2025, 1, 1),
                None,
                None,
            ],
            [
                1,
                datetime(2025, 1, 1),
                None,
                None,
            ],
            [
                2,
                datetime(2025, 1, 2),
                [
                    {
                        "name": "col1_is_data_fresh_per_time_window",
                        "message": "Data arrival completeness check failed: only 1 records found in 1440-minute interval starting at 2025-01-02 00:00:00 and ending at 2025-01-03 00:00:00, expected at least 2 records",
                        "columns": ["col1"],
                        "filter": None,
                        "function": "is_data_fresh_per_time_window",
                        "run_time": RUN_TIME,
                        "user_metadata": {},
                    },
                ],
                None,
            ],
            [
                3,
                None,
                None,
                None,
            ],
        ],
        expected_schema,
    )
    assert_df_equality(checked.sort("id"), expected, ignore_nullable=True)<|MERGE_RESOLUTION|>--- conflicted
+++ resolved
@@ -4276,11 +4276,7 @@
 
     schema = (
         "col1: string, col2: int, col3: int, col4 array<int>, col5: date, col6: timestamp, "
-<<<<<<< HEAD
-        "col7: map<string, int>, col8: struct<field1: int>, col9: string, col10: string"
-=======
-        "col7: map<string, int>, col8: struct<field1: int>, col9: string, col10: int, col11: string"
->>>>>>> 8819b00b
+        "col7: map<string, int>, col8: struct<field1: int>, col9: string, col10: int, col11: string, col_ipv6: string"
     )
     test_df = spark.createDataFrame(
         [
@@ -4294,12 +4290,9 @@
                 {"key1": 1},
                 {"field1": 1},
                 "192.168.1.1",
-<<<<<<< HEAD
-                "2001:0db8:85a3:08d3:0000:0000:0000:0001",
-=======
                 2,
                 "val2",
->>>>>>> 8819b00b
+              "2001:0db8:85a3:08d3:0000:0000:0000:0001",
             ],
             [
                 "val2",
@@ -4311,12 +4304,9 @@
                 {"key1": 1},
                 {"field1": 1},
                 "192.168.1.2",
-<<<<<<< HEAD
+                2,
+                "val2",
                 "2001:0db8:85a3:08d3:0000:0000:0000:1",
-=======
-                2,
-                "val2",
->>>>>>> 8819b00b
             ],
             [
                 "val3",
@@ -4328,12 +4318,9 @@
                 {"key1": 1},
                 {"field1": 1},
                 "192.168.1.3",
-<<<<<<< HEAD
-                "2001:0db8:85a3:08d3:0000::2",
-=======
                 2,
                 "val2",
->>>>>>> 8819b00b
+               "2001:0db8:85a3:08d3:0000::2",
             ],
         ],
         schema,
@@ -4369,12 +4356,9 @@
                 {"key1": 1},
                 {"field1": 1},
                 "192.168.1.1",
-<<<<<<< HEAD
+                2,
+                "val2",
                 "2001:0db8:85a3:08d3:0000:0000:0000:0001",
-=======
-                2,
-                "val2",
->>>>>>> 8819b00b
                 None,
                 None,
             ],
@@ -4388,12 +4372,9 @@
                 {"key1": 1},
                 {"field1": 1},
                 "192.168.1.2",
-<<<<<<< HEAD
+                2,
+                "val2",
                 "2001:0db8:85a3:08d3:0000:0000:0000:1",
-=======
-                2,
-                "val2",
->>>>>>> 8819b00b
                 None,
                 None,
             ],
@@ -4407,12 +4388,9 @@
                 {"key1": 1},
                 {"field1": 1},
                 "192.168.1.3",
-<<<<<<< HEAD
+                2,
+                "val2",
                 "2001:0db8:85a3:08d3:0000::2",
-=======
-                2,
-                "val2",
->>>>>>> 8819b00b
                 None,
                 None,
             ],
@@ -4443,11 +4421,8 @@
 
     schema = (
         "col1: string, col2: int, col3: int, col4 array<int>, col5: date, col6: timestamp, "
-<<<<<<< HEAD
         "col7: map<string, int>, col8: struct<field1: int>, col9: string, col10: string"
-=======
-        "col7: map<string, int>, col8: struct<field1: int>, col9: string, col10: int, col11: string"
->>>>>>> 8819b00b
+        "col7: map<string, int>, col8: struct<field1: int>, col9: string, col10: int, col11: string, col_ipv6: string"
     )
     test_df = spark.createDataFrame(
         [
@@ -4461,12 +4436,9 @@
                 {"key1": 1},
                 {"field1": 1},
                 "192.168.1.0",
-<<<<<<< HEAD
+                2,
+                "val2",
                 "2001:0db8:85a3:08d3:0000:0000:0000:0001",
-=======
-                2,
-                "val2",
->>>>>>> 8819b00b
             ],
             [
                 "val2",
@@ -4478,12 +4450,9 @@
                 {"key1": 1},
                 {"field1": 1},
                 "192.168.1.1",
-<<<<<<< HEAD
+                2,
+                "val2",
                 "2001:0db8:85a3:08d3:0000:0000:0000:1",
-=======
-                2,
-                "val2",
->>>>>>> 8819b00b
             ],
             [
                 "val3",
@@ -4495,12 +4464,9 @@
                 {"key1": 1},
                 {"field1": 1},
                 "192.168.1.2",
-<<<<<<< HEAD
+                2,
+                "val2",
                 "2001:0db8:85a3:08d3:0000::2",
-=======
-                2,
-                "val2",
->>>>>>> 8819b00b
             ],
         ],
         schema,
@@ -4524,12 +4490,9 @@
                 {"key1": 1},
                 {"field1": 1},
                 "192.168.1.0",
-<<<<<<< HEAD
+                2,
+                "val2",
                 "2001:0db8:85a3:08d3:0000:0000:0000:0001",
-=======
-                2,
-                "val2",
->>>>>>> 8819b00b
                 None,
                 None,
             ],
@@ -4543,12 +4506,9 @@
                 {"key1": 1},
                 {"field1": 1},
                 "192.168.1.1",
-<<<<<<< HEAD
+                2,
+                "val2",
                 "2001:0db8:85a3:08d3:0000:0000:0000:1",
-=======
-                2,
-                "val2",
->>>>>>> 8819b00b
                 None,
                 None,
             ],
@@ -4562,12 +4522,9 @@
                 {"key1": 1},
                 {"field1": 1},
                 "192.168.1.2",
-<<<<<<< HEAD
+                2,
+                "val2",
                 "2001:0db8:85a3:08d3:0000::2",
-=======
-                2,
-                "val2",
->>>>>>> 8819b00b
                 None,
                 None,
             ],
@@ -5185,11 +5142,7 @@
 
     schema = (
         "col1: string, col2: int, col3: int, col4 array<int>, col5: date, col6: timestamp, "
-<<<<<<< HEAD
-        "col7: map<string, int>, col8: struct<field1: int>, col9: string, col10: string"
-=======
-        "col7: map<string, int>, col8: struct<field1: int>, col9: string, col10: int, col11: string"
->>>>>>> 8819b00b
+        "col7: map<string, int>, col8: struct<field1: int>, col9: string, col10: int, col11: string, col_ipv6: string"
     )
     test_df = spark.createDataFrame(
         [
@@ -5203,12 +5156,9 @@
                 {"key1": 1},
                 {"field1": 1},
                 "255.255.255.255",
-<<<<<<< HEAD
+                2,
+                "val2",
                 "2001:0db8:85a3:08d3:1319:8a2e:0370:7344",
-=======
-                2,
-                "val2",
->>>>>>> 8819b00b
             ],
             [
                 "val2",
@@ -5220,12 +5170,9 @@
                 {"key1": 1},
                 {"field1": 1},
                 "255.255.255.1",
-<<<<<<< HEAD
+                2,
+                "val2",
                 "2001:0db8:85a3:08d3:ffff:ffff:ffff:ffff",
-=======
-                2,
-                "val2",
->>>>>>> 8819b00b
             ],
             [
                 "val3",
@@ -5237,12 +5184,9 @@
                 {"key1": 1},
                 {"field1": 1},
                 "255.255.255.2",
-<<<<<<< HEAD
+                2,
+                "val2",
                 "2001:db8:85a3:8d3:1319:8a2e:3.112.115.68",
-=======
-                2,
-                "val2",
->>>>>>> 8819b00b
             ],
         ],
         schema,
@@ -5263,12 +5207,9 @@
                 {"key1": 1},
                 {"field1": 1},
                 "255.255.255.255",
-<<<<<<< HEAD
+                2,
+                "val2",
                 "2001:0db8:85a3:08d3:1319:8a2e:0370:7344",
-=======
-                2,
-                "val2",
->>>>>>> 8819b00b
                 None,
                 None,
             ],
@@ -5282,12 +5223,9 @@
                 {"key1": 1},
                 {"field1": 1},
                 "255.255.255.1",
-<<<<<<< HEAD
+                2,
+                "val2",
                 "2001:0db8:85a3:08d3:ffff:ffff:ffff:ffff",
-=======
-                2,
-                "val2",
->>>>>>> 8819b00b
                 None,
                 None,
             ],
@@ -5301,12 +5239,9 @@
                 {"key1": 1},
                 {"field1": 1},
                 "255.255.255.2",
-<<<<<<< HEAD
+                2,
+                "val2",
                 "2001:db8:85a3:8d3:1319:8a2e:3.112.115.68",
-=======
-                2,
-                "val2",
->>>>>>> 8819b00b
                 None,
                 None,
             ],
