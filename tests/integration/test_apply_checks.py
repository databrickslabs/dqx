import uuid
from datetime import datetime
from pathlib import Path
from collections.abc import Callable
import yaml
import pyspark.sql.functions as F
import pytest
from pyspark.sql import Column, DataFrame, SparkSession
from chispa.dataframe_comparer import assert_df_equality  # type: ignore

from databricks.labs.dqx.check_funcs import sql_query
from databricks.labs.dqx.config import OutputConfig
from databricks.labs.dqx.engine import DQEngine
from databricks.labs.dqx.rule import (
    ExtraParams,
    DQForEachColRule,
    ColumnArguments,
    register_rule,
    DQRowRule,
    DQDatasetRule,
)
from databricks.labs.dqx.schema import dq_result_schema
from databricks.labs.dqx import check_funcs


SCHEMA = "a: int, b: int, c: int"
REPORTING_COLUMNS = f", _errors: {dq_result_schema.simpleString()}, _warnings: {dq_result_schema.simpleString()}"
EXPECTED_SCHEMA = SCHEMA + REPORTING_COLUMNS
EXPECTED_SCHEMA_WITH_CUSTOM_NAMES = (
    SCHEMA + f", dq_errors: {dq_result_schema.simpleString()}, dq_warnings: {dq_result_schema.simpleString()}"
)

RUN_TIME = datetime(2025, 1, 1, 0, 0, 0, 0)
EXTRA_PARAMS = ExtraParams(run_time=RUN_TIME)


def test_apply_checks_on_empty_checks(ws, spark):
    dq_engine = DQEngine(ws)
    test_df = spark.createDataFrame([[1, 3, None], [2, 4, None]], SCHEMA)

    good = dq_engine.apply_checks(test_df, [])

    expected_df = spark.createDataFrame([[1, 3, None, None, None], [2, 4, None, None, None]], EXPECTED_SCHEMA)
    assert_df_equality(good, expected_df)


def test_apply_checks_and_split_on_empty_checks(ws, spark):
    dq_engine = DQEngine(ws)
    test_df = spark.createDataFrame([[1, 3, None], [2, 4, None]], SCHEMA)

    good, bad = dq_engine.apply_checks_and_split(test_df, [])

    expected_df = spark.createDataFrame([], EXPECTED_SCHEMA)

    assert_df_equality(good, test_df)
    assert_df_equality(bad, expected_df)


def test_apply_checks_passed(ws, spark):
    dq_engine = DQEngine(ws)
    test_df = spark.createDataFrame([[1, 3, 3]], SCHEMA)

    checks = [
        DQRowRule(
            name="a_is_null_or_empty",
            criticality="warn",
            check_func=check_funcs.is_not_null_and_not_empty,
            column="a",
        ),
        DQRowRule(
            name="b_is_null_or_empty",
            criticality="error",
            check_func=check_funcs.is_not_null_and_not_empty,
            column=F.col("b"),
        ),
    ]

    checked = dq_engine.apply_checks(test_df, checks)

    expected = spark.createDataFrame([[1, 3, 3, None, None]], EXPECTED_SCHEMA)
    assert_df_equality(checked, expected, ignore_nullable=True)


def test_foreign_key_check(ws, spark):
    dq_engine = DQEngine(workspace_client=ws, extra_params=EXTRA_PARAMS)

    src_df = spark.createDataFrame(
        [
            [1, 2, 3],
            [1, 2, 3],
            [4, 5, 6],
            [6, 6, 7],
            [None, None, None],
        ],
        SCHEMA,
    )

    ref_df = spark.createDataFrame(
        [
            [1, 1, 3],
            [1, 1, 3],
            [5, 5, 7],
        ],
        SCHEMA,
    )
    ref_column = "b"

    checks = [
        DQDatasetRule(
            name="a_has_no_foreign_key",
            criticality="warn",
            check_func=check_funcs.foreign_key,
            columns=["a"],
            check_func_kwargs={
                "ref_columns": [ref_column],
                "ref_df_name": "ref_df",
            },
            user_metadata={"tag1": "value1", "tag2": "value2"},
        ),
        DQDatasetRule(
            criticality="error",
            check_func=check_funcs.foreign_key,
            columns=[F.col("a")],
            filter="a > 4",
            check_func_kwargs={
                "ref_columns": [F.col(ref_column)],
                "ref_df_name": "ref_df",
            },
        ),
    ]

    refs_df = {"ref_df": ref_df}

    checked = dq_engine.apply_checks(src_df, checks, refs_df)
    good_df, bad_df = dq_engine.apply_checks_and_split(src_df, checks, refs_df)

    expected = spark.createDataFrame(
        [
            [1, 2, 3, None, None],
            [1, 2, 3, None, None],
            [
                4,
                5,
                6,
                None,
                [
                    {
                        "name": "a_has_no_foreign_key",
                        "message": "Value '4' in column 'a' not found in reference column 'b'",
                        "columns": ["a"],
                        "filter": None,
                        "function": "foreign_key",
                        "run_time": RUN_TIME,
                        "user_metadata": {"tag1": "value1", "tag2": "value2"},
                    }
                ],
            ],
            [
                6,
                6,
                7,
                [
                    {
                        "name": "a_not_exists_in_ref_b",
                        "message": "Value '6' in column 'a' not found in reference column 'b'",
                        "columns": ["a"],
                        "filter": "a > 4",
                        "function": "foreign_key",
                        "run_time": RUN_TIME,
                        "user_metadata": {},
                    }
                ],
                [
                    {
                        "name": "a_has_no_foreign_key",
                        "message": "Value '6' in column 'a' not found in reference column 'b'",
                        "columns": ["a"],
                        "filter": None,
                        "function": "foreign_key",
                        "run_time": RUN_TIME,
                        "user_metadata": {"tag1": "value1", "tag2": "value2"},
                    }
                ],
            ],
            [None, None, None, None, None],
        ],
        EXPECTED_SCHEMA,
    )

    assert_df_equality(checked, expected, ignore_nullable=True)
    assert_df_equality(
        bad_df, expected.where(F.col("_errors").isNotNull() | F.col("_warnings").isNotNull()), ignore_nullable=True
    )
    assert_df_equality(good_df, expected.where(F.col("_errors").isNull()).select("a", "b", "c"), ignore_nullable=True)


def test_foreign_key_check_negate(ws, spark):
    dq_engine = DQEngine(workspace_client=ws, extra_params=EXTRA_PARAMS)

    src_df = spark.createDataFrame(
        [
            [1, 2, 3],
            [1, 2, 3],
            [4, 5, 6],
            [6, 6, 7],
            [None, None, None],
        ],
        SCHEMA,
    )

    ref_df = spark.createDataFrame(
        [
            [1, 1, 3],
            [1, 1, 3],
            [5, 6, 7],
        ],
        SCHEMA,
    )
    ref_column = "b"

    checks = [
        DQDatasetRule(
            name="a_has_foreign_key",
            criticality="warn",
            check_func=check_funcs.foreign_key,
            columns=["a"],
            check_func_kwargs={"ref_columns": [ref_column], "ref_df_name": "ref_df", "negate": True},
            user_metadata={"tag1": "value1", "tag2": "value2"},
        ),
        DQDatasetRule(
            criticality="error",
            check_func=check_funcs.foreign_key,
            columns=[F.col("a")],
            filter="a > 4",
            check_func_kwargs={"ref_columns": [F.col(ref_column)], "ref_df_name": "ref_df", "negate": True},
        ),
    ]

    refs_df = {"ref_df": ref_df}

    checked = dq_engine.apply_checks(src_df, checks, refs_df)
    good_df, bad_df = dq_engine.apply_checks_and_split(src_df, checks, refs_df)

    expected = spark.createDataFrame(
        [
            [
                1,
                2,
                3,
                None,
                [
                    {
                        "name": "a_has_foreign_key",
                        "message": "Value '1' in column 'a' found in reference column 'b'",
                        "columns": ["a"],
                        "filter": None,
                        "function": "foreign_key",
                        "run_time": RUN_TIME,
                        "user_metadata": {"tag1": "value1", "tag2": "value2"},
                    }
                ],
            ],
            [
                1,
                2,
                3,
                None,
                [
                    {
                        "name": "a_has_foreign_key",
                        "message": "Value '1' in column 'a' found in reference column 'b'",
                        "columns": ["a"],
                        "filter": None,
                        "function": "foreign_key",
                        "run_time": RUN_TIME,
                        "user_metadata": {"tag1": "value1", "tag2": "value2"},
                    }
                ],
            ],
            [
                4,
                5,
                6,
                None,
                None,
            ],
            [
                6,
                6,
                7,
                [
                    {
                        "name": "a_exists_in_ref_b",
                        "message": "Value '6' in column 'a' found in reference column 'b'",
                        "columns": ["a"],
                        "filter": "a > 4",
                        "function": "foreign_key",
                        "run_time": RUN_TIME,
                        "user_metadata": {},
                    }
                ],
                [
                    {
                        "name": "a_has_foreign_key",
                        "message": "Value '6' in column 'a' found in reference column 'b'",
                        "columns": ["a"],
                        "filter": None,
                        "function": "foreign_key",
                        "run_time": RUN_TIME,
                        "user_metadata": {"tag1": "value1", "tag2": "value2"},
                    }
                ],
            ],
            [None, None, None, None, None],
        ],
        EXPECTED_SCHEMA,
    )

    assert_df_equality(checked, expected, ignore_nullable=True)
    assert_df_equality(
        bad_df, expected.where(F.col("_errors").isNotNull() | F.col("_warnings").isNotNull()), ignore_nullable=True
    )
    assert_df_equality(good_df, expected.where(F.col("_errors").isNull()).select("a", "b", "c"), ignore_nullable=True)


def test_foreign_key_check_on_composite_keys(ws, spark):
    dq_engine = DQEngine(workspace_client=ws, extra_params=EXTRA_PARAMS)

    src_df = spark.createDataFrame(
        [
            [1, 2, 3],
            [1, 2, 3],
            [4, 5, 6],
            [6, None, 7],
            [None, None, None],
        ],
        SCHEMA,
    )

    ref_df = spark.createDataFrame(
        [
            [1, 2, 3],
            [1, 2, 3],
            [4, 5, 6],
            [6, 5, 7],
        ],
        "ref_a: int, ref_b: int, e: int",  # use different names than in the source intentionally
    )

    ref_df2 = spark.createDataFrame(
        [
            [1, 2, 3],
            [1, 2, 3],
        ],
        "ref_a: int, ref_b: int, e: int",  # use different names than in the source intentionally
    )

    checks = [
        DQDatasetRule(
            criticality="error",
            check_func=check_funcs.foreign_key,
            columns=["a"],
            check_func_kwargs={
                "ref_columns": [F.col("ref_a")],
                "ref_df_name": "ref_df",
            },
        ),
        DQDatasetRule(
            criticality="error",
            check_func=check_funcs.foreign_key,
            columns=[F.col("a"), F.col("b")],
            check_func_kwargs={
                "ref_columns": [F.col("ref_a"), F.col("ref_b")],
                "ref_df_name": "ref_df2",
            },
        ),
    ]

    checks_yaml = yaml.safe_load(
        """
        - criticality: error
          check:
            function: foreign_key
            arguments:
              columns: 
              - a
              ref_columns: 
              - ref_a
              ref_df_name: ref_df
        - criticality: error
          check:
            function: foreign_key
            arguments:
              columns: 
              - a
              - b
              ref_columns: 
              - ref_a
              - ref_b
              ref_df_name: ref_df2
        """
    )

    refs_df = {"ref_df": ref_df, "ref_df2": ref_df2}

    checked = dq_engine.apply_checks(src_df, checks, ref_dfs=refs_df)
    checked_yaml = dq_engine.apply_checks_by_metadata(src_df, checks_yaml, ref_dfs=refs_df)

    expected = spark.createDataFrame(
        [
            [1, 2, 3, None, None],
            [1, 2, 3, None, None],
            [
                4,
                5,
                6,
                [
                    {
                        "name": "struct_a_as_a_b_as_b_not_exists_in_ref_struct_ref_a_as_a_ref_b_as_b",
                        "message": "Value '{4, 5}' in column 'struct(a AS a, b AS b)' not found in reference column 'struct(ref_a AS a, ref_b AS b)'",
                        "columns": ["a", "b"],
                        "filter": None,
                        "function": "foreign_key",
                        "run_time": RUN_TIME,
                        "user_metadata": {},
                    },
                ],
                None,
            ],
            [
                6,
                None,
                7,
                None,
                None,
            ],
            [None, None, None, None, None],
        ],
        EXPECTED_SCHEMA,
    )

    assert_df_equality(checked, expected, ignore_nullable=True)
    assert_df_equality(checked_yaml, expected, ignore_nullable=True)


def test_foreign_key_check_on_composite_keys_negate(ws, spark):
    dq_engine = DQEngine(workspace_client=ws, extra_params=EXTRA_PARAMS)

    src_df = spark.createDataFrame(
        [
            [1, 2, 3],
            [1, 2, 3],
            [4, 5, 6],
            [6, None, 7],
            [None, None, None],
        ],
        SCHEMA,
    )

    ref_df = spark.createDataFrame(
        [
            [1, 2, 3],
            [1, 2, 3],
            [4, 5, 6],
            [6, 5, 7],
        ],
        "ref_a: int, ref_b: int, e: int",  # use different names than in the source intentionally
    )

    ref_df2 = spark.createDataFrame(
        [
            [1, 2, 3],
            [1, 2, 3],
        ],
        "ref_a: int, ref_b: int, e: int",  # use different names than in the source intentionally
    )

    checks = [
        DQDatasetRule(
            criticality="error",
            check_func=check_funcs.foreign_key,
            columns=[F.col("a"), F.col("b")],
            check_func_kwargs={
                "ref_columns": [F.col("ref_a"), F.col("ref_b")],
                "ref_df_name": "ref_df2",
                "negate": True,
            },
        ),
    ]

    checks_yaml = yaml.safe_load(
        """
        - criticality: error
          check:
            function: foreign_key
            arguments:
              columns: 
              - a
              - b
              ref_columns: 
              - ref_a
              - ref_b
              ref_df_name: ref_df2
              negate: true
        """
    )

    refs_df = {"ref_df": ref_df, "ref_df2": ref_df2}

    checked = dq_engine.apply_checks(src_df, checks, ref_dfs=refs_df)
    checked_yaml = dq_engine.apply_checks_by_metadata(src_df, checks_yaml, ref_dfs=refs_df)

    expected = spark.createDataFrame(
        [
            [
                1,
                2,
                3,
                [
                    {
                        "name": "struct_a_as_a_b_as_b_exists_in_ref_struct_ref_a_as_a_ref_b_as_b",
                        "message": "Value '{1, 2}' in column 'struct(a AS a, b AS b)' found in reference column 'struct(ref_a AS a, ref_b AS b)'",
                        "columns": ["a", "b"],
                        "filter": None,
                        "function": "foreign_key",
                        "run_time": RUN_TIME,
                        "user_metadata": {},
                    }
                ],
                None,
            ],
            [
                1,
                2,
                3,
                [
                    {
                        "name": "struct_a_as_a_b_as_b_exists_in_ref_struct_ref_a_as_a_ref_b_as_b",
                        "message": "Value '{1, 2}' in column 'struct(a AS a, b AS b)' found in reference column 'struct(ref_a AS a, ref_b AS b)'",
                        "columns": ["a", "b"],
                        "filter": None,
                        "function": "foreign_key",
                        "run_time": RUN_TIME,
                        "user_metadata": {},
                    }
                ],
                None,
            ],
            [
                4,
                5,
                6,
                None,
                None,
            ],
            [
                6,
                None,
                7,
                None,
                None,
            ],
            [None, None, None, None, None],
        ],
        EXPECTED_SCHEMA,
    )

    assert_df_equality(checked, expected, ignore_nullable=True)
    assert_df_equality(checked_yaml, expected, ignore_nullable=True)


def test_foreign_key_check_yaml(ws, spark):
    dq_engine = DQEngine(workspace_client=ws, extra_params=EXTRA_PARAMS)

    src_df = spark.createDataFrame(
        [
            [1, 2, 3],
            [1, 2, 3],
            [4, 5, 6],
            [6, 6, 7],
            [None, None, None],
        ],
        SCHEMA,
    )

    ref_df = spark.createDataFrame(
        [
            [1, 2, 3],
            [1, 2, 3],
            [5, 6, 7],
            [None, None, None],
        ],
        SCHEMA,
    )
    ref_column = "a"

    checks = yaml.safe_load(
        f"""
        - name: a_has_no_foreign_key
          criticality: warn
          check:
            function: foreign_key
            arguments:
              columns: 
              - a
              ref_columns: 
              - {ref_column}
              ref_df_name: ref_df
          user_metadata:
            tag1: value1
            tag2: value2
        - criticality: error
          filter: a > 4
          check:
            function: foreign_key
            arguments:
              columns: 
              - a
              ref_columns: 
              - {ref_column}
              ref_df_name: ref_df
        """
    )

    ref_dfs = {"ref_df": ref_df}

    checked = dq_engine.apply_checks_by_metadata(src_df, checks, ref_dfs=ref_dfs)
    good_df, bad_df = dq_engine.apply_checks_by_metadata_and_split(src_df, checks, ref_dfs=ref_dfs)

    expected = spark.createDataFrame(
        [
            [1, 2, 3, None, None],
            [1, 2, 3, None, None],
            [
                4,
                5,
                6,
                None,
                [
                    {
                        "name": "a_has_no_foreign_key",
                        "message": "Value '4' in column 'a' not found in reference column 'a'",
                        "columns": ["a"],
                        "filter": None,
                        "function": "foreign_key",
                        "run_time": RUN_TIME,
                        "user_metadata": {"tag1": "value1", "tag2": "value2"},
                    }
                ],
            ],
            [
                6,
                6,
                7,
                [
                    {
                        "name": "a_not_exists_in_ref_a",
                        "message": "Value '6' in column 'a' not found in reference column 'a'",
                        "columns": ["a"],
                        "filter": "a > 4",
                        "function": "foreign_key",
                        "run_time": RUN_TIME,
                        "user_metadata": {},
                    }
                ],
                [
                    {
                        "name": "a_has_no_foreign_key",
                        "message": "Value '6' in column 'a' not found in reference column 'a'",
                        "columns": ["a"],
                        "filter": None,
                        "function": "foreign_key",
                        "run_time": RUN_TIME,
                        "user_metadata": {"tag1": "value1", "tag2": "value2"},
                    }
                ],
            ],
            [None, None, None, None, None],
        ],
        EXPECTED_SCHEMA,
    )

    assert_df_equality(checked, expected, ignore_nullable=True)
    assert_df_equality(
        bad_df, expected.where(F.col("_errors").isNotNull() | F.col("_warnings").isNotNull()), ignore_nullable=True
    )
    assert_df_equality(good_df, expected.where(F.col("_errors").isNull()).select("a", "b", "c"), ignore_nullable=True)


def test_foreign_key_check_on_tables(ws, spark, make_schema, make_random):
    dq_engine = DQEngine(workspace_client=ws, extra_params=EXTRA_PARAMS)

    src_df = spark.createDataFrame(
        [
            [1, 2, 3],
            [1, 2, 3],
            [4, 5, 6],
            [6, 6, 7],
            [None, None, None],
        ],
        SCHEMA,
    )

    ref_df = spark.createDataFrame(
        [
            [1, 2, 3],
            [1, 2, 3],
            [5, 6, 7],
            [None, None, None],
        ],
        SCHEMA,
    )

    catalog_name = "main"
    schema = make_schema(catalog_name=catalog_name)
    ref_table = f"{catalog_name}.{schema.name}.{make_random(6).lower()}"
    ref_df.write.saveAsTable(ref_table)

    ref_df2 = spark.createDataFrame(
        [
            [1, 2, 3],
            [1, 2, 3],
            [4, 5, 6],
            [6, 6, 7],
        ],
        SCHEMA,
    )

    ref_table2 = f"{catalog_name}.{schema.name}.{make_random(6).lower()}"
    ref_df2.write.saveAsTable(ref_table2)

    checks = [
        DQDatasetRule(
            name="a_has_no_foreign_key",
            criticality="warn",
            check_func=check_funcs.foreign_key,
            columns=["a"],
            check_func_kwargs={
                "ref_columns": ["a"],
                "ref_table": ref_table,
            },
            user_metadata={"tag1": "value1", "tag2": "value2"},
        ),
        DQDatasetRule(
            criticality="error",
            check_func=check_funcs.foreign_key,
            columns=[F.col("a")],
            filter="a > 4",
            check_func_kwargs={
                "ref_columns": [F.col("a")],
                "ref_table": ref_table,
            },
        ),
        DQDatasetRule(
            criticality="error",
            check_func=check_funcs.foreign_key,
            columns=["a", "b"],
            check_func_kwargs={
                "ref_columns": ["a", "b"],
                "ref_table": ref_table2,
            },
        ),
    ]

    checked = dq_engine.apply_checks(src_df, checks)

    expected = spark.createDataFrame(
        [
            [1, 2, 3, None, None],
            [1, 2, 3, None, None],
            [
                4,
                5,
                6,
                None,
                [
                    {
                        "name": "a_has_no_foreign_key",
                        "message": "Value '4' in column 'a' not found in reference column 'a'",
                        "columns": ["a"],
                        "filter": None,
                        "function": "foreign_key",
                        "run_time": RUN_TIME,
                        "user_metadata": {"tag1": "value1", "tag2": "value2"},
                    }
                ],
            ],
            [
                6,
                6,
                7,
                [
                    {
                        "name": "a_not_exists_in_ref_a",
                        "message": "Value '6' in column 'a' not found in reference column 'a'",
                        "columns": ["a"],
                        "filter": "a > 4",
                        "function": "foreign_key",
                        "run_time": RUN_TIME,
                        "user_metadata": {},
                    }
                ],
                [
                    {
                        "name": "a_has_no_foreign_key",
                        "message": "Value '6' in column 'a' not found in reference column 'a'",
                        "columns": ["a"],
                        "filter": None,
                        "function": "foreign_key",
                        "run_time": RUN_TIME,
                        "user_metadata": {"tag1": "value1", "tag2": "value2"},
                    }
                ],
            ],
            [None, None, None, None, None],
        ],
        EXPECTED_SCHEMA,
    )

    assert_df_equality(checked, expected, ignore_nullable=True)


def test_foreign_key_check_missing_ref_df(ws, spark):
    dq_engine = DQEngine(workspace_client=ws, extra_params=EXTRA_PARAMS)

    src_df = spark.createDataFrame(
        [
            [1, 2, 3],
        ],
        SCHEMA,
    )

    checks = [
        DQDatasetRule(
            criticality="warn",
            check_func=check_funcs.foreign_key,
            columns=["a"],
            check_func_kwargs={
                "ref_columns": ["a"],
                "ref_df_name": "ref_df",
            },
        ),
    ]

    refs_df = {}
    with pytest.raises(ValueError, match="Reference DataFrames dictionary not provided"):
        dq_engine.apply_checks(src_df, checks, refs_df)


def test_foreign_key_check_null_ref_df(ws, spark):
    dq_engine = DQEngine(workspace_client=ws, extra_params=EXTRA_PARAMS)

    src_df = spark.createDataFrame(
        [
            [1, 2, 3],
        ],
        SCHEMA,
    )

    checks = [
        DQDatasetRule(
            criticality="warn",
            check_func=check_funcs.foreign_key,
            columns=["a"],
            check_func_kwargs={
                "ref_columns": ["a"],
                "ref_df_name": "ref_df",
            },
        ),
    ]

    with pytest.raises(ValueError, match="Reference DataFrames dictionary not provided"):
        dq_engine.apply_checks(src_df, checks)


def test_foreign_key_check_missing_ref_df_key(ws, spark):
    dq_engine = DQEngine(workspace_client=ws, extra_params=EXTRA_PARAMS)

    src_df = spark.createDataFrame(
        [
            [1, 2, 3],
        ],
        SCHEMA,
    )

    checks = [
        DQDatasetRule(
            criticality="warn",
            check_func=check_funcs.foreign_key,
            columns=["a"],
            check_func_kwargs={
                "ref_columns": ["a"],
                "ref_df_name": "ref_df_key",
            },
        ),
    ]

    ref_dfs = {"ref_df_different_key": src_df}

    with pytest.raises(ValueError, match="Reference DataFrame with key 'ref_df_key' not found"):
        dq_engine.apply_checks(src_df, checks, ref_dfs=ref_dfs)


def test_apply_is_unique(ws, spark):
    dq_engine = DQEngine(workspace_client=ws, extra_params=EXTRA_PARAMS)
    test_df = spark.createDataFrame(
        [
            [1, 2, None],
            [1, 1, None],
            [1, 1, None],
            [1, None, None],
            [1, None, None],
            [1, None, None],
            [None, None, None],
        ],
        SCHEMA,
    )

    checks = [
        DQDatasetRule(
            criticality="error",
            filter="b = 1 or b is null",
            check_func=check_funcs.is_unique,
            columns=["a", "b"],
            check_func_kwargs={"nulls_distinct": True},
        ),
        DQDatasetRule(
            criticality="warn",
            filter="b > 1 or b is null",
            check_func=check_funcs.is_unique,
            columns=["a", "b"],
            check_func_kwargs={"nulls_distinct": False},
        ),
        DQDatasetRule(
            name="must_filter_as_part_of_check",
            criticality="error",
            filter="b = 2",
            check_func=check_funcs.is_unique,
            # alternative way of defining columns
            check_func_kwargs={"columns": ["a"], "nulls_distinct": True},
        ),
    ]
    checked = dq_engine.apply_checks(test_df, checks)

    expected = spark.createDataFrame(
        [
            [None, None, None, None, None],
            [
                1,
                None,
                None,
                None,
                [
                    {
                        "name": "struct_a_b_is_not_unique",
                        "message": "Value '{1, null}' in column 'struct(a, b)' is not unique, found 3 duplicates",
                        "columns": ["a", "b"],
                        "filter": "b > 1 or b is null",
                        "function": "is_unique",
                        "run_time": RUN_TIME,
                        "user_metadata": {},
                    }
                ],
            ],
            [
                1,
                None,
                None,
                None,
                [
                    {
                        "name": "struct_a_b_is_not_unique",
                        "message": "Value '{1, null}' in column 'struct(a, b)' is not unique, found 3 duplicates",
                        "columns": ["a", "b"],
                        "filter": "b > 1 or b is null",
                        "function": "is_unique",
                        "run_time": RUN_TIME,
                        "user_metadata": {},
                    }
                ],
            ],
            [
                1,
                None,
                None,
                None,
                [
                    {
                        "name": "struct_a_b_is_not_unique",
                        "message": "Value '{1, null}' in column 'struct(a, b)' is not unique, found 3 duplicates",
                        "columns": ["a", "b"],
                        "filter": "b > 1 or b is null",
                        "function": "is_unique",
                        "run_time": RUN_TIME,
                        "user_metadata": {},
                    }
                ],
            ],
            [
                1,
                1,
                None,
                [
                    {
                        "name": "struct_a_b_is_not_unique",
                        "message": "Value '{1, 1}' in column 'struct(a, b)' is not unique, found 2 duplicates",
                        "columns": ["a", "b"],
                        "filter": "b = 1 or b is null",
                        "function": "is_unique",
                        "run_time": RUN_TIME,
                        "user_metadata": {},
                    }
                ],
                None,
            ],
            [
                1,
                1,
                None,
                [
                    {
                        "name": "struct_a_b_is_not_unique",
                        "message": "Value '{1, 1}' in column 'struct(a, b)' is not unique, found 2 duplicates",
                        "columns": ["a", "b"],
                        "filter": "b = 1 or b is null",
                        "function": "is_unique",
                        "run_time": RUN_TIME,
                        "user_metadata": {},
                    }
                ],
                None,
            ],
            [1, 2, None, None, None],
        ],
        EXPECTED_SCHEMA,
    )

    assert_df_equality(checked, expected, ignore_nullable=True)


def test_apply_checks(ws, spark):
    dq_engine = DQEngine(workspace_client=ws, extra_params=EXTRA_PARAMS)
    test_df = spark.createDataFrame([[1, 3, 3], [2, None, 4], [None, 4, None], [None, None, None]], SCHEMA)

    checks = [
        DQRowRule(
            name="a_is_null_or_empty",
            criticality="warn",
            check_func=check_funcs.is_not_null_and_not_empty,
            column="a",
            user_metadata={"tag1": "value11", "tag2": "value21"},
        ),
        DQRowRule(
            name="b_is_null_or_empty",
            criticality="error",
            check_func=check_funcs.is_not_null_and_not_empty,
            column="b",
            user_metadata={"tag1": "value12", "tag2": "value22"},
        ),
        DQRowRule(
            name="c_is_null_or_empty",
            criticality="error",
            check_func=check_funcs.is_not_null_and_not_empty,
            check_func_kwargs={"column": "c"},  # alternative way of defining column
            user_metadata={"tag1": "value13", "tag2": "value23"},
        ),
    ]

    checked = dq_engine.apply_checks(test_df, checks)

    expected = spark.createDataFrame(
        [
            [1, 3, 3, None, None],
            [
                2,
                None,
                4,
                [
                    {
                        "name": "b_is_null_or_empty",
                        "message": "Column 'b' value is null or empty",
                        "columns": ["b"],
                        "filter": None,
                        "function": "is_not_null_and_not_empty",
                        "run_time": RUN_TIME,
                        "user_metadata": {"tag1": "value12", "tag2": "value22"},
                    }
                ],
                None,
            ],
            [
                None,
                4,
                None,
                [
                    {
                        "name": "c_is_null_or_empty",
                        "message": "Column 'c' value is null or empty",
                        "columns": ["c"],
                        "filter": None,
                        "function": "is_not_null_and_not_empty",
                        "run_time": RUN_TIME,
                        "user_metadata": {"tag1": "value13", "tag2": "value23"},
                    }
                ],
                [
                    {
                        "name": "a_is_null_or_empty",
                        "message": "Column 'a' value is null or empty",
                        "columns": ["a"],
                        "filter": None,
                        "function": "is_not_null_and_not_empty",
                        "run_time": RUN_TIME,
                        "user_metadata": {"tag1": "value11", "tag2": "value21"},
                    }
                ],
            ],
            [
                None,
                None,
                None,
                [
                    {
                        "name": "b_is_null_or_empty",
                        "message": "Column 'b' value is null or empty",
                        "columns": ["b"],
                        "filter": None,
                        "function": "is_not_null_and_not_empty",
                        "run_time": RUN_TIME,
                        "user_metadata": {"tag1": "value12", "tag2": "value22"},
                    },
                    {
                        "name": "c_is_null_or_empty",
                        "message": "Column 'c' value is null or empty",
                        "columns": ["c"],
                        "filter": None,
                        "function": "is_not_null_and_not_empty",
                        "run_time": RUN_TIME,
                        "user_metadata": {"tag1": "value13", "tag2": "value23"},
                    },
                ],
                [
                    {
                        "name": "a_is_null_or_empty",
                        "message": "Column 'a' value is null or empty",
                        "columns": ["a"],
                        "filter": None,
                        "function": "is_not_null_and_not_empty",
                        "run_time": RUN_TIME,
                        "user_metadata": {"tag1": "value11", "tag2": "value21"},
                    }
                ],
            ],
        ],
        EXPECTED_SCHEMA,
    )

    assert_df_equality(checked, expected, ignore_nullable=True)


def test_apply_checks_using_yaml_invalid_criticality(ws, spark):
    dq_engine = DQEngine(ws)
    test_df = spark.createDataFrame([[1, 3, 3]], SCHEMA)

    checks = yaml.safe_load(
        """
    - criticality: invalid
      check:
        function: is_not_null_and_not_empty
        arguments:
          column: col1
    """
    )

    with pytest.raises(ValueError, match="Invalid 'criticality' value"):
        dq_engine.apply_checks_by_metadata(test_df, checks)


def test_apply_checks_using_classes_invalid_criticality(ws, spark):
    dq_engine = DQEngine(ws)
    test_df = spark.createDataFrame([[1, 3, 3], [2, None, 4], [None, 4, None], [None, None, None]], SCHEMA)

    checks = [
        DQRowRule(
            name="c_is_null_or_empty",
            criticality="invalid",
            check_func=check_funcs.is_not_null_and_not_empty,
            column="c",
        ),
    ]

    with pytest.raises(ValueError, match="Invalid 'criticality' value"):
        dq_engine.apply_checks(test_df, checks)


def test_apply_checks_from_yaml_missing_criticality(ws, spark):
    dq_engine = DQEngine(workspace_client=ws, extra_params=EXTRA_PARAMS)
    schema = "col1: int, col2: int, col3: int"
    test_df = spark.createDataFrame([[1, 2, 3], [None, None, None]], schema)

    checks = yaml.safe_load(
        """
    - check:
        function: is_not_null
        arguments:
          column: col1
    - check:
        function: is_not_null
        arguments:
          column: col2
        criticality: warn
    - check:
        function: is_not_null
        for_each_column:
          - col3
        criticality: warn
    """
    )

    actual = dq_engine.apply_checks_by_metadata(test_df, checks)

    expected = spark.createDataFrame(
        [
            [1, 2, 3, None, None],
            [
                None,
                None,
                None,
                [
                    {
                        "name": "col1_is_null",
                        "message": "Column 'col1' value is null",
                        "columns": ["col1"],
                        "filter": None,
                        "function": "is_not_null",
                        "run_time": RUN_TIME,
                        "user_metadata": {},
                    },
                    {
                        "name": "col2_is_null",
                        "message": "Column 'col2' value is null",
                        "columns": ["col2"],
                        "filter": None,
                        "function": "is_not_null",
                        "run_time": RUN_TIME,
                        "user_metadata": {},
                    },
                    {
                        "name": "col3_is_null",
                        "message": "Column 'col3' value is null",
                        "columns": ["col3"],
                        "filter": None,
                        "function": "is_not_null",
                        "run_time": RUN_TIME,
                        "user_metadata": {},
                    },
                ],
                None,
            ],
        ],
        schema + REPORTING_COLUMNS,
    )

    assert_df_equality(actual, expected, ignore_nullable=True)


def test_apply_checks_from_class_missing_criticality(ws, spark):
    dq_engine = DQEngine(workspace_client=ws, extra_params=EXTRA_PARAMS)
    schema = "col1: int, col2: int, col3: int"
    test_df = spark.createDataFrame([[1, 2, 3], [None, None, None]], schema)

    checks = [
        DQRowRule(criticality="error", check_func=check_funcs.is_not_null, column="col1"),
        DQRowRule(
            # missing criticality, default to "error"
            check_func=check_funcs.is_not_null,
            column="col2",
        ),
        *DQForEachColRule(
            # missing criticality, default to "error"
            check_func=check_funcs.is_not_null,
            columns=["col3"],
        ).get_rules(),
    ]

    actual = dq_engine.apply_checks(test_df, checks)

    expected = spark.createDataFrame(
        [
            [1, 2, 3, None, None],
            [
                None,
                None,
                None,
                [
                    {
                        "name": "col1_is_null",
                        "message": "Column 'col1' value is null",
                        "columns": ["col1"],
                        "filter": None,
                        "function": "is_not_null",
                        "run_time": RUN_TIME,
                        "user_metadata": {},
                    },
                    {
                        "name": "col2_is_null",
                        "message": "Column 'col2' value is null",
                        "columns": ["col2"],
                        "filter": None,
                        "function": "is_not_null",
                        "run_time": RUN_TIME,
                        "user_metadata": {},
                    },
                    {
                        "name": "col3_is_null",
                        "message": "Column 'col3' value is null",
                        "columns": ["col3"],
                        "filter": None,
                        "function": "is_not_null",
                        "run_time": RUN_TIME,
                        "user_metadata": {},
                    },
                ],
                None,
            ],
        ],
        schema + REPORTING_COLUMNS,
    )

    assert_df_equality(actual, expected, ignore_nullable=True)


def test_apply_checks_with_autogenerated_columns(ws, spark):
    dq_engine = DQEngine(workspace_client=ws, extra_params=EXTRA_PARAMS)
    test_df = spark.createDataFrame([[1, 3, 3], [2, None, 4], [None, 4, None], [None, None, None]], SCHEMA)

    checks = [
        DQRowRule(criticality="warn", check_func=check_funcs.is_not_null_and_not_empty, column="a"),
        DQRowRule(criticality="error", check_func=check_funcs.is_not_null_and_not_empty, column="b"),
        DQRowRule(criticality="error", check_func=check_funcs.is_not_null_and_not_empty, column="c"),
    ]

    checked = dq_engine.apply_checks(test_df, checks)

    expected = spark.createDataFrame(
        [
            [1, 3, 3, None, None],
            [
                2,
                None,
                4,
                [
                    {
                        "name": "b_is_null_or_empty",
                        "message": "Column 'b' value is null or empty",
                        "columns": ["b"],
                        "filter": None,
                        "function": "is_not_null_and_not_empty",
                        "run_time": RUN_TIME,
                        "user_metadata": {},
                    }
                ],
                None,
            ],
            [
                None,
                4,
                None,
                [
                    {
                        "name": "c_is_null_or_empty",
                        "message": "Column 'c' value is null or empty",
                        "columns": ["c"],
                        "filter": None,
                        "function": "is_not_null_and_not_empty",
                        "run_time": RUN_TIME,
                        "user_metadata": {},
                    }
                ],
                [
                    {
                        "name": "a_is_null_or_empty",
                        "message": "Column 'a' value is null or empty",
                        "columns": ["a"],
                        "filter": None,
                        "function": "is_not_null_and_not_empty",
                        "run_time": RUN_TIME,
                        "user_metadata": {},
                    }
                ],
            ],
            [
                None,
                None,
                None,
                [
                    {
                        "name": "b_is_null_or_empty",
                        "message": "Column 'b' value is null or empty",
                        "columns": ["b"],
                        "filter": None,
                        "function": "is_not_null_and_not_empty",
                        "run_time": RUN_TIME,
                        "user_metadata": {},
                    },
                    {
                        "name": "c_is_null_or_empty",
                        "message": "Column 'c' value is null or empty",
                        "columns": ["c"],
                        "filter": None,
                        "function": "is_not_null_and_not_empty",
                        "run_time": RUN_TIME,
                        "user_metadata": {},
                    },
                ],
                [
                    {
                        "name": "a_is_null_or_empty",
                        "message": "Column 'a' value is null or empty",
                        "columns": ["a"],
                        "filter": None,
                        "function": "is_not_null_and_not_empty",
                        "run_time": RUN_TIME,
                        "user_metadata": {},
                    }
                ],
            ],
        ],
        EXPECTED_SCHEMA,
    )

    assert_df_equality(checked, expected, ignore_nullable=True)


def test_apply_checks_and_split(ws, spark):
    dq_engine = DQEngine(workspace_client=ws, extra_params=EXTRA_PARAMS)
    test_df = spark.createDataFrame([[1, 3, 3], [2, None, 4], [None, 4, None], [None, None, None]], SCHEMA)

    checks = [
        DQRowRule(
            name="a_is_null_or_empty",
            criticality="warn",
            check_func=check_funcs.is_not_null_and_not_empty,
            column="a",
        ),
        DQRowRule(
            name="b_is_null_or_empty",
            criticality="error",
            check_func=check_funcs.is_not_null_and_not_empty,
            column="b",
        ),
        DQRowRule(
            name="c_is_null_or_empty",
            criticality="warn",
            check_func=check_funcs.is_not_null_and_not_empty,
            column="c",
        ),
    ]

    good, bad = dq_engine.apply_checks_and_split(test_df, checks)

    expected_good = spark.createDataFrame([[1, 3, 3], [None, 4, None]], SCHEMA)
    assert_df_equality(good, expected_good)

    expected_bad = spark.createDataFrame(
        [
            [
                2,
                None,
                4,
                [
                    {
                        "name": "b_is_null_or_empty",
                        "message": "Column 'b' value is null or empty",
                        "columns": ["b"],
                        "filter": None,
                        "function": "is_not_null_and_not_empty",
                        "run_time": RUN_TIME,
                        "user_metadata": {},
                    }
                ],
                None,
            ],
            [
                None,
                4,
                None,
                None,
                [
                    {
                        "name": "a_is_null_or_empty",
                        "message": "Column 'a' value is null or empty",
                        "columns": ["a"],
                        "filter": None,
                        "function": "is_not_null_and_not_empty",
                        "run_time": RUN_TIME,
                        "user_metadata": {},
                    },
                    {
                        "name": "c_is_null_or_empty",
                        "message": "Column 'c' value is null or empty",
                        "columns": ["c"],
                        "filter": None,
                        "function": "is_not_null_and_not_empty",
                        "run_time": RUN_TIME,
                        "user_metadata": {},
                    },
                ],
            ],
            [
                None,
                None,
                None,
                [
                    {
                        "name": "b_is_null_or_empty",
                        "message": "Column 'b' value is null or empty",
                        "columns": ["b"],
                        "filter": None,
                        "function": "is_not_null_and_not_empty",
                        "run_time": RUN_TIME,
                        "user_metadata": {},
                    }
                ],
                [
                    {
                        "name": "a_is_null_or_empty",
                        "message": "Column 'a' value is null or empty",
                        "columns": ["a"],
                        "filter": None,
                        "function": "is_not_null_and_not_empty",
                        "run_time": RUN_TIME,
                        "user_metadata": {},
                    },
                    {
                        "name": "c_is_null_or_empty",
                        "message": "Column 'c' value is null or empty",
                        "columns": ["c"],
                        "filter": None,
                        "function": "is_not_null_and_not_empty",
                        "run_time": RUN_TIME,
                        "user_metadata": {},
                    },
                ],
            ],
        ],
        EXPECTED_SCHEMA,
    )

    assert_df_equality(bad, expected_bad, ignore_nullable=True)


def test_apply_checks_and_split_by_metadata(ws, spark):
    dq_engine = DQEngine(workspace_client=ws, extra_params=EXTRA_PARAMS)
    test_df = spark.createDataFrame([[1, 3, 3], [2, None, 4], [None, 4, None], [None, None, None]], SCHEMA)

    checks = [
        {
            "name": "a_is_null_or_empty",
            "criticality": "warn",
            "check": {"function": "is_not_null_and_not_empty", "arguments": {"column": "a"}},
        },
        {
            "name": "b_is_null_or_empty",
            "criticality": "error",
            "check": {"function": "is_not_null_and_not_empty", "arguments": {"column": "b"}},
        },
        {
            "name": "c_is_null_or_empty",
            "criticality": "warn",
            "check": {"function": "is_not_null_and_not_empty", "arguments": {"column": "c"}},
        },
        {
            "name": "a_is_not_in_the_list",
            "criticality": "warn",
            "check": {"function": "is_in_list", "arguments": {"column": "a", "allowed": [1, 3, 4]}},
        },
        {
            "name": "c_is_not_in_the_list",
            "criticality": "warn",
            "check": {"function": "is_in_list", "arguments": {"column": "c", "allowed": [1, 3, 4]}},
        },
    ]

    good, bad = dq_engine.apply_checks_by_metadata_and_split(test_df, checks)

    expected_good = spark.createDataFrame([[1, 3, 3], [None, 4, None]], SCHEMA)
    assert_df_equality(good, expected_good)

    expected_bad = spark.createDataFrame(
        [
            [
                2,
                None,
                4,
                [
                    {
                        "name": "b_is_null_or_empty",
                        "message": "Column 'b' value is null or empty",
                        "columns": ["b"],
                        "filter": None,
                        "function": "is_not_null_and_not_empty",
                        "run_time": RUN_TIME,
                        "user_metadata": {},
                    }
                ],
                [
                    {
                        "name": "a_is_not_in_the_list",
                        "message": "Value '2' in Column 'a' is not in the allowed list: [1, 3, 4]",
                        "columns": ["a"],
                        "filter": None,
                        "function": "is_in_list",
                        "run_time": RUN_TIME,
                        "user_metadata": {},
                    }
                ],
            ],
            [
                None,
                4,
                None,
                None,
                [
                    {
                        "name": "a_is_null_or_empty",
                        "message": "Column 'a' value is null or empty",
                        "columns": ["a"],
                        "filter": None,
                        "function": "is_not_null_and_not_empty",
                        "run_time": RUN_TIME,
                        "user_metadata": {},
                    },
                    {
                        "name": "c_is_null_or_empty",
                        "message": "Column 'c' value is null or empty",
                        "columns": ["c"],
                        "filter": None,
                        "function": "is_not_null_and_not_empty",
                        "run_time": RUN_TIME,
                        "user_metadata": {},
                    },
                ],
            ],
            [
                None,
                None,
                None,
                [
                    {
                        "name": "b_is_null_or_empty",
                        "message": "Column 'b' value is null or empty",
                        "columns": ["b"],
                        "filter": None,
                        "function": "is_not_null_and_not_empty",
                        "run_time": RUN_TIME,
                        "user_metadata": {},
                    }
                ],
                [
                    {
                        "name": "a_is_null_or_empty",
                        "message": "Column 'a' value is null or empty",
                        "columns": ["a"],
                        "filter": None,
                        "function": "is_not_null_and_not_empty",
                        "run_time": RUN_TIME,
                        "user_metadata": {},
                    },
                    {
                        "name": "c_is_null_or_empty",
                        "message": "Column 'c' value is null or empty",
                        "columns": ["c"],
                        "filter": None,
                        "function": "is_not_null_and_not_empty",
                        "run_time": RUN_TIME,
                        "user_metadata": {},
                    },
                ],
            ],
        ],
        EXPECTED_SCHEMA,
    )

    assert_df_equality(bad, expected_bad, ignore_nullable=True)


def test_apply_checks_and_split_by_metadata_with_autogenerated_columns(ws, spark):
    dq_engine = DQEngine(workspace_client=ws, extra_params=EXTRA_PARAMS)
    test_df = spark.createDataFrame([[1, 3, 3], [2, None, 4], [None, 4, None], [None, None, None]], SCHEMA)

    checks = [
        {
            "criticality": "warn",
            "check": {"function": "is_not_null_and_not_empty", "for_each_column": ["a", "c"], "arguments": {}},
        },
        {
            "criticality": "error",
            "check": {"function": "is_not_null_and_not_empty", "arguments": {"column": "b"}},
        },
        {
            "criticality": "warn",
            "check": {"function": "is_in_list", "for_each_column": ["a", "c"], "arguments": {"allowed": [1, 3, 4]}},
        },
    ]

    good, bad = dq_engine.apply_checks_by_metadata_and_split(test_df, checks)

    expected_good = spark.createDataFrame([[1, 3, 3], [None, 4, None]], SCHEMA)
    assert_df_equality(good, expected_good)

    expected_bad = spark.createDataFrame(
        [
            [
                2,
                None,
                4,
                [
                    {
                        "name": "b_is_null_or_empty",
                        "message": "Column 'b' value is null or empty",
                        "columns": ["b"],
                        "filter": None,
                        "function": "is_not_null_and_not_empty",
                        "run_time": RUN_TIME,
                        "user_metadata": {},
                    }
                ],
                [
                    {
                        "name": "a_is_not_in_the_list",
                        "message": "Value '2' in Column 'a' is not in the allowed list: [1, 3, 4]",
                        "columns": ["a"],
                        "filter": None,
                        "function": "is_in_list",
                        "run_time": RUN_TIME,
                        "user_metadata": {},
                    }
                ],
            ],
            [
                None,
                4,
                None,
                None,
                [
                    {
                        "name": "a_is_null_or_empty",
                        "message": "Column 'a' value is null or empty",
                        "columns": ["a"],
                        "filter": None,
                        "function": "is_not_null_and_not_empty",
                        "run_time": RUN_TIME,
                        "user_metadata": {},
                    },
                    {
                        "name": "c_is_null_or_empty",
                        "message": "Column 'c' value is null or empty",
                        "columns": ["c"],
                        "filter": None,
                        "function": "is_not_null_and_not_empty",
                        "run_time": RUN_TIME,
                        "user_metadata": {},
                    },
                ],
            ],
            [
                None,
                None,
                None,
                [
                    {
                        "name": "b_is_null_or_empty",
                        "message": "Column 'b' value is null or empty",
                        "columns": ["b"],
                        "filter": None,
                        "function": "is_not_null_and_not_empty",
                        "run_time": RUN_TIME,
                        "user_metadata": {},
                    }
                ],
                [
                    {
                        "name": "a_is_null_or_empty",
                        "message": "Column 'a' value is null or empty",
                        "columns": ["a"],
                        "filter": None,
                        "function": "is_not_null_and_not_empty",
                        "run_time": RUN_TIME,
                        "user_metadata": {},
                    },
                    {
                        "name": "c_is_null_or_empty",
                        "message": "Column 'c' value is null or empty",
                        "columns": ["c"],
                        "filter": None,
                        "function": "is_not_null_and_not_empty",
                        "run_time": RUN_TIME,
                        "user_metadata": {},
                    },
                ],
            ],
        ],
        EXPECTED_SCHEMA,
    )

    assert_df_equality(bad, expected_bad, ignore_nullable=True)


def test_apply_checks_by_metadata(ws, spark):
    dq_engine = DQEngine(workspace_client=ws, extra_params=EXTRA_PARAMS)
    test_df = spark.createDataFrame([[1, 3, 3], [2, None, 4], [None, 4, None], [None, None, None]], SCHEMA)

    checks = [
        {
            "criticality": "warn",
            "check": {"function": "is_not_null_and_not_empty", "for_each_column": ["a", "c"]},
        },
        {
            "criticality": "error",
            "check": {"function": "is_not_null_and_not_empty", "arguments": {"column": "b"}},
        },
        {
            "criticality": "warn",
            "check": {"function": "is_in_list", "for_each_column": ["a", "c"], "arguments": {"allowed": [1, 3, 4]}},
        },
    ]

    checked = dq_engine.apply_checks_by_metadata(test_df, checks)

    expected = spark.createDataFrame(
        [
            [1, 3, 3, None, None],
            [
                2,
                None,
                4,
                [
                    {
                        "name": "b_is_null_or_empty",
                        "message": "Column 'b' value is null or empty",
                        "columns": ["b"],
                        "filter": None,
                        "function": "is_not_null_and_not_empty",
                        "run_time": RUN_TIME,
                        "user_metadata": {},
                    }
                ],
                [
                    {
                        "name": "a_is_not_in_the_list",
                        "message": "Value '2' in Column 'a' is not in the allowed list: [1, 3, 4]",
                        "columns": ["a"],
                        "filter": None,
                        "function": "is_in_list",
                        "run_time": RUN_TIME,
                        "user_metadata": {},
                    }
                ],
            ],
            [
                None,
                4,
                None,
                None,
                [
                    {
                        "name": "a_is_null_or_empty",
                        "message": "Column 'a' value is null or empty",
                        "columns": ["a"],
                        "filter": None,
                        "function": "is_not_null_and_not_empty",
                        "run_time": RUN_TIME,
                        "user_metadata": {},
                    },
                    {
                        "name": "c_is_null_or_empty",
                        "message": "Column 'c' value is null or empty",
                        "columns": ["c"],
                        "filter": None,
                        "function": "is_not_null_and_not_empty",
                        "run_time": RUN_TIME,
                        "user_metadata": {},
                    },
                ],
            ],
            [
                None,
                None,
                None,
                [
                    {
                        "name": "b_is_null_or_empty",
                        "message": "Column 'b' value is null or empty",
                        "columns": ["b"],
                        "filter": None,
                        "function": "is_not_null_and_not_empty",
                        "run_time": RUN_TIME,
                        "user_metadata": {},
                    }
                ],
                [
                    {
                        "name": "a_is_null_or_empty",
                        "message": "Column 'a' value is null or empty",
                        "columns": ["a"],
                        "filter": None,
                        "function": "is_not_null_and_not_empty",
                        "run_time": RUN_TIME,
                        "user_metadata": {},
                    },
                    {
                        "name": "c_is_null_or_empty",
                        "message": "Column 'c' value is null or empty",
                        "columns": ["c"],
                        "filter": None,
                        "function": "is_not_null_and_not_empty",
                        "run_time": RUN_TIME,
                        "user_metadata": {},
                    },
                ],
            ],
        ],
        EXPECTED_SCHEMA,
    )

    assert_df_equality(checked, expected, ignore_nullable=True)


def test_apply_checks_with_filter(ws, spark):
    dq_engine = DQEngine(workspace_client=ws, extra_params=EXTRA_PARAMS)
    test_df = spark.createDataFrame(
        [[1, 3, 3], [2, None, 4], [3, 4, None], [4, None, None], [None, None, None]], SCHEMA
    )

    checks = [
        *DQForEachColRule(
            check_func=check_funcs.is_not_null_and_not_empty, criticality="warn", filter="b>3", columns=["a", "c"]
        ).get_rules(),
        DQRowRule(
            name="b_is_null_or_empty",
            criticality="error",
            check_func=check_funcs.is_not_null_and_not_empty,
            column="b",
            filter="a<3",
        ),
    ]

    checked = dq_engine.apply_checks(test_df, checks)

    expected = spark.createDataFrame(
        [
            [1, 3, 3, None, None],
            [
                2,
                None,
                4,
                [
                    {
                        "name": "b_is_null_or_empty",
                        "message": "Column 'b' value is null or empty",
                        "columns": ["b"],
                        "filter": "a<3",
                        "function": "is_not_null_and_not_empty",
                        "run_time": RUN_TIME,
                        "user_metadata": {},
                    }
                ],
                None,
            ],
            [
                3,
                4,
                None,
                None,
                [
                    {
                        "name": "c_is_null_or_empty",
                        "message": "Column 'c' value is null or empty",
                        "columns": ["c"],
                        "filter": "b>3",
                        "function": "is_not_null_and_not_empty",
                        "run_time": RUN_TIME,
                        "user_metadata": {},
                    }
                ],
            ],
            [4, None, None, None, None],
            [None, None, None, None, None],
        ],
        EXPECTED_SCHEMA,
    )

    assert_df_equality(checked, expected, ignore_nullable=True)


def test_apply_checks_with_multiple_cols_and_common_name(ws, spark):
    dq_engine = DQEngine(workspace_client=ws, extra_params=EXTRA_PARAMS)
    test_df = spark.createDataFrame([[1, None, None], [None, 2, None]], SCHEMA)

    checks = (
        DQForEachColRule(
            name="common_name", check_func=check_funcs.is_not_null, criticality="warn", columns=["a", "b"]
        ).get_rules()
        + DQForEachColRule(
            name="common_name2",
            check_func=check_funcs.is_unique,
            criticality="warn",
            columns=[["a", "b"], ["c"], ["c"]],
            check_func_kwargs={"nulls_distinct": False},
        ).get_rules()
        + DQForEachColRule(
            name="common_name3",
            check_func=check_funcs.is_aggr_not_less_than,
            criticality="warn",
            columns=["a", "a"],
            check_func_kwargs={"limit": 0},
        ).get_rules()
        + DQForEachColRule(
            name="common_name4",
            check_func=check_funcs.is_aggr_not_greater_than,
            criticality="warn",
            columns=["a", "a"],
            check_func_kwargs={"limit": 10},
        ).get_rules()
        + DQForEachColRule(
            name="foreign_key_check",
            check_func=check_funcs.foreign_key,
            criticality="warn",
            columns=[["a"], ["a"]],
            check_func_kwargs={"ref_columns": ["ref_a"], "ref_df_name": "ref_df"},
        ).get_rules()
    )

    ref_df = spark.createDataFrame([[1]], "ref_a: int")
    ref_dfs = {"ref_df": ref_df}

    checked = dq_engine.apply_checks(test_df, checks, ref_dfs)

    expected = spark.createDataFrame(
        [
            [
                None,
                2,
                None,
                None,
                [
                    {
                        "name": "common_name",
                        "message": "Column 'a' value is null",
                        "columns": ["a"],
                        "filter": None,
                        "function": "is_not_null",
                        "run_time": RUN_TIME,
                        "user_metadata": {},
                    },
                    {
                        "name": "common_name2",
                        "message": "Value 'null' in column 'c' is not unique, found 2 duplicates",
                        "columns": ["c"],
                        "filter": None,
                        "function": "is_unique",
                        "run_time": RUN_TIME,
                        "user_metadata": {},
                    },
                    {
                        "name": "common_name2",
                        "message": "Value 'null' in column 'c' is not unique, found 2 duplicates",
                        "columns": ["c"],
                        "filter": None,
                        "function": "is_unique",
                        "run_time": RUN_TIME,
                        "user_metadata": {},
                    },
                ],
            ],
            [
                1,
                None,
                None,
                None,
                [
                    {
                        "name": "common_name",
                        "message": "Column 'b' value is null",
                        "columns": ["b"],
                        "filter": None,
                        "function": "is_not_null",
                        "run_time": RUN_TIME,
                        "user_metadata": {},
                    },
                    {
                        "name": "common_name2",
                        "message": "Value 'null' in column 'c' is not unique, found 2 duplicates",
                        "columns": ["c"],
                        "filter": None,
                        "function": "is_unique",
                        "run_time": RUN_TIME,
                        "user_metadata": {},
                    },
                    {
                        "name": "common_name2",
                        "message": "Value 'null' in column 'c' is not unique, found 2 duplicates",
                        "columns": ["c"],
                        "filter": None,
                        "function": "is_unique",
                        "run_time": RUN_TIME,
                        "user_metadata": {},
                    },
                ],
            ],
        ],
        EXPECTED_SCHEMA,
    )

    assert_df_equality(checked, expected, ignore_nullable=True)


def test_apply_checks_by_metadata_with_filter(ws, spark):
    dq_engine = DQEngine(workspace_client=ws, extra_params=EXTRA_PARAMS)
    test_df = spark.createDataFrame(
        [[1, 3, 3], [2, None, 4], [3, 4, None], [4, None, None], [None, None, None]], SCHEMA
    )

    checks = [
        {
            "criticality": "warn",
            "filter": "b>3",
            "check": {"function": "is_not_null_and_not_empty", "for_each_column": ["b", "c"], "arguments": {}},
        },
        {
            "criticality": "error",
            "filter": "a<3",
            "check": {"function": "is_not_null_and_not_empty", "for_each_column": None, "arguments": {"column": "b"}},
        },
    ]

    checked = dq_engine.apply_checks_by_metadata(test_df, checks)

    expected = spark.createDataFrame(
        [
            [1, 3, 3, None, None],
            [
                2,
                None,
                4,
                [
                    {
                        "name": "b_is_null_or_empty",
                        "message": "Column 'b' value is null or empty",
                        "columns": ["b"],
                        "filter": "a<3",
                        "function": "is_not_null_and_not_empty",
                        "run_time": RUN_TIME,
                        "user_metadata": {},
                    }
                ],
                None,
            ],
            [
                3,
                4,
                None,
                None,
                [
                    {
                        "name": "c_is_null_or_empty",
                        "message": "Column 'c' value is null or empty",
                        "columns": ["c"],
                        "filter": "b>3",
                        "function": "is_not_null_and_not_empty",
                        "run_time": RUN_TIME,
                        "user_metadata": {},
                    }
                ],
            ],
            [4, None, None, None, None],
            [None, None, None, None, None],
        ],
        EXPECTED_SCHEMA,
    )

    assert_df_equality(checked, expected, ignore_nullable=True)


def test_apply_checks_from_json_file_by_metadata(ws, spark, make_local_check_file_as_json):
    dq_engine = DQEngine(workspace_client=ws, extra_params=EXTRA_PARAMS)
    schema = "col1: int, col2: int, col3: int, col4 int"
    test_df = spark.createDataFrame([[1, 3, 3, 1], [2, None, 4, 1]], schema)

    check_file = make_local_check_file_as_json
    checks = DQEngine.load_checks_from_local_file(check_file)

    actual = dq_engine.apply_checks_by_metadata(test_df, checks)

    expected = spark.createDataFrame(
        [
            [1, 3, 3, 1, None, None],
            [
                2,
                None,
                4,
                1,
                [
                    {
                        "name": "col2_is_null",
                        "message": "Column 'col2' value is null",
                        "columns": ["col2"],
                        "filter": None,
                        "function": "is_not_null",
                        "run_time": RUN_TIME,
                        "user_metadata": {},
                    }
                ],
                None,
            ],
        ],
        schema + REPORTING_COLUMNS,
    )

    assert_df_equality(actual, expected, ignore_nullable=True)


def test_apply_checks_from_yaml_file_by_metadata(ws, spark, make_local_check_file_as_yaml):
    dq_engine = DQEngine(workspace_client=ws, extra_params=EXTRA_PARAMS)
    schema = "col1: int, col2: int, col3: int, col4 int"
    test_df = spark.createDataFrame([[1, 3, 3, 1], [2, None, 4, 1]], schema)

    check_file = make_local_check_file_as_yaml
    checks = DQEngine.load_checks_from_local_file(check_file)

    actual = dq_engine.apply_checks_by_metadata(test_df, checks)

    expected = spark.createDataFrame(
        [
            [1, 3, 3, 1, None, None],
            [
                2,
                None,
                4,
                1,
                [
                    {
                        "name": "col2_is_null",
                        "message": "Column 'col2' value is null",
                        "columns": ["col2"],
                        "filter": None,
                        "function": "is_not_null",
                        "run_time": RUN_TIME,
                        "user_metadata": {},
                    }
                ],
                None,
            ],
        ],
        schema + REPORTING_COLUMNS,
    )

    assert_df_equality(actual, expected, ignore_nullable=True)


def custom_row_check_func_global(column: str) -> Column:
    col_expr = F.col(column)
    return check_funcs.make_condition(col_expr.isNull(), "custom check failed", f"{column}_is_null_custom")


def custom_row_check_func_custom_args(column_custom_arg: str) -> Column:
    col_expr = F.col(column_custom_arg)
    return check_funcs.make_condition(
        col_expr.isNull(), "custom check with custom args failed", f"{column_custom_arg}_is_null_custom_args"
    )


def custom_row_check_func_global_a_column_no_args() -> Column:
    col_expr = F.col("a")
    return check_funcs.make_condition(col_expr.isNull(), "custom check without args failed", "a_is_null_custom")


@register_rule("row")
def custom_row_check_func_global_registered(column: str) -> Column:
    col_expr = F.col(column)
    return check_funcs.make_condition(col_expr.isNull(), "custom check registered failed", f"{column}_is_null_custom")


def custom_dataset_check_func(column: str, group_by: str) -> tuple[Column, Callable]:
    condition_col = "condition" + uuid.uuid4().hex

    def closure(df: DataFrame) -> DataFrame:
        # Aggregate per group
        aggr_df = df.groupBy(group_by).agg((F.sum(column) > 1).alias(condition_col))

        # Join back to input DataFrame
        result_df = df.join(aggr_df, on=group_by, how="left")

        return result_df

    return (
        check_funcs.make_condition(
            condition=F.col(condition_col),  # check condition returns true
            message="dataset check failed",
            alias=f"{column}_custom_dataset_check",
        ),
        closure,
    )


@register_rule("dataset")
def custom_dataset_check_func_with_ref_dfs(column: str) -> tuple[Column, Callable]:
    condition_col = "condition" + uuid.uuid4().hex

    def closure(df: DataFrame, spark: SparkSession, _ref_dfs: dict[str, DataFrame] | None = None) -> DataFrame:
        df.createOrReplaceTempView("input_view")

        aggr_sql = f"""
        WITH aggr AS (
            SELECT
                c,
                SUM({column}) > 1 AS {condition_col}
            FROM input_view
            GROUP BY c
        )
        SELECT
            input_view.*,
            aggr.{condition_col} AS {condition_col}
        FROM input_view
        LEFT JOIN aggr
          ON input_view.c = aggr.c
        """

        return spark.sql(aggr_sql)

    return (
        check_funcs.make_condition(
            condition=F.col(condition_col),  # check condition returns true
            message="dataset check ref failed",
            alias=f"{column}_custom_dataset_check",
        ),
        closure,
    )


def test_apply_checks_with_sql_query(ws, spark):
    dq_engine = DQEngine(workspace_client=ws, extra_params=EXTRA_PARAMS)
    test_df = spark.createDataFrame([[1, 3, 3], [2, None, 3], [1, None, 4], [None, None, None]], SCHEMA)

    # fail the check if condition column evaluates to True
    query = "SELECT c, SUM(a) > 1 AS condition FROM {{input_view}} GROUP BY c"
    query_non_unique_merge_key = "SELECT a, b is not null AS condition FROM {{ input_view_non_default_name }}"

    checks = [
        DQDatasetRule(
            criticality="warn",
            check_func=sql_query,
            check_func_kwargs={
                "query": query,
                "merge_columns": ["c"],
                "condition_column": "condition",
                "msg": "sql aggregation check failed",
            },
        ),
        DQDatasetRule(
            criticality="error",
            check_func=sql_query,
            check_func_kwargs={
                "query": query,
                "merge_columns": ["c"],
                "condition_column": "condition",
                "msg": "sql aggregation check failed - negated",
                "name": "a_sql_aggregation_check_negated",
                "negate": True,  # fail if condition evaluates to False
            },
        ),
        DQDatasetRule(
            criticality="warn",
            check_func=sql_query,
            name="non_unique_merge_key",
            check_func_kwargs={
                "query": query_non_unique_merge_key,
                "merge_columns": ["a"],
                "condition_column": "condition",
                "input_placeholder": "input_view_non_default_name",
            },
        ),
        DQDatasetRule(
            criticality="error",
            check_func=sql_query,
            check_func_kwargs={
                "query": query,
                "merge_columns": ["c"],
                "condition_column": "condition",
                "negate": True,
            },
        ),
        DQDatasetRule(
            criticality="warn",
            check_func=sql_query,
            name="check_with_filter",
            # would result in quality issue if row filter was not pushed down to the query but only applied after
            filter="b is not null",
            check_func_kwargs={
                "query": query,
                "merge_columns": ["c"],
                "condition_column": "condition",
            },
        ),
        DQDatasetRule(
            criticality="warn",
            name="multiple_key_check_violation",  # overwrite name specified for the check function
            check_func=sql_query,
            check_func_kwargs={
                "query": "SELECT b, c, SUM(a) > 0 AS condition FROM {{input_view}} GROUP BY b, c",
                "merge_columns": ["b", "c"],
                "msg": "multiple key check failed",
                "condition_column": "condition",
                "name": "not_used",
            },
        ),
    ]
    checked = dq_engine.apply_checks(test_df, checks)

    expected = spark.createDataFrame(
        [
            [
                1,
                3,
                3,
                None,
                [
                    {
                        "name": "c_query_condition_violation",
                        "message": "sql aggregation check failed",
                        "columns": None,
                        "filter": None,
                        "function": "sql_query",
                        "run_time": RUN_TIME,
                        "user_metadata": {},
                    },
                    {
                        "name": "non_unique_merge_key",
                        "message": f"Value is not matching query: '{query_non_unique_merge_key}'",
                        "columns": None,
                        "filter": None,
                        "function": "sql_query",
                        "run_time": RUN_TIME,
                        "user_metadata": {},
                    },
                    {
                        "name": "multiple_key_check_violation",
                        "message": "multiple key check failed",
                        "columns": None,
                        "filter": None,
                        "function": "sql_query",
                        "run_time": RUN_TIME,
                        "user_metadata": {},
                    },
                ],
            ],
            [
                2,
                None,
                3,
                None,
                [
                    {
                        "name": "c_query_condition_violation",
                        "message": "sql aggregation check failed",
                        "columns": None,
                        "filter": None,
                        "function": "sql_query",
                        "run_time": RUN_TIME,
                        "user_metadata": {},
                    },
                ],
            ],
            [
                1,
                None,
                4,
                [
                    {
                        "name": "a_sql_aggregation_check_negated",
                        "message": "sql aggregation check failed - negated",
                        "columns": None,
                        "filter": None,
                        "function": "sql_query",
                        "run_time": RUN_TIME,
                        "user_metadata": {},
                    },
                    {
                        "name": "c_query_condition_violation",
                        "message": f"Value is matching query: '{query}'",
                        "columns": None,
                        "filter": None,
                        "function": "sql_query",
                        "run_time": RUN_TIME,
                        "user_metadata": {},
                    },
                ],
                [
                    # this is a false positive because the merge columns are not unique in the results of the user query
                    # the record is valid but the check fails for it since one of the records of the merge columns
                    # has failed
                    {
                        "name": "non_unique_merge_key",
                        "message": f"Value is not matching query: '{query_non_unique_merge_key}'",
                        "columns": None,
                        "filter": None,
                        "function": "sql_query",
                        "run_time": RUN_TIME,
                        "user_metadata": {},
                    },
                ],
            ],
            [None, None, None, None, None],
        ],
        EXPECTED_SCHEMA,
    )
    assert_df_equality(checked, expected, ignore_nullable=True)


def test_apply_checks_with_sql_query_and_ref_df(ws, spark):
    dq_engine = DQEngine(workspace_client=ws, extra_params=EXTRA_PARAMS)

    # sensor data
    sensor_schema = "measurement_id: int, sensor_id: int, reading_value: int"
    sensor_df = spark.createDataFrame([[1, 1, 4], [1, 2, 1], [2, 2, 110]], sensor_schema)

    # reference specs
    sensor_specs_df = spark.createDataFrame(
        [
            [1, 5],
            [2, 100],
        ],
        "sensor_id: int, min_threshold: int",
    )

    query = """
            WITH joined AS (
                SELECT
                    sensor.*,
                    COALESCE(specs.min_threshold, 100) AS effective_threshold
                FROM {{ sensor }} sensor
                LEFT JOIN {{ sensor_specs }} specs 
                    ON sensor.sensor_id = specs.sensor_id
            )
            SELECT
                sensor_id,
                MAX(CASE WHEN reading_value > effective_threshold THEN 1 ELSE 0 END) = 1 AS condition
            FROM joined
            GROUP BY sensor_id
        """

    checks = [
        DQDatasetRule(
            criticality="error",
            check_func=sql_query,
            check_func_kwargs={
                "query": query,
                "merge_columns": ["sensor_id"],
                "condition_column": "condition",
                "msg": "one of the sensor reading is greater than limit",
                "name": "sensor_reading_check",
                "input_placeholder": "sensor",
            },
        ),
    ]

    ref_dfs = {"sensor_specs": sensor_specs_df}
    checked = dq_engine.apply_checks(sensor_df, checks, ref_dfs=ref_dfs)

    expected = spark.createDataFrame(
        [
            [1, 1, 4, None, None],
            [
                1,
                2,
                1,
                [
                    {
                        "name": "sensor_reading_check",
                        "message": "one of the sensor reading is greater than limit",
                        "columns": None,
                        "filter": None,
                        "function": "sql_query",
                        "run_time": RUN_TIME,
                        "user_metadata": {},
                    },
                ],
                None,
            ],
            [
                2,
                2,
                110,
                [
                    {
                        "name": "sensor_reading_check",
                        "message": "one of the sensor reading is greater than limit",
                        "columns": None,
                        "filter": None,
                        "function": "sql_query",
                        "run_time": RUN_TIME,
                        "user_metadata": {},
                    },
                ],
                None,
            ],
        ],
        sensor_schema + REPORTING_COLUMNS,
    )
    assert_df_equality(checked, expected, ignore_nullable=True)


def test_apply_checks_with_sql_query_and_ref_table(ws, spark):
    dq_engine = DQEngine(workspace_client=ws, extra_params=EXTRA_PARAMS)

    # sensor data
    sensor_schema = "measurement_id: int, sensor_id: int, reading_value: int"
    sensor_df = spark.createDataFrame([[1, 1, 4], [1, 2, 1], [2, 2, 110]], sensor_schema)

    # reference specs
    sensor_specs_df = spark.createDataFrame(
        [
            [1, 5],
            [2, 100],
        ],
        "sensor_id: int, min_threshold: int",
    )

    checks = yaml.safe_load(
        """
        - criticality: error
          check:
            function: sql_query
            arguments:
              merge_columns:
                - sensor_id
              condition_column: condition
              msg: one of the sensor reading is greater than limit
              name: sensor_reading_check
              negate: false
              input_placeholder: sensor
              query: |
                WITH joined AS (
                    SELECT
                        sensor.*,
                        COALESCE(specs.min_threshold, 100) AS effective_threshold
                    FROM {{ sensor }} sensor
                    LEFT JOIN {{ sensor_specs }} specs 
                        ON sensor.sensor_id = specs.sensor_id
                )
                SELECT
                    sensor_id,
                    MAX(CASE WHEN reading_value > effective_threshold THEN 1 ELSE 0 END) = 1 AS condition
                FROM joined
                GROUP BY sensor_id
        """
    )

    ref_dfs = {"sensor_specs": sensor_specs_df}

    checked = dq_engine.apply_checks_by_metadata(sensor_df, checks, ref_dfs=ref_dfs)

    expected = spark.createDataFrame(
        [
            [1, 1, 4, None, None],
            [
                1,
                2,
                1,
                [
                    {
                        "name": "sensor_reading_check",
                        "message": "one of the sensor reading is greater than limit",
                        "columns": None,
                        "filter": None,
                        "function": "sql_query",
                        "run_time": RUN_TIME,
                        "user_metadata": {},
                    },
                ],
                None,
            ],
            [
                2,
                2,
                110,
                [
                    {
                        "name": "sensor_reading_check",
                        "message": "one of the sensor reading is greater than limit",
                        "columns": None,
                        "filter": None,
                        "function": "sql_query",
                        "run_time": RUN_TIME,
                        "user_metadata": {},
                    },
                ],
                None,
            ],
        ],
        sensor_schema + REPORTING_COLUMNS,
    )
    assert_df_equality(checked, expected, ignore_nullable=True)


def test_apply_checks_with_custom_check(ws, spark):
    dq_engine = DQEngine(workspace_client=ws, extra_params=EXTRA_PARAMS)
    test_df = spark.createDataFrame([[1, 3, 3], [2, None, 3], [None, 4, None], [None, None, None]], SCHEMA)

    checks = [
        DQRowRule(criticality="warn", check_func=check_funcs.is_not_null_and_not_empty, column="a"),
        DQRowRule(criticality="warn", check_func=custom_row_check_func_global, column="a"),
        DQRowRule(criticality="warn", check_func=custom_row_check_func_global, check_func_kwargs={"column": "a"}),
        DQRowRule(criticality="warn", check_func=custom_row_check_func_global_registered, column="a"),
        DQRowRule(
            criticality="warn", check_func=custom_row_check_func_global_registered, check_func_kwargs={"column": "a"}
        ),
        DQRowRule(criticality="warn", check_func=custom_row_check_func_global_a_column_no_args),
        DQRowRule(
            criticality="warn",
            check_func=custom_row_check_func_custom_args,
            check_func_kwargs={"column_custom_arg": "a"},
        ),
        DQDatasetRule(
            criticality="warn", check_func=custom_dataset_check_func, column="a", check_func_kwargs={"group_by": "c"}
        ),
    ]

    checked = dq_engine.apply_checks(test_df, checks)

    expected = spark.createDataFrame(
        [
            [
                1,
                3,
                3,
                None,
                [
                    {
                        "name": "a_custom_dataset_check",
                        "message": "dataset check failed",
                        "columns": ["a"],
                        "filter": None,
                        "function": "custom_dataset_check_func",
                        "run_time": RUN_TIME,
                        "user_metadata": {},
                    },
                ],
            ],
            [
                2,
                None,
                3,
                None,
                [
                    {
                        "name": "a_custom_dataset_check",
                        "message": "dataset check failed",
                        "columns": ["a"],
                        "filter": None,
                        "function": "custom_dataset_check_func",
                        "run_time": RUN_TIME,
                        "user_metadata": {},
                    },
                ],
            ],
            [
                None,
                4,
                None,
                None,
                [
                    {
                        "name": "a_is_null_or_empty",
                        "message": "Column 'a' value is null or empty",
                        "columns": ["a"],
                        "filter": None,
                        "function": "is_not_null_and_not_empty",
                        "run_time": RUN_TIME,
                        "user_metadata": {},
                    },
                    {
                        "name": "a_is_null_custom",
                        "message": "custom check failed",
                        "columns": ["a"],
                        "filter": None,
                        "function": "custom_row_check_func_global",
                        "run_time": RUN_TIME,
                        "user_metadata": {},
                    },
                    {
                        "name": "a_is_null_custom",
                        "message": "custom check failed",
                        "columns": ["a"],
                        "filter": None,
                        "function": "custom_row_check_func_global",
                        "run_time": RUN_TIME,
                        "user_metadata": {},
                    },
                    {
                        "name": "a_is_null_custom",
                        "message": "custom check registered failed",
                        "columns": ["a"],
                        "filter": None,
                        "function": "custom_row_check_func_global_registered",
                        "run_time": RUN_TIME,
                        "user_metadata": {},
                    },
                    {
                        "name": "a_is_null_custom",
                        "message": "custom check registered failed",
                        "columns": ["a"],
                        "filter": None,
                        "function": "custom_row_check_func_global_registered",
                        "run_time": RUN_TIME,
                        "user_metadata": {},
                    },
                    {
                        "name": "a_is_null_custom",
                        "message": "custom check without args failed",
                        "columns": None,
                        "filter": None,
                        "function": "custom_row_check_func_global_a_column_no_args",
                        "run_time": RUN_TIME,
                        "user_metadata": {},
                    },
                    {
                        "name": "a_is_null_custom_args",
                        "message": "custom check with custom args failed",
                        "columns": None,
                        "filter": None,
                        "function": "custom_row_check_func_custom_args",
                        "run_time": RUN_TIME,
                        "user_metadata": {},
                    },
                ],
            ],
            [
                None,
                None,
                None,
                None,
                [
                    {
                        "name": "a_is_null_or_empty",
                        "message": "Column 'a' value is null or empty",
                        "columns": ["a"],
                        "filter": None,
                        "function": "is_not_null_and_not_empty",
                        "run_time": RUN_TIME,
                        "user_metadata": {},
                    },
                    {
                        "name": "a_is_null_custom",
                        "message": "custom check failed",
                        "columns": ["a"],
                        "filter": None,
                        "function": "custom_row_check_func_global",
                        "run_time": RUN_TIME,
                        "user_metadata": {},
                    },
                    {
                        "name": "a_is_null_custom",
                        "message": "custom check failed",
                        "columns": ["a"],
                        "filter": None,
                        "function": "custom_row_check_func_global",
                        "run_time": RUN_TIME,
                        "user_metadata": {},
                    },
                    {
                        "name": "a_is_null_custom",
                        "message": "custom check registered failed",
                        "columns": ["a"],
                        "filter": None,
                        "function": "custom_row_check_func_global_registered",
                        "run_time": RUN_TIME,
                        "user_metadata": {},
                    },
                    {
                        "name": "a_is_null_custom",
                        "message": "custom check registered failed",
                        "columns": ["a"],
                        "filter": None,
                        "function": "custom_row_check_func_global_registered",
                        "run_time": RUN_TIME,
                        "user_metadata": {},
                    },
                    {
                        "name": "a_is_null_custom",
                        "message": "custom check without args failed",
                        "columns": None,
                        "filter": None,
                        "function": "custom_row_check_func_global_a_column_no_args",
                        "run_time": RUN_TIME,
                        "user_metadata": {},
                    },
                    {
                        "name": "a_is_null_custom_args",
                        "message": "custom check with custom args failed",
                        "columns": None,
                        "filter": None,
                        "function": "custom_row_check_func_custom_args",
                        "run_time": RUN_TIME,
                        "user_metadata": {},
                    },
                ],
            ],
        ],
        EXPECTED_SCHEMA,
    )

    assert_df_equality(checked, expected, ignore_nullable=True)


def test_apply_checks_for_each_col_with_custom_check(ws, spark):
    dq_engine = DQEngine(workspace_client=ws, extra_params=EXTRA_PARAMS)
    test_df = spark.createDataFrame([[None, None, None], [1, 1, 1], [1, 1, 1]], SCHEMA)

    checks = (
        DQForEachColRule(criticality="warn", check_func=custom_row_check_func_global, columns=["a", "b"]).get_rules()
        + DQForEachColRule(
            # check func must be registered as dataset check to use in DQForEachColRule
            criticality="warn",
            check_func=custom_dataset_check_func_with_ref_dfs,
            columns=["a", "b"],
        ).get_rules()
    )

    ref_df = spark.createDataFrame([[1, 1, 1], [1, 1, 1]], SCHEMA)
    ref_dfs = {"ref_df": ref_df}

    checked = dq_engine.apply_checks(test_df, checks, ref_dfs=ref_dfs)

    expected = spark.createDataFrame(
        [
            [
                None,
                None,
                None,
                None,
                [
                    {
                        "name": "a_is_null_custom",
                        "message": "custom check failed",
                        "columns": ["a"],
                        "filter": None,
                        "function": "custom_row_check_func_global",
                        "run_time": RUN_TIME,
                        "user_metadata": {},
                    },
                    {
                        "name": "b_is_null_custom",
                        "message": "custom check failed",
                        "columns": ["b"],
                        "filter": None,
                        "function": "custom_row_check_func_global",
                        "run_time": RUN_TIME,
                        "user_metadata": {},
                    },
                ],
            ],
            [
                1,
                1,
                1,
                None,
                [
                    {
                        "name": "a_custom_dataset_check",
                        "message": "dataset check ref failed",
                        "columns": ["a"],
                        "filter": None,
                        "function": "custom_dataset_check_func_with_ref_dfs",
                        "run_time": RUN_TIME,
                        "user_metadata": {},
                    },
                    {
                        "name": "b_custom_dataset_check",
                        "message": "dataset check ref failed",
                        "columns": ["b"],
                        "filter": None,
                        "function": "custom_dataset_check_func_with_ref_dfs",
                        "run_time": RUN_TIME,
                        "user_metadata": {},
                    },
                ],
            ],
            [
                1,
                1,
                1,
                None,
                [
                    {
                        "name": "a_custom_dataset_check",
                        "message": "dataset check ref failed",
                        "columns": ["a"],
                        "filter": None,
                        "function": "custom_dataset_check_func_with_ref_dfs",
                        "run_time": RUN_TIME,
                        "user_metadata": {},
                    },
                    {
                        "name": "b_custom_dataset_check",
                        "message": "dataset check ref failed",
                        "columns": ["b"],
                        "filter": None,
                        "function": "custom_dataset_check_func_with_ref_dfs",
                        "run_time": RUN_TIME,
                        "user_metadata": {},
                    },
                ],
            ],
        ],
        EXPECTED_SCHEMA,
    )

    assert_df_equality(checked, expected, ignore_nullable=True)


def test_apply_checks_by_metadata_with_custom_check(ws, spark):
    dq_engine = DQEngine(workspace_client=ws, extra_params=EXTRA_PARAMS)
    test_df = spark.createDataFrame([[1, 3, 3], [2, None, 4], [None, 4, None], [None, None, None]], SCHEMA)

    checks = [
        {"criticality": "warn", "check": {"function": "is_not_null_and_not_empty", "arguments": {"column": "a"}}},
        {"criticality": "warn", "check": {"function": "custom_row_check_func_global", "arguments": {"column": "a"}}},
        {
            "criticality": "warn",
            "check": {"function": "custom_row_check_func_global_registered", "arguments": {"column": "a"}},
        },
        {
            "criticality": "warn",
            "check": {"function": "custom_row_check_func_custom_args", "arguments": {"column_custom_arg": "a"}},
        },
    ]

    checked = dq_engine.apply_checks_by_metadata(
        test_df,
        checks,
        custom_check_functions={
            "custom_row_check_func_global": custom_row_check_func_global,
            "custom_row_check_func_global_registered": custom_row_check_func_global_registered,
            "custom_row_check_func_custom_args": custom_row_check_func_custom_args,
        },
    )
    # or for simplicity use globals
    checked2 = dq_engine.apply_checks_by_metadata(test_df, checks, custom_check_functions=globals())

    expected = spark.createDataFrame(
        [
            [1, 3, 3, None, None],
            [2, None, 4, None, None],
            [
                None,
                4,
                None,
                None,
                [
                    {
                        "name": "a_is_null_or_empty",
                        "message": "Column 'a' value is null or empty",
                        "columns": ["a"],
                        "filter": None,
                        "function": "is_not_null_and_not_empty",
                        "run_time": RUN_TIME,
                        "user_metadata": {},
                    },
                    {
                        "name": "a_is_null_custom",
                        "message": "custom check failed",
                        "columns": ["a"],
                        "filter": None,
                        "function": "custom_row_check_func_global",
                        "run_time": RUN_TIME,
                        "user_metadata": {},
                    },
                    {
                        "name": "a_is_null_custom",
                        "message": "custom check registered failed",
                        "columns": ["a"],
                        "filter": None,
                        "function": "custom_row_check_func_global_registered",
                        "run_time": RUN_TIME,
                        "user_metadata": {},
                    },
                    {
                        "name": "a_is_null_custom_args",
                        "message": "custom check with custom args failed",
                        "columns": None,
                        "filter": None,
                        "function": "custom_row_check_func_custom_args",
                        "run_time": RUN_TIME,
                        "user_metadata": {},
                    },
                ],
            ],
            [
                None,
                None,
                None,
                None,
                [
                    {
                        "name": "a_is_null_or_empty",
                        "message": "Column 'a' value is null or empty",
                        "columns": ["a"],
                        "filter": None,
                        "function": "is_not_null_and_not_empty",
                        "run_time": RUN_TIME,
                        "user_metadata": {},
                    },
                    {
                        "name": "a_is_null_custom",
                        "message": "custom check failed",
                        "columns": ["a"],
                        "filter": None,
                        "function": "custom_row_check_func_global",
                        "run_time": RUN_TIME,
                        "user_metadata": {},
                    },
                    {
                        "name": "a_is_null_custom",
                        "message": "custom check registered failed",
                        "columns": ["a"],
                        "filter": None,
                        "function": "custom_row_check_func_global_registered",
                        "run_time": RUN_TIME,
                        "user_metadata": {},
                    },
                    {
                        "name": "a_is_null_custom_args",
                        "message": "custom check with custom args failed",
                        "columns": None,
                        "filter": None,
                        "function": "custom_row_check_func_custom_args",
                        "run_time": RUN_TIME,
                        "user_metadata": {},
                    },
                ],
            ],
        ],
        EXPECTED_SCHEMA,
    )

    assert_df_equality(checked, expected, ignore_nullable=True)
    assert_df_equality(checked2, expected, ignore_nullable=True)


def test_get_valid_records(ws, spark):
    dq_engine = DQEngine(workspace_client=ws, extra_params=EXTRA_PARAMS)

    test_df = spark.createDataFrame(
        [
            [1, 1, 1, None, None],
            [
                None,
                2,
                2,
                None,
                [
                    {
                        "name": "a_is_null_or_empty",
                        "message": "check failed",
                        "columns": ["a"],
                        "filter": None,
                        "function": "is_null_or_empty",
                        "run_time": RUN_TIME,
                        "user_metadata": {},
                    }
                ],
            ],
            [
                None,
                2,
                2,
                [
                    {
                        "name": "b_is_null_or_empty",
                        "message": "check failed",
                        "columns": ["b"],
                        "filter": None,
                        "function": "is_null_or_empty",
                        "run_time": RUN_TIME,
                        "user_metadata": {},
                    }
                ],
                None,
            ],
        ],
        EXPECTED_SCHEMA,
    )

    valid_df = dq_engine.get_valid(test_df)

    expected_valid_df = spark.createDataFrame(
        [
            [1, 1, 1],
            [None, 2, 2],
        ],
        SCHEMA,
    )

    assert_df_equality(valid_df, expected_valid_df)


def test_get_invalid_records(ws, spark):
    dq_engine = DQEngine(workspace_client=ws, extra_params=EXTRA_PARAMS)

    test_df = spark.createDataFrame(
        [
            [1, 1, 1, None, None],
            [
                None,
                2,
                2,
                None,
                [
                    {
                        "name": "a_is_null_or_empty",
                        "message": "check failed",
                        "columns": ["a"],
                        "filter": None,
                        "function": "a_is_null_or_empty",
                        "run_time": RUN_TIME,
                        "user_metadata": {},
                    }
                ],
            ],
            [
                None,
                2,
                2,
                [
                    {
                        "name": "b_is_null_or_empty",
                        "message": "check failed",
                        "columns": ["b"],
                        "filter": None,
                        "function": "a_is_null_or_empty",
                        "run_time": RUN_TIME,
                        "user_metadata": {},
                    }
                ],
                None,
            ],
        ],
        EXPECTED_SCHEMA,
    )

    invalid_df = dq_engine.get_invalid(test_df)

    expected_invalid_df = spark.createDataFrame(
        [
            [
                None,
                2,
                2,
                None,
                [
                    {
                        "name": "a_is_null_or_empty",
                        "message": "check failed",
                        "columns": ["a"],
                        "filter": None,
                        "function": "a_is_null_or_empty",
                        "run_time": RUN_TIME,
                        "user_metadata": {},
                    }
                ],
            ],
            [
                None,
                2,
                2,
                [
                    {
                        "name": "b_is_null_or_empty",
                        "message": "check failed",
                        "columns": ["b"],
                        "filter": None,
                        "function": "a_is_null_or_empty",
                        "run_time": RUN_TIME,
                        "user_metadata": {},
                    }
                ],
                None,
            ],
        ],
        EXPECTED_SCHEMA,
    )

    assert_df_equality(invalid_df, expected_invalid_df)


def test_apply_checks_with_custom_column_naming(ws, spark):
    dq_engine = DQEngine(
        ws,
        extra_params=ExtraParams(
            result_column_names={
                ColumnArguments.ERRORS.value: "dq_errors",
                ColumnArguments.WARNINGS.value: "dq_warnings",
            },
            run_time=RUN_TIME,
        ),
    )
    test_df = spark.createDataFrame([[1, 3, 3], [2, None, 4], [None, 4, None], [None, None, None]], SCHEMA)

    checks = [{"criticality": "warn", "check": {"function": "is_not_null_and_not_empty", "arguments": {"column": "a"}}}]
    checked = dq_engine.apply_checks_by_metadata(test_df, checks)

    expected = spark.createDataFrame(
        [
            [1, 3, 3, None, None],
            [2, None, 4, None, None],
            [
                None,
                4,
                None,
                None,
                [
                    {
                        "name": "a_is_null_or_empty",
                        "message": "Column 'a' value is null or empty",
                        "columns": ["a"],
                        "filter": None,
                        "function": "is_not_null_and_not_empty",
                        "run_time": RUN_TIME,
                        "user_metadata": {},
                    }
                ],
            ],
            [
                None,
                None,
                None,
                None,
                [
                    {
                        "name": "a_is_null_or_empty",
                        "message": "Column 'a' value is null or empty",
                        "columns": ["a"],
                        "filter": None,
                        "function": "is_not_null_and_not_empty",
                        "run_time": RUN_TIME,
                        "user_metadata": {},
                    }
                ],
            ],
        ],
        EXPECTED_SCHEMA_WITH_CUSTOM_NAMES,
    )

    assert_df_equality(checked, expected, ignore_nullable=True)


def test_apply_checks_by_metadata_with_custom_column_naming(ws, spark):
    dq_engine = DQEngine(
        ws,
        extra_params=ExtraParams(
            result_column_names={
                ColumnArguments.ERRORS.value: "dq_errors",
                ColumnArguments.WARNINGS.value: "dq_warnings",
            },
            run_time=RUN_TIME,
        ),
    )
    test_df = spark.createDataFrame([[1, 3, 3], [2, None, 4], [None, 4, None], [None, None, None]], SCHEMA)

    checks = [
        {"criticality": "warn", "check": {"function": "is_not_null_and_not_empty", "arguments": {"column": "a"}}},
        {"criticality": "error", "check": {"function": "is_not_null_and_not_empty", "arguments": {"column": "b"}}},
    ]
    good, bad = dq_engine.apply_checks_by_metadata_and_split(test_df, checks)

    assert_df_equality(good, spark.createDataFrame([[1, 3, 3], [None, 4, None]], SCHEMA), ignore_nullable=True)

    assert_df_equality(
        bad,
        spark.createDataFrame(
            [
                [
                    2,
                    None,
                    4,
                    [
                        {
                            "name": "b_is_null_or_empty",
                            "message": "Column 'b' value is null or empty",
                            "columns": ["b"],
                            "filter": None,
                            "function": "is_not_null_and_not_empty",
                            "run_time": RUN_TIME,
                            "user_metadata": {},
                        }
                    ],
                    None,
                ],
                [
                    None,
                    4,
                    None,
                    None,
                    [
                        {
                            "name": "a_is_null_or_empty",
                            "message": "Column 'a' value is null or empty",
                            "columns": ["a"],
                            "filter": None,
                            "function": "is_not_null_and_not_empty",
                            "run_time": RUN_TIME,
                            "user_metadata": {},
                        }
                    ],
                ],
                [
                    None,
                    None,
                    None,
                    [
                        {
                            "name": "b_is_null_or_empty",
                            "message": "Column 'b' value is null or empty",
                            "columns": ["b"],
                            "filter": None,
                            "function": "is_not_null_and_not_empty",
                            "run_time": RUN_TIME,
                            "user_metadata": {},
                        }
                    ],
                    [
                        {
                            "name": "a_is_null_or_empty",
                            "message": "Column 'a' value is null or empty",
                            "columns": ["a"],
                            "filter": None,
                            "function": "is_not_null_and_not_empty",
                            "run_time": RUN_TIME,
                            "user_metadata": {},
                        }
                    ],
                ],
            ],
            EXPECTED_SCHEMA_WITH_CUSTOM_NAMES,
        ),
    )


def test_apply_checks_by_metadata_with_custom_column_naming_fallback_to_default(ws, spark):
    dq_engine = DQEngine(
        ws,
        extra_params=ExtraParams(
            result_column_names={"errors_invalid": "dq_errors", "warnings_invalid": "dq_warnings"}, run_time=RUN_TIME
        ),
    )
    test_df = spark.createDataFrame([[1, 3, 3], [2, None, 4], [None, 4, None], [None, None, None]], SCHEMA)

    checks = [
        {"criticality": "warn", "check": {"function": "is_not_null_and_not_empty", "arguments": {"column": "a"}}},
        {"criticality": "error", "check": {"function": "is_not_null_and_not_empty", "arguments": {"column": "b"}}},
    ]
    good, bad = dq_engine.apply_checks_by_metadata_and_split(test_df, checks)

    assert_df_equality(good, spark.createDataFrame([[1, 3, 3], [None, 4, None]], SCHEMA), ignore_nullable=True)

    assert_df_equality(
        bad,
        spark.createDataFrame(
            [
                [
                    2,
                    None,
                    4,
                    [
                        {
                            "name": "b_is_null_or_empty",
                            "message": "Column 'b' value is null or empty",
                            "columns": ["b"],
                            "filter": None,
                            "function": "is_not_null_and_not_empty",
                            "run_time": RUN_TIME,
                            "user_metadata": {},
                        }
                    ],
                    None,
                ],
                [
                    None,
                    4,
                    None,
                    None,
                    [
                        {
                            "name": "a_is_null_or_empty",
                            "message": "Column 'a' value is null or empty",
                            "columns": ["a"],
                            "filter": None,
                            "function": "is_not_null_and_not_empty",
                            "run_time": RUN_TIME,
                            "user_metadata": {},
                        }
                    ],
                ],
                [
                    None,
                    None,
                    None,
                    [
                        {
                            "name": "b_is_null_or_empty",
                            "message": "Column 'b' value is null or empty",
                            "columns": ["b"],
                            "filter": None,
                            "function": "is_not_null_and_not_empty",
                            "run_time": RUN_TIME,
                            "user_metadata": {},
                        }
                    ],
                    [
                        {
                            "name": "a_is_null_or_empty",
                            "message": "Column 'a' value is null or empty",
                            "columns": ["a"],
                            "filter": None,
                            "function": "is_not_null_and_not_empty",
                            "run_time": RUN_TIME,
                            "user_metadata": {},
                        }
                    ],
                ],
            ],
            EXPECTED_SCHEMA,
        ),
    )


def test_apply_checks_with_sql_expression(ws, spark):
    dq_engine = DQEngine(workspace_client=ws, extra_params=EXTRA_PARAMS)
    schema = "col1: string, col2: string"
    test_df = spark.createDataFrame([["str1", "str2"], ["val1", "val2"]], schema)

    checks = [
        {
            "criticality": "error",
            "check": {"function": "sql_expression", "arguments": {"expression": "col1 not like \"val%\""}},
        },
        {
            "criticality": "error",
            "check": {
                "function": "sql_expression",
                "column": "col1",  # should be skipped
                "arguments": {"expression": "col2 not like 'val%'"},
            },
        },
        {
            "criticality": "error",
            "check": {
                "function": "sql_expression",
                # columns can be optionally passed for reporting
                "arguments": {"columns": ["col1", "col2"], "expression": "col2 not like 'val%'"},
            },
        },
    ]

    checked = dq_engine.apply_checks_by_metadata(test_df, checks)

    expected_schema = schema + REPORTING_COLUMNS
    expected = spark.createDataFrame(
        [
            ["str1", "str2", None, None],
            [
                "val1",
                "val2",
                [
                    {
                        "name": "not_col1_not_like_val",
                        "message": "Value is not matching expression: col1 not like \"val%\"",
                        "columns": None,
                        "filter": None,
                        "function": "sql_expression",
                        "run_time": RUN_TIME,
                        "user_metadata": {},
                    },
                    {
                        "name": "not_col2_not_like_val",
                        "message": "Value is not matching expression: col2 not like 'val%'",
                        "columns": None,
                        "filter": None,
                        "function": "sql_expression",
                        "run_time": RUN_TIME,
                        "user_metadata": {},
                    },
                    {
                        "name": "col1_col2_not_col2_not_like_val",
                        "message": "Value is not matching expression: col2 not like 'val%'",
                        "columns": ["col1", "col2"],
                        "filter": None,
                        "function": "sql_expression",
                        "run_time": RUN_TIME,
                        "user_metadata": {},
                    },
                ],
                None,
            ],
        ],
        expected_schema,
    )
    assert_df_equality(checked, expected, ignore_nullable=True)


def test_apply_checks_with_sql_expression_using_classes(ws, spark):
    dq_engine = DQEngine(workspace_client=ws, extra_params=EXTRA_PARAMS)
    schema = "col1: string, col2: string"
    test_df = spark.createDataFrame([["str1", "str2"], ["val1", "val2"]], schema)

    checks = [
        DQRowRule(
            criticality="error",
            check_func=check_funcs.sql_expression,
            check_func_kwargs={"expression": "col1 not like \"val%\""},
        ),
        DQRowRule(
            criticality="error",
            check_func=check_funcs.sql_expression,
            column="col1",
            check_func_kwargs={"expression": "col2 not like 'val%'"},
        ),
        DQRowRule(
            name="should_report_columns",
            criticality="error",
            check_func=check_funcs.sql_expression,
            columns=["col1", "col2"],  # columns can be passed optionally for reporting
            check_func_kwargs={"expression": "col2 not like 'val%'"},
        ),
        DQRowRule(
            criticality="error",
            check_func=check_funcs.sql_expression,
            # columns can be passed optionally for reporting also in kwargs
            check_func_kwargs={"columns": ["col1", "col2"], "expression": "col2 not like 'val%'"},
        ),
    ]

    checked = dq_engine.apply_checks(test_df, checks)

    expected_schema = schema + REPORTING_COLUMNS
    expected = spark.createDataFrame(
        [
            ["str1", "str2", None, None],
            [
                "val1",
                "val2",
                [
                    {
                        "name": "not_col1_not_like_val",
                        "message": "Value is not matching expression: col1 not like \"val%\"",
                        "columns": None,
                        "filter": None,
                        "function": "sql_expression",
                        "run_time": RUN_TIME,
                        "user_metadata": {},
                    },
                    {
                        "name": "not_col2_not_like_val",
                        "message": "Value is not matching expression: col2 not like 'val%'",
                        "columns": ["col1"],
                        "filter": None,
                        "function": "sql_expression",
                        "run_time": RUN_TIME,
                        "user_metadata": {},
                    },
                    {
                        "name": "should_report_columns",
                        "message": "Value is not matching expression: col2 not like 'val%'",
                        "columns": ["col1", "col2"],
                        "filter": None,
                        "function": "sql_expression",
                        "run_time": RUN_TIME,
                        "user_metadata": {},
                    },
                    {
                        "name": "col1_col2_not_col2_not_like_val",
                        "message": "Value is not matching expression: col2 not like 'val%'",
                        "columns": ["col1", "col2"],
                        "filter": None,
                        "function": "sql_expression",
                        "run_time": RUN_TIME,
                        "user_metadata": {},
                    },
                ],
                None,
            ],
        ],
        expected_schema,
    )
    assert_df_equality(checked, expected, ignore_nullable=True)


def test_apply_checks_with_is_unique(ws, spark, set_utc_timezone):
    schema = "col1: int, col2: timestamp, col3: string"
    test_df = spark.createDataFrame(
        [
            [1, datetime(2025, 1, 1), "a"],
            [1, datetime(2025, 1, 2), "a"],
            [2, None, "b"],
            [2, None, "c"],
            [None, None, ""],
            [None, None, ""],
        ],
        schema,
    )

    checks = [
        {
            "criticality": "error",
            "check": {"function": "is_unique", "arguments": {"columns": ["col1"]}},
        },
        {
            "criticality": "warn",
            "check": {"function": "is_unique", "arguments": {"columns": ["col3"]}},
        },
        {
            "criticality": "warn",
            "name": "col1_is_not_unique_filter_col2_null",
            "filter": "col2 is null",
            "check": {"function": "is_unique", "arguments": {"columns": ["col1"]}},
        },
        {
            "criticality": "error",
            "name": "composite_key_col1_and_col2_is_not_unique",
            "check": {
                "function": "is_unique",
                "arguments": {"columns": ["col1", "col2"]},
            },
        },
        {
            "criticality": "error",
            "name": "composite_key_col1_and_col3_is_not_unique",
            "check": {
                "function": "is_unique",
                "arguments": {"columns": ["col1", "col3"]},
            },
        },
    ]

    dq_engine = DQEngine(workspace_client=ws, extra_params=EXTRA_PARAMS)
    checked = dq_engine.apply_checks_by_metadata(test_df, checks)

    expected_schema = schema + REPORTING_COLUMNS
    expected = spark.createDataFrame(
        [
            [
                None,
                None,
                "",
                None,
                [
                    {
                        "name": "col3_is_not_unique",
                        "message": "Value '' in column 'col3' is not unique, found 2 duplicates",
                        "columns": ["col3"],
                        "filter": None,
                        "function": "is_unique",
                        "run_time": RUN_TIME,
                        "user_metadata": {},
                    },
                ],
            ],
            [
                None,
                None,
                "",
                None,
                [
                    {
                        "name": "col3_is_not_unique",
                        "message": "Value '' in column 'col3' is not unique, found 2 duplicates",
                        "columns": ["col3"],
                        "filter": None,
                        "function": "is_unique",
                        "run_time": RUN_TIME,
                        "user_metadata": {},
                    },
                ],
            ],
            [
                1,
                datetime(2025, 1, 1),
                "a",
                [
                    {
                        "name": "col1_is_not_unique",
                        "message": "Value '1' in column 'col1' is not unique, found 2 duplicates",
                        "columns": ["col1"],
                        "filter": None,
                        "function": "is_unique",
                        "run_time": RUN_TIME,
                        "user_metadata": {},
                    },
                    {
                        "name": "composite_key_col1_and_col3_is_not_unique",
                        "message": "Value '{1, a}' in column 'struct(col1, col3)' is not unique, found 2 duplicates",
                        "columns": ["col1", "col3"],
                        "filter": None,
                        "function": "is_unique",
                        "run_time": RUN_TIME,
                        "user_metadata": {},
                    },
                ],
                [
                    {
                        "name": "col3_is_not_unique",
                        "message": "Value 'a' in column 'col3' is not unique, found 2 duplicates",
                        "columns": ["col3"],
                        "filter": None,
                        "function": "is_unique",
                        "run_time": RUN_TIME,
                        "user_metadata": {},
                    },
                ],
            ],
            [
                1,
                datetime(2025, 1, 2),
                "a",
                [
                    {
                        "name": "col1_is_not_unique",
                        "message": "Value '1' in column 'col1' is not unique, found 2 duplicates",
                        "columns": ["col1"],
                        "filter": None,
                        "function": "is_unique",
                        "run_time": RUN_TIME,
                        "user_metadata": {},
                    },
                    {
                        "name": "composite_key_col1_and_col3_is_not_unique",
                        "message": "Value '{1, a}' in column 'struct(col1, col3)' is not unique, found 2 duplicates",
                        "columns": ["col1", "col3"],
                        "filter": None,
                        "function": "is_unique",
                        "run_time": RUN_TIME,
                        "user_metadata": {},
                    },
                ],
                [
                    {
                        "name": "col3_is_not_unique",
                        "message": "Value 'a' in column 'col3' is not unique, found 2 duplicates",
                        "columns": ["col3"],
                        "filter": None,
                        "function": "is_unique",
                        "run_time": RUN_TIME,
                        "user_metadata": {},
                    },
                ],
            ],
            [
                2,
                None,
                "b",
                [
                    {
                        "name": "col1_is_not_unique",
                        "message": "Value '2' in column 'col1' is not unique, found 2 duplicates",
                        "columns": ["col1"],
                        "filter": None,
                        "function": "is_unique",
                        "run_time": RUN_TIME,
                        "user_metadata": {},
                    },
                ],
                [
                    {
                        "name": "col1_is_not_unique_filter_col2_null",
                        "message": "Value '2' in column 'col1' is not unique, found 2 duplicates",
                        "columns": ["col1"],
                        "filter": "col2 is null",
                        "function": "is_unique",
                        "run_time": RUN_TIME,
                        "user_metadata": {},
                    }
                ],
            ],
            [
                2,
                None,
                "c",
                [
                    {
                        "name": "col1_is_not_unique",
                        "message": "Value '2' in column 'col1' is not unique, found 2 duplicates",
                        "columns": ["col1"],
                        "filter": None,
                        "function": "is_unique",
                        "run_time": RUN_TIME,
                        "user_metadata": {},
                    },
                ],
                [
                    {
                        "name": "col1_is_not_unique_filter_col2_null",
                        "message": "Value '2' in column 'col1' is not unique, found 2 duplicates",
                        "columns": ["col1"],
                        "filter": "col2 is null",
                        "function": "is_unique",
                        "run_time": RUN_TIME,
                        "user_metadata": {},
                    }
                ],
            ],
        ],
        expected_schema,
    )
    assert_df_equality(checked, expected, ignore_nullable=True)


def test_apply_checks_with_is_unique_nulls_not_distinct(ws, spark, set_utc_timezone):
    schema = "col1: int, col2: timestamp, col3: string"
    test_df = spark.createDataFrame(
        [
            [1, datetime(2025, 1, 1), "a"],
            [1, datetime(2025, 1, 2), "a"],
            [2, None, "b"],
            [2, None, "c"],
            [None, None, ""],
            [None, None, ""],
        ],
        schema,
    )

    checks = [
        {
            "criticality": "error",
            "check": {"function": "is_unique", "arguments": {"columns": ["col1"], "nulls_distinct": False}},
        },
        {
            "criticality": "warn",
            "name": "col1_is_not_unique_filter_col2_null",
            "filter": "col2 is null",
            "check": {"function": "is_unique", "arguments": {"columns": ["col1"], "nulls_distinct": False}},
        },
        {
            "criticality": "error",
            "name": "composite_key_col1_and_col2_is_not_unique",
            "check": {
                "function": "is_unique",
                "arguments": {"columns": ["col1", "col2"], "nulls_distinct": False},
            },
        },
        {
            "criticality": "error",
            "name": "composite_key_col1_and_col3_is_not_unique",
            "check": {
                "function": "is_unique",
                "arguments": {"columns": ["col1", "col3"], "nulls_distinct": False},
            },
        },
    ]

    dq_engine = DQEngine(workspace_client=ws, extra_params=EXTRA_PARAMS)
    checked = dq_engine.apply_checks_by_metadata(test_df, checks)

    expected_schema = schema + REPORTING_COLUMNS
    expected = spark.createDataFrame(
        [
            [
                None,
                None,
                "",
                [
                    {
                        "name": "col1_is_not_unique",
                        "message": "Value 'null' in column 'col1' is not unique, found 2 duplicates",
                        "columns": ["col1"],
                        "filter": None,
                        "function": "is_unique",
                        "run_time": RUN_TIME,
                        "user_metadata": {},
                    },
                    {
                        "name": "composite_key_col1_and_col2_is_not_unique",
                        "message": "Value '{null, null}' in column 'struct(col1, col2)' is not unique, found 2 duplicates",
                        "columns": ["col1", "col2"],
                        "filter": None,
                        "function": "is_unique",
                        "run_time": RUN_TIME,
                        "user_metadata": {},
                    },
                    {
                        "name": "composite_key_col1_and_col3_is_not_unique",
                        "message": "Value '{null, }' in column 'struct(col1, col3)' is not unique, found 2 duplicates",
                        "columns": ["col1", "col3"],
                        "filter": None,
                        "function": "is_unique",
                        "run_time": RUN_TIME,
                        "user_metadata": {},
                    },
                ],
                [
                    {
                        "name": "col1_is_not_unique_filter_col2_null",
                        "message": "Value 'null' in column 'col1' is not unique, found 2 duplicates",
                        "columns": ["col1"],
                        "filter": "col2 is null",
                        "function": "is_unique",
                        "run_time": RUN_TIME,
                        "user_metadata": {},
                    }
                ],
            ],
            [
                None,
                None,
                "",
                [
                    {
                        "name": "col1_is_not_unique",
                        "message": "Value 'null' in column 'col1' is not unique, found 2 duplicates",
                        "columns": ["col1"],
                        "filter": None,
                        "function": "is_unique",
                        "run_time": RUN_TIME,
                        "user_metadata": {},
                    },
                    {
                        "name": "composite_key_col1_and_col2_is_not_unique",
                        "message": "Value '{null, null}' in column 'struct(col1, col2)' is not unique, found 2 duplicates",
                        "columns": ["col1", "col2"],
                        "filter": None,
                        "function": "is_unique",
                        "run_time": RUN_TIME,
                        "user_metadata": {},
                    },
                    {
                        "name": "composite_key_col1_and_col3_is_not_unique",
                        "message": "Value '{null, }' in column 'struct(col1, col3)' is not unique, found 2 duplicates",
                        "columns": ["col1", "col3"],
                        "filter": None,
                        "function": "is_unique",
                        "run_time": RUN_TIME,
                        "user_metadata": {},
                    },
                ],
                [
                    {
                        "name": "col1_is_not_unique_filter_col2_null",
                        "message": "Value 'null' in column 'col1' is not unique, found 2 duplicates",
                        "columns": ["col1"],
                        "filter": "col2 is null",
                        "function": "is_unique",
                        "run_time": RUN_TIME,
                        "user_metadata": {},
                    }
                ],
            ],
            [
                1,
                datetime(2025, 1, 1),
                "a",
                [
                    {
                        "name": "col1_is_not_unique",
                        "message": "Value '1' in column 'col1' is not unique, found 2 duplicates",
                        "columns": ["col1"],
                        "filter": None,
                        "function": "is_unique",
                        "run_time": RUN_TIME,
                        "user_metadata": {},
                    },
                    {
                        "name": "composite_key_col1_and_col3_is_not_unique",
                        "message": "Value '{1, a}' in column 'struct(col1, col3)' is not unique, found 2 duplicates",
                        "columns": ["col1", "col3"],
                        "filter": None,
                        "function": "is_unique",
                        "run_time": RUN_TIME,
                        "user_metadata": {},
                    },
                ],
                None,
            ],
            [
                1,
                datetime(2025, 1, 2),
                "a",
                [
                    {
                        "name": "col1_is_not_unique",
                        "message": "Value '1' in column 'col1' is not unique, found 2 duplicates",
                        "columns": ["col1"],
                        "filter": None,
                        "function": "is_unique",
                        "run_time": RUN_TIME,
                        "user_metadata": {},
                    },
                    {
                        "name": "composite_key_col1_and_col3_is_not_unique",
                        "message": "Value '{1, a}' in column 'struct(col1, col3)' is not unique, found 2 duplicates",
                        "columns": ["col1", "col3"],
                        "filter": None,
                        "function": "is_unique",
                        "run_time": RUN_TIME,
                        "user_metadata": {},
                    },
                ],
                None,
            ],
            [
                2,
                None,
                "b",
                [
                    {
                        "name": "col1_is_not_unique",
                        "message": "Value '2' in column 'col1' is not unique, found 2 duplicates",
                        "columns": ["col1"],
                        "filter": None,
                        "function": "is_unique",
                        "run_time": RUN_TIME,
                        "user_metadata": {},
                    },
                    {
                        "name": "composite_key_col1_and_col2_is_not_unique",
                        "message": "Value '{2, null}' in column 'struct(col1, col2)' is not unique, found 2 duplicates",
                        "columns": ["col1", "col2"],
                        "filter": None,
                        "function": "is_unique",
                        "run_time": RUN_TIME,
                        "user_metadata": {},
                    },
                ],
                [
                    {
                        "name": "col1_is_not_unique_filter_col2_null",
                        "message": "Value '2' in column 'col1' is not unique, found 2 duplicates",
                        "columns": ["col1"],
                        "filter": "col2 is null",
                        "function": "is_unique",
                        "run_time": RUN_TIME,
                        "user_metadata": {},
                    }
                ],
            ],
            [
                2,
                None,
                "c",
                [
                    {
                        "name": "col1_is_not_unique",
                        "message": "Value '2' in column 'col1' is not unique, found 2 duplicates",
                        "columns": ["col1"],
                        "filter": None,
                        "function": "is_unique",
                        "run_time": RUN_TIME,
                        "user_metadata": {},
                    },
                    {
                        "name": "composite_key_col1_and_col2_is_not_unique",
                        "message": "Value '{2, null}' in column 'struct(col1, col2)' is not unique, found 2 duplicates",
                        "columns": ["col1", "col2"],
                        "filter": None,
                        "function": "is_unique",
                        "run_time": RUN_TIME,
                        "user_metadata": {},
                    },
                ],
                [
                    {
                        "name": "col1_is_not_unique_filter_col2_null",
                        "message": "Value '2' in column 'col1' is not unique, found 2 duplicates",
                        "columns": ["col1"],
                        "filter": "col2 is null",
                        "function": "is_unique",
                        "run_time": RUN_TIME,
                        "user_metadata": {},
                    }
                ],
            ],
        ],
        expected_schema,
    )
    assert_df_equality(checked, expected, ignore_nullable=True)


def test_apply_checks_all_row_checks_as_yaml_with_streaming(ws, make_schema, make_random, make_volume, spark):
    catalog_name = "main"
    schema_name = make_schema(catalog_name=catalog_name).name
    input_table_name = f"{catalog_name}.{schema_name}.{make_random(6).lower()}"
    output_table_name = f"{catalog_name}.{schema_name}.{make_random(6).lower()}"
    volume = make_volume(catalog_name=catalog_name, schema_name=schema_name)

    file_path = Path(__file__).parent.parent / "resources" / "all_row_checks.yaml"
    with open(file_path, "r", encoding="utf-8") as f:
        checks = yaml.safe_load(f)

    dq_engine = DQEngine(ws)
    assert not dq_engine.validate_checks(checks).has_errors

    schema = (
        "col1: string, col2: int, col3: int, col4 array<int>, col5: date, col6: timestamp, "
        "col7: map<string, int>, col8: struct<field1: int>"
    )
    test_df = spark.createDataFrame(
        [
            [
                "val1",
                1,
                1,
                [1],
                datetime(2025, 1, 2).date(),
                datetime(2025, 1, 12, 1, 0, 0),
                {"key1": 1},
                {"field1": 1},
            ],
            [
                "val2",
                2,
                2,
                [2],
                datetime(2025, 1, 2).date(),
                datetime(2025, 1, 12, 2, 0, 0),
                {"key1": 1},
                {"field1": 1},
            ],
            [
                "val3",
                3,
                3,
                [3],
                datetime(2025, 1, 2).date(),
                datetime(2025, 1, 12, 3, 0, 0),
                {"key1": 1},
                {"field1": 1},
            ],
        ],
        schema,
    )
    test_df.write.saveAsTable(input_table_name)
    streaming_test_df = spark.readStream.table(input_table_name)

    streaming_checked_df = dq_engine.apply_checks_by_metadata(streaming_test_df, checks)
    dq_engine.save_results_in_table(
        output_df=streaming_checked_df,
        output_config=OutputConfig(
            location=output_table_name,
<<<<<<< HEAD
            mode="overwrite",
=======
            mode="append",
>>>>>>> 21301893
            trigger={"availableNow": True},
            options={
                "checkpointLocation": f"/Volumes/{volume.catalog_name}/{volume.schema_name}/{volume.name}/{make_random(6).lower()}"
            },
        ),
    )

    checked_df = spark.table(output_table_name)

    expected_schema = schema + REPORTING_COLUMNS
    expected = spark.createDataFrame(
        [
            [
                "val1",
                1,
                1,
                [1],
                datetime(2025, 1, 2).date(),
                datetime(2025, 1, 12, 1, 0, 0),
                {"key1": 1},
                {"field1": 1},
                None,
                None,
            ],
            [
                "val2",
                2,
                2,
                [2],
                datetime(2025, 1, 2).date(),
                datetime(2025, 1, 12, 2, 0, 0),
                {"key1": 1},
                {"field1": 1},
                None,
                None,
            ],
            [
                "val3",
                3,
                3,
                [3],
                datetime(2025, 1, 2).date(),
                datetime(2025, 1, 12, 3, 0, 0),
                {"key1": 1},
                {"field1": 1},
                None,
                None,
            ],
        ],
        expected_schema,
    )

    assert_df_equality(checked_df, expected, ignore_nullable=True)


def test_apply_checks_all_checks_as_yaml(ws, spark):
    """Test applying all checks from a yaml file.

    The checks used in the test are also showcased in the docs under /docs/reference/quality_rules.mdx
    The checks should be kept up to date with the docs to make sure the documentation examples are validated.
    """
    file_path = Path(__file__).parent.parent / "resources" / "all_dataset_checks.yaml"
    with open(file_path, "r", encoding="utf-8") as f:
        checks = yaml.safe_load(f)

    file_path = Path(__file__).parent.parent / "resources" / "all_row_checks.yaml"
    with open(file_path, "r", encoding="utf-8") as f:
        checks.extend(yaml.safe_load(f))

    dq_engine = DQEngine(ws)
    status = dq_engine.validate_checks(checks)
    assert not status.has_errors

    schema = (
        "col1: string, col2: int, col3: int, col4 array<int>, col5: date, col6: timestamp, "
        "col7: map<string, int>, col8: struct<field1: int>"
    )
    test_df = spark.createDataFrame(
        [
            [
                "val1",
                1,
                1,
                [1],
                datetime(2025, 1, 2).date(),
                datetime(2025, 1, 12, 1, 0, 0),
                {"key1": 1},
                {"field1": 1},
            ],
            [
                "val2",
                2,
                2,
                [2],
                datetime(2025, 1, 2).date(),
                datetime(2025, 1, 12, 2, 0, 0),
                {"key1": 1},
                {"field1": 1},
            ],
            [
                "val3",
                3,
                3,
                [3],
                datetime(2025, 1, 2).date(),
                datetime(2025, 1, 12, 3, 0, 0),
                {"key1": 1},
                {"field1": 1},
            ],
        ],
        schema,
    )

    ref_df = test_df.withColumnRenamed("col1", "ref_col1").withColumnRenamed("col2", "ref_col2")
    ref_dfs = {"ref_df_key": ref_df}

    checked = dq_engine.apply_checks_by_metadata(test_df, checks, ref_dfs=ref_dfs)

    expected_schema = schema + REPORTING_COLUMNS
    expected = spark.createDataFrame(
        [
            [
                "val1",
                1,
                1,
                [1],
                datetime(2025, 1, 2).date(),
                datetime(2025, 1, 12, 1, 0, 0),
                {"key1": 1},
                {"field1": 1},
                None,
                None,
            ],
            [
                "val2",
                2,
                2,
                [2],
                datetime(2025, 1, 2).date(),
                datetime(2025, 1, 12, 2, 0, 0),
                {"key1": 1},
                {"field1": 1},
                None,
                None,
            ],
            [
                "val3",
                3,
                3,
                [3],
                datetime(2025, 1, 2).date(),
                datetime(2025, 1, 12, 3, 0, 0),
                {"key1": 1},
                {"field1": 1},
                None,
                None,
            ],
        ],
        expected_schema,
    )
    assert_df_equality(checked, expected, ignore_nullable=True)


def test_apply_checks_all_checks_using_classes(ws, spark):
    """Test applying all checks using DQX classes.

    The checks used in the test are also showcased in the docs under /docs/reference/quality_rules.mdx
    The checks should be kept up to date with the docs to make sure the documentation examples are validated.
    """
    checks = [
        # is_not_null check
        DQRowRule(
            criticality="error",
            check_func=check_funcs.is_not_null,
            column="col1",
            user_metadata={"tag1": "value1", "tag2": "001"},
        ),
        # is_not_empty check
        DQRowRule(
            criticality="error",
            check_func=check_funcs.is_not_empty,
            column="col1",
            user_metadata={"tag1": "value1", "tag2": "002"},
        ),
        # is_not_null_and_not_empty check
        DQRowRule(
            criticality="error",
            check_func=check_funcs.is_not_null_and_not_empty,
            column="col1",
            check_func_kwargs={"trim_strings": True},
            user_metadata={"tag1": "value1", "tag2": "003"},
        ),
        # is_in_list check
        DQRowRule(
            criticality="error",
            check_func=check_funcs.is_in_list,
            column="col2",
            check_func_kwargs={"allowed": [1, 2, 3]},
            user_metadata={"tag1": "value1", "tag2": "004"},
        ),
        # is_not_null_and_is_in_list check
        DQRowRule(
            criticality="error",
            check_func=check_funcs.is_not_null_and_is_in_list,
            column="col2",
            check_func_kwargs={"allowed": [1, 2, 3]},
            user_metadata={"tag1": "value1", "tag2": "005"},
        ),
        # is_not_null_and_not_empty_array check
        DQRowRule(
            criticality="error",
            check_func=check_funcs.is_not_null_and_not_empty_array,
            column="col4",
            user_metadata={"tag1": "value1", "tag2": "006"},
        ),
        # is_not_null_and_not_empty check, use args to pass arguments
        DQRowRule(
            criticality="error",
            check_func=check_funcs.is_not_null_and_not_empty,
            column="col1",
            check_func_kwargs={"trim_strings": True},
            user_metadata={"tag1": "value1", "tag2": "007"},
        ),
        # is_in_range check
        DQRowRule(
            criticality="error",
            check_func=check_funcs.is_in_range,
            column="col2",
            check_func_kwargs={"min_limit": 1, "max_limit": 10},
            user_metadata={"tag1": "value1", "tag2": "008"},
        ),
        DQRowRule(
            criticality="error",
            check_func=check_funcs.is_in_range,
            column="col5",
            check_func_kwargs={"min_limit": datetime(2025, 1, 1).date(), "max_limit": datetime(2025, 2, 24).date()},
            user_metadata={"tag1": "value1", "tag2": "009"},
        ),
        DQRowRule(
            criticality="error",
            check_func=check_funcs.is_in_range,
            column="col6",
            check_func_kwargs={"min_limit": datetime(2025, 1, 1, 0, 0, 0), "max_limit": datetime(2025, 2, 24, 1, 0, 0)},
            user_metadata={"tag1": "value1", "tag2": "010"},
        ),
        DQRowRule(
            criticality="error",
            check_func=check_funcs.is_in_range,
            column="col3",
            check_func_kwargs={"min_limit": "col2", "max_limit": "col2 * 2"},
            user_metadata={"tag1": "value2", "tag2": "011"},
        ),
        # is_not_in_range check
        DQRowRule(
            criticality="error",
            check_func=check_funcs.is_not_in_range,
            column="col2",
            check_func_kwargs={"min_limit": 11, "max_limit": 20},
            user_metadata={"tag1": "value2", "tag2": "012"},
        ),
        DQRowRule(
            criticality="error",
            check_func=check_funcs.is_not_in_range,
            column="col5",
            check_func_kwargs={"min_limit": datetime(2025, 2, 25).date(), "max_limit": datetime(2025, 2, 26).date()},
            user_metadata={"tag1": "value2", "tag2": "013"},
        ),
        DQRowRule(
            criticality="error",
            check_func=check_funcs.is_not_in_range,
            column="col6",
            check_func_kwargs={
                "min_limit": datetime(2025, 2, 25, 0, 0, 0),
                "max_limit": datetime(2025, 2, 26, 1, 0, 0),
            },
            user_metadata={"tag1": "value2", "tag2": "014"},
        ),
        DQRowRule(
            criticality="error",
            check_func=check_funcs.is_not_in_range,
            column="col3",
            check_func_kwargs={"min_limit": "col2 + 10", "max_limit": "col2 * 10"},
            user_metadata={"tag1": "value2", "tag2": "015"},
        ),
        # is_not_less_than check
        DQRowRule(
            criticality="error",
            check_func=check_funcs.is_not_less_than,
            column="col2",
            check_func_kwargs={"limit": 0},
            user_metadata={"tag1": "value2", "tag2": "016"},
        ),
        DQRowRule(
            criticality="error",
            check_func=check_funcs.is_not_less_than,
            column="col5",
            check_func_kwargs={"limit": datetime(2025, 1, 1).date()},
            user_metadata={"tag1": "value2", "tag2": "017"},
        ),
        DQRowRule(
            criticality="error",
            check_func=check_funcs.is_not_less_than,
            column="col6",
            check_func_kwargs={"limit": datetime(2025, 1, 1, 1, 0, 0)},
            user_metadata={"tag1": "value2", "tag2": "018"},
        ),
        DQRowRule(
            criticality="error",
            check_func=check_funcs.is_not_less_than,
            column="col3",
            check_func_kwargs={"limit": "col2 - 10"},
            user_metadata={"tag1": "value2", "tag2": "019"},
        ),
        # is_not_greater_than check
        DQRowRule(
            criticality="error",
            check_func=check_funcs.is_not_greater_than,
            column="col2",
            check_func_kwargs={"limit": 10},
            user_metadata={"tag1": "value3", "tag2": "020"},
        ),
        DQRowRule(
            criticality="error",
            check_func=check_funcs.is_not_greater_than,
            column="col5",
            check_func_kwargs={"limit": datetime(2025, 3, 1).date()},
            user_metadata={"tag1": "value3", "tag2": "021"},
        ),
        DQRowRule(
            criticality="error",
            check_func=check_funcs.is_not_greater_than,
            column="col6",
            check_func_kwargs={"limit": datetime(2025, 3, 24, 1, 0, 0)},
            user_metadata={"tag1": "value3", "tag2": "022"},
        ),
        DQRowRule(
            criticality="error",
            check_func=check_funcs.is_not_greater_than,
            column="col3",
            check_func_kwargs={"limit": "col2 + 10"},
            user_metadata={"tag1": "value3", "tag2": "023"},
        ),
        # is_valid_date check
        DQRowRule(
            criticality="error",
            check_func=check_funcs.is_valid_date,
            column="col5",
            user_metadata={"tag1": "value3", "tag2": "024"},
        ),
        DQRowRule(
            criticality="error",
            check_func=check_funcs.is_valid_date,
            column="col5",
            check_func_kwargs={"date_format": "yyyy-MM-dd"},
            name="col5_is_not_valid_date2",
            user_metadata={"tag1": "value3", "tag2": "025"},
        ),
        # is_valid_timestamp check
        DQRowRule(
            criticality="error",
            check_func=check_funcs.is_valid_timestamp,
            column="col6",
            user_metadata={"tag1": "value3", "tag2": "026"},
        ),
        DQRowRule(
            criticality="error",
            check_func=check_funcs.is_valid_timestamp,
            column="col6",
            check_func_kwargs={"timestamp_format": "yyyy-MM-dd HH:mm:ss"},
            name="col6_is_not_valid_timestamp2",
            user_metadata={"tag1": "value3", "tag2": "027"},
        ),
        # is_not_in_future check
        DQRowRule(
            criticality="error",
            check_func=check_funcs.is_not_in_future,
            column="col6",
            check_func_kwargs={"offset": 86400},
            user_metadata={"tag1": "value3", "tag2": "028"},
        ),
        # is_not_in_near_future check
        DQRowRule(
            criticality="error",
            check_func=check_funcs.is_not_in_near_future,
            column="col6",
            check_func_kwargs={"offset": 36400},
            user_metadata={"tag1": "value3", "tag2": "029"},
        ),
        # is_older_than_n_days check
        DQRowRule(
            criticality="error",
            check_func=check_funcs.is_older_than_n_days,
            column="col5",
            check_func_kwargs={"days": 10},
            user_metadata={"tag1": "value4"},
        ),
        # is_older_than_col2_for_n_days check
        DQRowRule(
            criticality="error",
            check_func=check_funcs.is_older_than_col2_for_n_days,
            check_func_kwargs={"column1": "col5", "column2": "col6", "days": 2},
            user_metadata={"tag1": "value4"},
        ),
        # is_unique check
        DQDatasetRule(
            criticality="error",
            check_func=check_funcs.is_unique,
            columns=["col1"],  # this check require list of columns
            user_metadata={"tag1": "value4"},
        ),
        # is_unique check defined using list of columns
        DQDatasetRule(
            criticality="error",
            check_func=check_funcs.is_unique,
            columns=[F.col("col1")],  # this check require list of columns
            user_metadata={"tag1": "value4"},
        ),
        # is_unique on multiple columns (composite key), nulls are distinct (default behavior)
        # eg. (1, NULL) not equals (1, NULL) and (NULL, NULL) not equals (NULL, NULL)
        DQDatasetRule(
            criticality="error",
            name="composite_key_col1_and_col2_is_not_unique",
            check_func=check_funcs.is_unique,
            columns=["col1", "col2"],
            user_metadata={"tag1": "value4"},
        ),
        # is_unique on multiple columns (composite key), nulls are not distinct
        # eg. (1, NULL) equals (1, NULL) and (NULL, NULL) equals (NULL, NULL)
        DQDatasetRule(
            criticality="error",
            name="composite_key_col1_and_col2_is_not_unique_nulls_not_distinct",
            check_func=check_funcs.is_unique,
            columns=["col1", "col2"],
            check_func_kwargs={"nulls_distinct": False},
            user_metadata={"tag1": "value4"},
        ),
        # is_aggr_equal check with count aggregation over all rows
        DQDatasetRule(
            criticality="error",
            check_func=check_funcs.is_aggr_equal,
            column="*",
            check_func_kwargs={"aggr_type": "count", "limit": 3},
        ),
        # is_aggr_equal check with aggregation over col2 (skip nulls)
        DQDatasetRule(
            criticality="error",
            check_func=check_funcs.is_aggr_equal,
            column="col2",
            check_func_kwargs={"aggr_type": "avg", "limit": 2.0},
        ),
        # is_aggr_equal check with aggregation over col2 grouped by col3 (skip nulls)
        DQDatasetRule(
            criticality="error",
            check_func=check_funcs.is_aggr_equal,
            column="col2",
            check_func_kwargs={"aggr_type": "max", "limit": 3},
        ),
        # is_aggr_not_equal check with count aggregation over all rows
        DQDatasetRule(
            criticality="error",
            check_func=check_funcs.is_aggr_not_equal,
            column="*",
            check_func_kwargs={"aggr_type": "count", "limit": 5},
        ),
        # is_aggr_not_equal check with aggregation over col2 (skip nulls)
        DQDatasetRule(
            criticality="error",
            check_func=check_funcs.is_aggr_not_equal,
            column="col2",
            check_func_kwargs={"aggr_type": "avg", "limit": 5.0},
        ),
        # is_aggr_not_equal check with aggregation over col2 grouped by col3 (skip nulls)
        DQDatasetRule(
            criticality="error",
            check_func=check_funcs.is_aggr_not_equal,
            column="col2",
            check_func_kwargs={"aggr_type": "max", "group_by": ["col3"], "limit": 10},
        ),
        # is_aggr_not_greater_than check with count aggregation over all rows
        DQDatasetRule(
            criticality="error",
            check_func=check_funcs.is_aggr_not_greater_than,
            column="*",
            check_func_kwargs={"aggr_type": "count", "limit": 10},
        ),
        # is_aggr_not_greater_than check with aggregation over col2 (skip nulls)
        DQDatasetRule(
            criticality="error",
            check_func=check_funcs.is_aggr_not_greater_than,
            column="col2",
            check_func_kwargs={"aggr_type": "count", "limit": 10},
        ),
        # is_aggr_not_greater_than check with aggregation over col2 grouped by col3 (skip nulls)
        DQDatasetRule(
            criticality="error",
            check_func=check_funcs.is_aggr_not_greater_than,
            column="col2",
            check_func_kwargs={"aggr_type": "count", "group_by": ["col3"], "limit": 10},
        ),
        # is_aggr_not_less_than check with count aggregation over all rows
        DQDatasetRule(
            criticality="error",
            check_func=check_funcs.is_aggr_not_less_than,
            column="*",
            check_func_kwargs={"aggr_type": "count", "limit": 1},
        ),
        # is_aggr_not_less_than check with aggregation over col2 (skip nulls)
        DQDatasetRule(
            criticality="error",
            check_func=check_funcs.is_aggr_not_less_than,
            column="col2",
            check_func_kwargs={"aggr_type": "count", "limit": 1},
        ),
        # is_aggr_not_less_than check with aggregation over col2 grouped by col3 (skip nulls)
        DQDatasetRule(
            criticality="error",
            check_func=check_funcs.is_aggr_not_less_than,
            column="col2",
            check_func_kwargs={"aggr_type": "count", "group_by": ["col3"], "limit": 1},
        ),
        # optionally column or columns (depending on check func) can be provided as keyword/named argument
        DQDatasetRule(
            criticality="error",
            check_func=check_funcs.is_aggr_not_greater_than,
            check_func_kwargs={"column": "col2", "aggr_type": "count", "limit": 10},
        ),
        # optionally arguments can be provided using positional arguments
        DQDatasetRule(
            criticality="error",
            check_func=check_funcs.is_aggr_not_greater_than,
            column="col2",
            check_func_args=[10, "count"],
        ),
        # regex_match check
        DQRowRule(
            criticality="error",
            check_func=check_funcs.regex_match,
            column="col2",
            check_func_kwargs={"regex": "[0-9]+", "negate": False},
            user_metadata={"tag1": "value5"},
        ),
        # sql_expression check
        DQRowRule(
            criticality="error",
            check_func=check_funcs.sql_expression,
            check_func_kwargs={
                "expression": "col3 >= col2 and col3 <= 10",
                "msg": "col3 is less than col2 and col3 is greater than 10",
                "name": "custom_output_name",
                "negate": False,
            },
            user_metadata={"tag1": "value5"},
        ),
        # apply check to multiple columns
        *DQForEachColRule(
            check_func=check_funcs.is_not_null,  # 'column' as first argument
            criticality="error",
            columns=["col3", "col5"],  # apply the check for each column in the list
            user_metadata={"tag1": "multi column"},
        ).get_rules(),
        *DQForEachColRule(
            check_func=check_funcs.is_unique,  # 'columns' as first argument
            criticality="error",
            columns=[["col3", "col5"], ["col1"]],  # apply the check for each list of columns
            user_metadata={"tag1": "multi column"},
        ).get_rules(),
        # is_not_null check applied to a struct column element (dot notation)
        DQRowRule(
            criticality="error",
            check_func=check_funcs.is_not_null,
            column="col8.field1",
        ),
        # is_not_null check applied to a map column element
        DQRowRule(
            criticality="error",
            check_func=check_funcs.is_not_null,
            column=F.try_element_at("col7", F.lit("key1")),
        ),
        # is_not_null check applied to an array column element at the specified position
        DQRowRule(
            criticality="error",
            check_func=check_funcs.is_not_null,
            column=F.try_element_at("col4", F.lit(1)),
        ),
        # is_not_greater_than check applied to an array column
        DQRowRule(
            criticality="error",
            check_func=check_funcs.is_not_greater_than,
            column=F.array_max("col4"),
            check_func_kwargs={"limit": 10},
        ),
        # is_not_less_than check applied to an array column
        DQRowRule(
            criticality="error",
            check_func=check_funcs.is_not_less_than,
            column=F.array_min("col4"),
            check_func_kwargs={"limit": 1},
        ),
        # sql_expression check applied to a map column element
        DQRowRule(
            criticality="error",
            check_func=check_funcs.sql_expression,
            check_func_kwargs={
                "expression": "try_element_at(col7, 'key1') < 10",
                "msg": "col7 element 'key1' is less than 10",
                "name": "col7_element_key1_less_than_10",
                "negate": False,
            },
        ),
        # sql_expression check applied to an array of map column elements
        DQRowRule(
            criticality="error",
            check_func=check_funcs.sql_expression,
            check_func_kwargs={
                "expression": "not exists(col4, x -> x >= 10)",
                "msg": "array col4 has an element greater than 10",
                "name": "col4_all_elements_less_than_10",
                "negate": False,
            },
        ),
        # optionally column can be provided as keyword/named argument
        DQRowRule(
            criticality="error",
            check_func=check_funcs.is_in_range,
            check_func_kwargs={"column": "col2", "min_limit": 1, "max_limit": 10},
        ),
        # optionally arguments can be provided using positional arguments
        DQRowRule(criticality="error", check_func=check_funcs.is_in_range, column="col2", check_func_args=[1, 10]),
        *DQForEachColRule(
            check_func=check_funcs.is_not_null,
            criticality="error",
            columns=[
                "col1",  # col as string
                F.col("col2"),  # col
                "col8.field1",  # struct col
                F.try_element_at("col7", F.lit("key1")),  # map col
                F.try_element_at("col4", F.lit(1)),  # array col
            ],
        ).get_rules(),
    ]

    dq_engine = DQEngine(ws)

    schema = (
        "col1: string, col2: int, col3: int, col4 array<int>, col5: date, col6: timestamp, "
        "col7: map<string, int>, col8: struct<field1: int>"
    )
    test_df = spark.createDataFrame(
        [
            [
                "val1",
                1,
                1,
                [1],
                datetime(2025, 1, 2).date(),
                datetime(2025, 1, 12, 1, 0, 0),
                {"key1": 1},
                {"field1": 1},
            ],
            [
                "val2",
                2,
                2,
                [2],
                datetime(2025, 1, 2).date(),
                datetime(2025, 1, 12, 2, 0, 0),
                {"key1": 1},
                {"field1": 1},
            ],
            [
                "val3",
                3,
                3,
                [3],
                datetime(2025, 1, 2).date(),
                datetime(2025, 1, 12, 3, 0, 0),
                {"key1": 1},
                {"field1": 1},
            ],
        ],
        schema,
    )

    checked = dq_engine.apply_checks(test_df, checks)

    expected_schema = schema + REPORTING_COLUMNS
    expected = spark.createDataFrame(
        [
            [
                "val1",
                1,
                1,
                [1],
                datetime(2025, 1, 2).date(),
                datetime(2025, 1, 12, 1, 0, 0),
                {"key1": 1},
                {"field1": 1},
                None,
                None,
            ],
            [
                "val2",
                2,
                2,
                [2],
                datetime(2025, 1, 2).date(),
                datetime(2025, 1, 12, 2, 0, 0),
                {"key1": 1},
                {"field1": 1},
                None,
                None,
            ],
            [
                "val3",
                3,
                3,
                [3],
                datetime(2025, 1, 2).date(),
                datetime(2025, 1, 12, 3, 0, 0),
                {"key1": 1},
                {"field1": 1},
                None,
                None,
            ],
        ],
        expected_schema,
    )
    assert_df_equality(checked, expected, ignore_nullable=True)


def test_define_user_metadata_and_extract_dq_results(ws, spark):
    user_metadata = {"key1": "value1", "key2": "value2"}
    extra_params = ExtraParams(run_time=RUN_TIME, user_metadata=user_metadata)
    dq_engine = DQEngine(workspace_client=ws, extra_params=extra_params)
    test_df = spark.createDataFrame([[None, 1, 1]], SCHEMA)

    checks = [
        DQRowRule(
            name="a_is_null_or_empty",
            criticality="error",
            check_func=check_funcs.is_not_null_and_not_empty,
            column="a",
        ),
        DQRowRule(
            name="a_is_null",
            criticality="error",
            check_func=check_funcs.is_not_null,
            column="a",
            filter="b = 1",
        ),
        DQRowRule(
            name="a_is_null_or_empty",
            criticality="warn",
            check_func=check_funcs.is_not_null_and_not_empty,
            column="a",
        ),
        DQRowRule(
            name="a_is_null",
            criticality="warn",
            check_func=check_funcs.is_not_null,
            column="a",
            filter="b = 1",
        ),
    ]

    checked = dq_engine.apply_checks(test_df, checks)

    result_errors = checked.select(F.explode(F.col("_errors")).alias("dq")).select(F.expr("dq.*"))
    result_warnings = checked.select(F.explode(F.col("_warnings")).alias("dq")).select(F.expr("dq.*"))

    expected = spark.createDataFrame(
        [
            [
                "a_is_null_or_empty",
                "Column 'a' value is null or empty",
                ["a"],
                None,
                "is_not_null_and_not_empty",
                RUN_TIME,
                user_metadata,
            ],
            [
                "a_is_null",
                "Column 'a' value is null",
                ["a"],
                "b = 1",
                "is_not_null",
                RUN_TIME,
                user_metadata,
            ],
        ],
        dq_result_schema.elementType,
    )

    assert_df_equality(result_errors, expected, ignore_nullable=True)
    assert_df_equality(result_warnings, expected, ignore_nullable=True)


def test_apply_checks_with_sql_expression_for_map_and_array(ws, spark):
    schema = "col1: map<string,int>, col2: array<map<string, int>>"
    test_df = spark.createDataFrame(
        [[{"key1": 10, "key2": 1}, [{"key1": 1, "key2": 2}, {"key1": 10, "key2": 20}]]], schema
    )

    checks = [
        {
            "criticality": "error",
            "name": "map_element_at_col1_key1_is_not_greater_than_10",
            "check": {"function": "sql_expression", "arguments": {"expression": "try_element_at(col1, 'key1') < 10"}},
        },
        {
            "criticality": "error",
            "check": {
                "function": "sql_expression",
                "arguments": {"expression": "not exists(col2, x -> x.key1 >= 10)"},
            },
        },
    ]

    dq_engine = DQEngine(workspace_client=ws, extra_params=EXTRA_PARAMS)
    checked = dq_engine.apply_checks_by_metadata(test_df, checks)

    expected_schema = schema + REPORTING_COLUMNS
    expected = spark.createDataFrame(
        [
            [
                {"key1": 10, "key2": 1},
                [{"key1": 1, "key2": 2}, {"key1": 10, "key2": 20}],
                [
                    {
                        "name": "map_element_at_col1_key1_is_not_greater_than_10",
                        "message": "Value is not matching expression: try_element_at(col1, 'key1') < 10",
                        "columns": None,
                        "filter": None,
                        "function": "sql_expression",
                        "run_time": RUN_TIME,
                        "user_metadata": {},
                    },
                    {
                        "name": "not_not_exists_col2_x_x_key1_10",
                        "message": "Value is not matching expression: not exists(col2, x -> x.key1 >= 10)",
                        "columns": None,
                        "filter": None,
                        "function": "sql_expression",
                        "run_time": RUN_TIME,
                        "user_metadata": {},
                    },
                ],
                None,
            ],
        ],
        expected_schema,
    )
    assert_df_equality(checked, expected, ignore_nullable=True)


def test_apply_checks_complex_types_by_metadata(ws, spark):
    schema = "col1: map<string,int>, col2: array<map<string, int>>"
    test_df = spark.createDataFrame(
        [
            [{"key1": 10, "key2": 1}, [{"key1": 1, "key2": 2}, {"key1": 10, "key2": 20}]],
            [{"key1": 1, "key2": 1}, [{"key1": 1, "key2": 2}, {"key1": 1, "key2": 20}]],
        ],
        schema,
    )

    checks = [
        {
            "criticality": "error",
            "name": "map_element_at_col1_key1_is_not_greater_than_5",
            "check": {
                "function": "is_not_greater_than",
                "arguments": {"column": "try_element_at(col1, 'key1')", "limit": 5},
            },
        },
        {
            "criticality": "error",
            "name": "array_element_at_position_2_key1_is_not_greater_than_5",
            "check": {
                "function": "is_not_greater_than",
                "arguments": {"column": "try_element_at(try_element_at(col2, 2), 'key1')", "limit": 5},
            },
        },
        {  # map key does not exist
            "criticality": "error",
            "name": "map_element_at_col1_not_exists_is_not_greater_than_5",
            "check": {
                "function": "is_not_greater_than",
                "arguments": {"column": "try_element_at(col1, 'not_exists')", "limit": 5},
            },
        },
        {  # element does not exist at the given position
            "criticality": "error",
            "name": "array_element_at_position_1000_key1_is_not_greater_than_5",
            "check": {
                "function": "is_not_greater_than",
                "arguments": {"column": "try_element_at(try_element_at(col2, 1000), 'key1')", "limit": 5},
            },
        },
    ]

    dq_engine = DQEngine(workspace_client=ws, extra_params=EXTRA_PARAMS)
    checked = dq_engine.apply_checks_by_metadata(test_df, checks)

    expected_schema = schema + REPORTING_COLUMNS
    expected = spark.createDataFrame(
        [
            [
                {"key1": 10, "key2": 1},
                [{"key1": 1, "key2": 2}, {"key1": 10, "key2": 20}],
                [
                    {
                        "name": "map_element_at_col1_key1_is_not_greater_than_5",
                        "message": "Value '10' in Column 'try_element_at(col1, 'key1')' is greater than limit: 5",
                        "columns": ["try_element_at(col1, 'key1')"],
                        "filter": None,
                        "function": "is_not_greater_than",
                        "run_time": RUN_TIME,
                        "user_metadata": {},
                    },
                    {
                        "name": "array_element_at_position_2_key1_is_not_greater_than_5",
                        "message": "Value '10' in Column 'try_element_at(try_element_at(col2, 2), 'key1')' is greater than limit: 5",
                        "columns": ["try_element_at(try_element_at(col2, 2), 'key1')"],
                        "filter": None,
                        "function": "is_not_greater_than",
                        "run_time": RUN_TIME,
                        "user_metadata": {},
                    },
                ],
                None,
            ],
            [
                {"key1": 1, "key2": 1},
                [{"key1": 1, "key2": 2}, {"key1": 1, "key2": 20}],
                None,
                None,
            ],
        ],
        expected_schema,
    )
    assert_df_equality(checked, expected, ignore_nullable=True)


def test_apply_checks_complex_types_using_classes(ws, spark):
    schema = "col1: map<string,int>, col2: array<map<string, int>>"
    test_df = spark.createDataFrame(
        [
            [{"key1": 10, "key2": 1}, [{"key1": 1, "key2": 2}, {"key1": 10, "key2": 20}]],
            [{"key1": 1, "key2": 1}, [{"key1": 1, "key2": 2}, {"key1": 1, "key2": 20}]],
        ],
        schema,
    )

    checks = [
        DQRowRule(
            criticality="error",
            name="map_element_at_col1_key1_is_not_greater_than_5",
            check_func=check_funcs.is_not_greater_than,
            column=F.try_element_at("col1", F.lit("key1")),
            check_func_kwargs={"limit": 5},
        ),
        DQRowRule(
            criticality="error",
            name="array_element_at_position_2_key1_is_not_greater_than_5",
            check_func=check_funcs.is_not_greater_than,
            column=F.try_element_at(F.try_element_at("col2", F.lit(2)), F.lit("key1")),
            check_func_kwargs={"limit": 5},
        ),
        DQRowRule(
            criticality="error",
            name="map_element_at_col1_not_exists_is_not_greater_than_5",
            check_func=check_funcs.is_not_greater_than,
            column=F.try_element_at("col1", F.lit("not_exists")),
            check_func_kwargs={"limit": 5},
        ),
        DQRowRule(
            criticality="error",
            name="array_element_at_position_1000_key1_is_not_greater_than_5",
            check_func=check_funcs.is_not_greater_than,
            column=F.try_element_at(F.try_element_at("col2", F.lit(1000)), F.lit("key1")),
            check_func_kwargs={"limit": 5},
        ),
    ]

    dq_engine = DQEngine(workspace_client=ws, extra_params=EXTRA_PARAMS)
    checked = dq_engine.apply_checks(test_df, checks)

    expected_schema = schema + REPORTING_COLUMNS
    expected = spark.createDataFrame(
        [
            [
                {"key1": 10, "key2": 1},
                [{"key1": 1, "key2": 2}, {"key1": 10, "key2": 20}],
                [
                    {
                        "name": "map_element_at_col1_key1_is_not_greater_than_5",
                        "message": "Value '10' in Column 'try_element_at(col1, key1)' is greater than limit: 5",
                        "columns": ["try_element_at(col1, key1)"],
                        "filter": None,
                        "function": "is_not_greater_than",
                        "run_time": RUN_TIME,
                        "user_metadata": {},
                    },
                    {
                        "name": "array_element_at_position_2_key1_is_not_greater_than_5",
                        "message": "Value '10' in Column 'try_element_at(try_element_at(col2, 2), key1)' is greater than limit: 5",
                        "columns": ["try_element_at(try_element_at(col2, 2), key1)"],
                        "filter": None,
                        "function": "is_not_greater_than",
                        "run_time": RUN_TIME,
                        "user_metadata": {},
                    },
                ],
                None,
            ],
            [
                {"key1": 1, "key2": 1},
                [{"key1": 1, "key2": 2}, {"key1": 1, "key2": 20}],
                None,
                None,
            ],
        ],
        expected_schema,
    )
    assert_df_equality(checked, expected, ignore_nullable=True)


def test_apply_checks_with_check_and_engine_metadata_from_config(ws, spark):
    extra_params = ExtraParams(run_time=RUN_TIME, user_metadata={"tag2": "from_engine", "tag3": "from_engine"})
    dq_engine = DQEngine(workspace_client=ws, extra_params=extra_params)
    schema = "col1: string, col2: string"
    test_df = spark.createDataFrame([["str1", "str2"], [None, "val2"], ["val1", ""], [None, None]], schema)

    checks = [
        {
            "name": "col1_is_null",
            "criticality": "error",
            "check": {"function": "is_not_null", "arguments": {"column": "col1"}},
            "user_metadata": {"tag1": "value1", "tag2": "from_check"},
        },
        {
            "name": "col2_is_null",
            "criticality": "error",
            "check": {"function": "is_not_null_and_not_empty", "arguments": {"column": "col2"}},
            "user_metadata": {"tag1": "value2"},
        },
    ]

    expected_schema = schema + REPORTING_COLUMNS
    expected_df = spark.createDataFrame(
        [
            ["str1", "str2", None, None],
            [
                None,
                "val2",
                [
                    {
                        "name": "col1_is_null",
                        "message": "Column 'col1' value is null",
                        "columns": ["col1"],
                        "filter": None,
                        "function": "is_not_null",
                        "run_time": RUN_TIME,
                        "user_metadata": {"tag1": "value1", "tag2": "from_check", "tag3": "from_engine"},
                    }
                ],
                None,
            ],
            [
                "val1",
                "",
                [
                    {
                        "name": "col2_is_null",
                        "message": "Column 'col2' value is null or empty",
                        "columns": ["col2"],
                        "filter": None,
                        "function": "is_not_null_and_not_empty",
                        "run_time": RUN_TIME,
                        "user_metadata": {"tag1": "value2", "tag2": "from_engine", "tag3": "from_engine"},
                    }
                ],
                None,
            ],
            [
                None,
                None,
                [
                    {
                        "name": "col1_is_null",
                        "message": "Column 'col1' value is null",
                        "columns": ["col1"],
                        "filter": None,
                        "function": "is_not_null",
                        "run_time": RUN_TIME,
                        "user_metadata": {"tag1": "value1", "tag2": "from_check", "tag3": "from_engine"},
                    },
                    {
                        "name": "col2_is_null",
                        "message": "Column 'col2' value is null or empty",
                        "columns": ["col2"],
                        "filter": None,
                        "function": "is_not_null_and_not_empty",
                        "run_time": RUN_TIME,
                        "user_metadata": {"tag1": "value2", "tag2": "from_engine", "tag3": "from_engine"},
                    },
                ],
                None,
            ],
        ],
        expected_schema,
    )

    actual_df = dq_engine.apply_checks_by_metadata(test_df, checks)
    assert_df_equality(actual_df, expected_df)


def test_apply_checks_with_check_and_engine_metadata_from_classes(ws, spark):
    extra_params = ExtraParams(run_time=RUN_TIME, user_metadata={"tag2": "from_engine", "tag3": "from_engine"})
    dq_engine = DQEngine(workspace_client=ws, extra_params=extra_params)
    schema = "col1: string, col2: string"
    test_df = spark.createDataFrame([["str1", "str2"], [None, "val2"], ["val1", ""], [None, None]], schema)

    checks = [
        DQRowRule(
            name="col1_is_null",
            criticality="error",
            check_func=check_funcs.is_not_null,
            column="col1",
            user_metadata={"tag1": "value1", "tag2": "from_check"},
        ),
        DQRowRule(
            name="col2_is_null",
            criticality="error",
            check_func=check_funcs.is_not_null_and_not_empty,
            column="col2",
            user_metadata={"tag1": "value2"},
        ),
    ]

    expected_schema = schema + REPORTING_COLUMNS
    expected_df = spark.createDataFrame(
        [
            ["str1", "str2", None, None],
            [
                None,
                "val2",
                [
                    {
                        "name": "col1_is_null",
                        "message": "Column 'col1' value is null",
                        "columns": ["col1"],
                        "filter": None,
                        "function": "is_not_null",
                        "run_time": RUN_TIME,
                        "user_metadata": {"tag1": "value1", "tag2": "from_check", "tag3": "from_engine"},
                    }
                ],
                None,
            ],
            [
                "val1",
                "",
                [
                    {
                        "name": "col2_is_null",
                        "message": "Column 'col2' value is null or empty",
                        "columns": ["col2"],
                        "filter": None,
                        "function": "is_not_null_and_not_empty",
                        "run_time": RUN_TIME,
                        "user_metadata": {"tag1": "value2", "tag2": "from_engine", "tag3": "from_engine"},
                    }
                ],
                None,
            ],
            [
                None,
                None,
                [
                    {
                        "name": "col1_is_null",
                        "message": "Column 'col1' value is null",
                        "columns": ["col1"],
                        "filter": None,
                        "function": "is_not_null",
                        "run_time": RUN_TIME,
                        "user_metadata": {"tag1": "value1", "tag2": "from_check", "tag3": "from_engine"},
                    },
                    {
                        "name": "col2_is_null",
                        "message": "Column 'col2' value is null or empty",
                        "columns": ["col2"],
                        "filter": None,
                        "function": "is_not_null_and_not_empty",
                        "run_time": RUN_TIME,
                        "user_metadata": {"tag1": "value2", "tag2": "from_engine", "tag3": "from_engine"},
                    },
                ],
                None,
            ],
        ],
        expected_schema,
    )

    actual_df = dq_engine.apply_checks(test_df, checks)
    assert_df_equality(actual_df, expected_df)


def test_apply_aggr_checks(ws, spark):
    dq_engine = DQEngine(workspace_client=ws, extra_params=EXTRA_PARAMS)
    test_df = spark.createDataFrame([[None, None, None], [1, None, 5], [1, 2, 3]], SCHEMA)

    checks = [
        DQDatasetRule(
            criticality="error",
            check_func=check_funcs.is_aggr_equal,
            column="*",
            check_func_kwargs={"aggr_type": "count", "limit": 3},
        ),
        DQDatasetRule(
            criticality="error",
            check_func=check_funcs.is_aggr_equal,
            column="a",
            filter="b is not null",
            check_func_kwargs={"aggr_type": "count", "limit": 1},
        ),
        DQDatasetRule(
            criticality="error",
            check_func=check_funcs.is_aggr_equal,
            column="a",
            check_func_kwargs={"aggr_type": "avg", "limit": 1},
        ),
        DQDatasetRule(
            criticality="error",
            check_func=check_funcs.is_aggr_equal,
            column="b",
            check_func_kwargs={"aggr_type": "min", "limit": 2},
        ),
        DQDatasetRule(
            criticality="error",
            check_func=check_funcs.is_aggr_equal,
            column="b",
            check_func_kwargs={"aggr_type": "sum", "group_by": ["a"], "limit": 8},
        ),
        DQDatasetRule(
            criticality="error",
            check_func=check_funcs.is_aggr_not_equal,
            column="*",
            check_func_kwargs={"aggr_type": "count", "limit": 5},
        ),
        DQDatasetRule(
            criticality="error",
            check_func=check_funcs.is_aggr_not_equal,
            column="a",
            filter="b is not null",
            check_func_kwargs={"aggr_type": "count", "limit": 3},
        ),
        DQDatasetRule(
            criticality="error",
            check_func=check_funcs.is_aggr_not_equal,
            column="a",
            check_func_kwargs={"aggr_type": "avg", "limit": 5},
        ),
        DQDatasetRule(
            criticality="error",
            check_func=check_funcs.is_aggr_not_equal,
            column="b",
            check_func_kwargs={"aggr_type": "sum", "group_by": ["a"], "limit": 10},
        ),
        DQDatasetRule(
            criticality="warn",
            check_func=check_funcs.is_aggr_not_greater_than,
            column="*",  # count all rows
            check_func_kwargs={"aggr_type": "count", "limit": 0},
        ),
        DQDatasetRule(
            criticality="warn",
            check_func=check_funcs.is_aggr_not_greater_than,
            column="a",  # count over column a, don't count rows where a is null
            check_func_kwargs={"aggr_type": "count", "limit": 0},
        ),
        DQDatasetRule(
            name="a_count_greater_than_limit_with_b_not_null",
            criticality="warn",
            check_func=check_funcs.is_aggr_not_greater_than,
            column="a",
            filter="b is not null",  # apply filter
            check_func_kwargs={"aggr_type": "count", "limit": 0},
        ),
        DQDatasetRule(
            criticality="error",
            check_func=check_funcs.is_aggr_not_greater_than,
            column="a",
            check_func_kwargs={"group_by": ["a"], "limit": 0, "aggr_type": "count"},
        ),
        DQDatasetRule(
            name="a_count_group_by_a_greater_than_limit_with_b_not_null",
            criticality="error",
            check_func=check_funcs.is_aggr_not_greater_than,
            column="a",
            filter="b is not null",
            check_func_kwargs={"group_by": ["a"], "limit": 0, "aggr_type": "count"},
        ),
        DQDatasetRule(
            name="row_count_group_by_a_b_greater_than_limit",
            criticality="error",
            check_func=check_funcs.is_aggr_not_greater_than,
            column="a",
            check_func_kwargs={"group_by": ["a", "b"], "limit": 0, "aggr_type": "count"},
        ),
        DQDatasetRule(
            criticality="error",
            check_func=check_funcs.is_aggr_not_greater_than,
            column="c",
            check_func_kwargs={"limit": 0, "aggr_type": "avg"},
        ),
        DQDatasetRule(
            criticality="error",
            check_func=check_funcs.is_aggr_not_greater_than,
            column="c",
            check_func_kwargs={"group_by": ["a"], "limit": 0, "aggr_type": "avg"},
        ),
        DQDatasetRule(
            criticality="warn",
            check_func=check_funcs.is_aggr_not_less_than,
            column="*",  # count all rows
            check_func_kwargs={"aggr_type": "count", "limit": 10},
        ),
        DQDatasetRule(
            name="a_count_group_by_a_less_than_limit_with_b_not_null",
            criticality="error",
            check_func=check_funcs.is_aggr_not_less_than,
            column="a",
            filter="b is not null",
            check_func_kwargs={"group_by": ["a"], "limit": 10, "aggr_type": "count"},
        ),
    ]

    all_df = dq_engine.apply_checks(test_df, checks)

    expected_df = spark.createDataFrame(
        [
            [
                None,
                None,
                None,
                [
                    {
                        "name": "c_avg_greater_than_limit",
                        "message": "Avg 4.0 in column 'c' is greater than limit: 0",
                        "columns": ["c"],
                        "filter": None,
                        "function": "is_aggr_not_greater_than",
                        "run_time": RUN_TIME,
                        "user_metadata": {},
                    },
                ],
                [
                    {
                        "name": "count_greater_than_limit",
                        "message": "Count 3 in column '*' is greater than limit: 0",
                        "columns": ["*"],
                        "filter": None,
                        "function": "is_aggr_not_greater_than",
                        "run_time": RUN_TIME,
                        "user_metadata": {},
                    },
                    {
                        "name": "a_count_greater_than_limit",
                        "message": "Count 2 in column 'a' is greater than limit: 0",
                        "columns": ["a"],
                        "filter": None,
                        "function": "is_aggr_not_greater_than",
                        "run_time": RUN_TIME,
                        "user_metadata": {},
                    },
                    {
                        "name": "count_less_than_limit",
                        "message": "Count 3 in column '*' is less than limit: 10",
                        "columns": ["*"],
                        "filter": None,
                        "function": "is_aggr_not_less_than",
                        "run_time": RUN_TIME,
                        "user_metadata": {},
                    },
                ],
            ],
            [
                1,
                None,
                5,
                [
                    {
                        "name": "b_sum_group_by_a_not_equal_to_limit",
                        "message": "Sum 2 per group of columns 'a' in column 'b' is not equal to limit: 8",
                        "columns": ["b"],
                        "filter": None,
                        "function": "is_aggr_equal",
                        "run_time": RUN_TIME,
                        "user_metadata": {},
                    },
                    {
                        "name": "a_count_group_by_a_greater_than_limit",
                        "message": "Count 2 per group of columns 'a' in column 'a' is greater than limit: 0",
                        "columns": ["a"],
                        "filter": None,
                        "function": "is_aggr_not_greater_than",
                        "run_time": RUN_TIME,
                        "user_metadata": {},
                    },
                    {
                        "name": "row_count_group_by_a_b_greater_than_limit",
                        "message": "Count 1 per group of columns 'a, b' in column 'a' is greater than limit: 0",
                        "columns": ["a"],
                        "filter": None,
                        "function": "is_aggr_not_greater_than",
                        "run_time": RUN_TIME,
                        "user_metadata": {},
                    },
                    {
                        "name": "c_avg_greater_than_limit",
                        "message": "Avg 4.0 in column 'c' is greater than limit: 0",
                        "columns": ["c"],
                        "filter": None,
                        "function": "is_aggr_not_greater_than",
                        "run_time": RUN_TIME,
                        "user_metadata": {},
                    },
                    {
                        "name": "c_avg_group_by_a_greater_than_limit",
                        "message": "Avg 4.0 per group of columns 'a' in column 'c' is greater than limit: 0",
                        "columns": ["c"],
                        "filter": None,
                        "function": "is_aggr_not_greater_than",
                        "run_time": RUN_TIME,
                        "user_metadata": {},
                    },
                ],
                [
                    {
                        "name": "count_greater_than_limit",
                        "message": "Count 3 in column '*' is greater than limit: 0",
                        "columns": ["*"],
                        "filter": None,
                        "function": "is_aggr_not_greater_than",
                        "run_time": RUN_TIME,
                        "user_metadata": {},
                    },
                    {
                        "name": "a_count_greater_than_limit",
                        "message": "Count 2 in column 'a' is greater than limit: 0",
                        "columns": ["a"],
                        "filter": None,
                        "function": "is_aggr_not_greater_than",
                        "run_time": RUN_TIME,
                        "user_metadata": {},
                    },
                    {
                        "name": "count_less_than_limit",
                        "message": "Count 3 in column '*' is less than limit: 10",
                        "columns": ["*"],
                        "filter": None,
                        "function": "is_aggr_not_less_than",
                        "run_time": RUN_TIME,
                        "user_metadata": {},
                    },
                ],
            ],
            [
                1,
                2,
                3,
                [
                    {
                        "name": "b_sum_group_by_a_not_equal_to_limit",
                        "message": "Sum 2 per group of columns 'a' in column 'b' is not equal to limit: 8",
                        "columns": ["b"],
                        "filter": None,
                        "function": "is_aggr_equal",
                        "run_time": RUN_TIME,
                        "user_metadata": {},
                    },
                    {
                        "name": "a_count_group_by_a_greater_than_limit",
                        "message": "Count 2 per group of columns 'a' in column 'a' is greater than limit: 0",
                        "columns": ["a"],
                        "filter": None,
                        "function": "is_aggr_not_greater_than",
                        "run_time": RUN_TIME,
                        "user_metadata": {},
                    },
                    {
                        "name": "a_count_group_by_a_greater_than_limit_with_b_not_null",
                        "message": "Count 1 per group of columns 'a' in column 'a' is greater than limit: 0",
                        "columns": ["a"],
                        "filter": "b is not null",
                        "function": "is_aggr_not_greater_than",
                        "run_time": RUN_TIME,
                        "user_metadata": {},
                    },
                    {
                        "name": "row_count_group_by_a_b_greater_than_limit",
                        "message": "Count 1 per group of columns 'a, b' in column 'a' is greater than limit: 0",
                        "columns": ["a"],
                        "filter": None,
                        "function": "is_aggr_not_greater_than",
                        "run_time": RUN_TIME,
                        "user_metadata": {},
                    },
                    {
                        "name": "c_avg_greater_than_limit",
                        "message": "Avg 4.0 in column 'c' is greater than limit: 0",
                        "columns": ["c"],
                        "filter": None,
                        "function": "is_aggr_not_greater_than",
                        "run_time": RUN_TIME,
                        "user_metadata": {},
                    },
                    {
                        "name": "c_avg_group_by_a_greater_than_limit",
                        "message": "Avg 4.0 per group of columns 'a' in column 'c' is greater than limit: 0",
                        "columns": ["c"],
                        "filter": None,
                        "function": "is_aggr_not_greater_than",
                        "run_time": RUN_TIME,
                        "user_metadata": {},
                    },
                    {
                        "name": "a_count_group_by_a_less_than_limit_with_b_not_null",
                        "message": "Count 1 per group of columns 'a' in column 'a' is less than limit: 10",
                        "columns": ["a"],
                        "filter": "b is not null",
                        "function": "is_aggr_not_less_than",
                        "run_time": RUN_TIME,
                        "user_metadata": {},
                    },
                ],
                [
                    {
                        "name": "count_greater_than_limit",
                        "message": "Count 3 in column '*' is greater than limit: 0",
                        "columns": ["*"],
                        "filter": None,
                        "function": "is_aggr_not_greater_than",
                        "run_time": RUN_TIME,
                        "user_metadata": {},
                    },
                    {
                        "name": "a_count_greater_than_limit",
                        "message": "Count 2 in column 'a' is greater than limit: 0",
                        "columns": ["a"],
                        "filter": None,
                        "function": "is_aggr_not_greater_than",
                        "run_time": RUN_TIME,
                        "user_metadata": {},
                    },
                    {
                        "name": "a_count_greater_than_limit_with_b_not_null",
                        "message": "Count 1 in column 'a' is greater than limit: 0",
                        "columns": ["a"],
                        "filter": "b is not null",
                        "function": "is_aggr_not_greater_than",
                        "run_time": RUN_TIME,
                        "user_metadata": {},
                    },
                    {
                        "name": "count_less_than_limit",
                        "message": "Count 3 in column '*' is less than limit: 10",
                        "columns": ["*"],
                        "filter": None,
                        "function": "is_aggr_not_less_than",
                        "run_time": RUN_TIME,
                        "user_metadata": {},
                    },
                ],
            ],
        ],
        EXPECTED_SCHEMA,
    )

    assert_df_equality(all_df, expected_df)


def test_apply_aggr_checks_by_metadata(ws, spark):
    dq_engine = DQEngine(workspace_client=ws, extra_params=EXTRA_PARAMS)
    test_df = spark.createDataFrame([[None, None, None], [1, None, 5], [1, 2, 3]], SCHEMA)

    checks = [
        {
            "criticality": "warn",
            "check": {
                "function": "is_aggr_not_greater_than",
                "arguments": {"column": "*", "aggr_type": "count", "limit": 0},
            },
        },
        {
            "criticality": "warn",
            "check": {
                "function": "is_aggr_not_greater_than",
                "arguments": {"column": "a", "aggr_type": "count", "limit": 0},
            },
        },
        {
            "name": "a_count_greater_than_limit_with_b_not_null",
            "criticality": "warn",
            "check": {
                "function": "is_aggr_not_greater_than",
                "arguments": {"column": "a", "aggr_type": "count", "limit": 0},
            },
            "filter": "b is not null",
        },
        {
            "criticality": "error",
            "check": {
                "function": "is_aggr_not_greater_than",
                "arguments": {"column": "a", "group_by": ["a"], "limit": 0, "aggr_type": "count"},
            },
        },
        {
            "name": "a_count_group_by_a_greater_than_limit_with_b_not_null",
            "criticality": "error",
            "check": {
                "function": "is_aggr_not_greater_than",
                "arguments": {"column": "a", "group_by": ["a"], "limit": 0, "aggr_type": "count"},
            },
            "filter": "b is not null",
        },
        {
            "name": "row_count_group_by_a_b_greater_than_limit",
            "criticality": "error",
            "check": {
                "function": "is_aggr_not_greater_than",
                "arguments": {"column": "a", "group_by": ["a", "b"], "limit": 0, "aggr_type": "count"},
            },
        },
        {
            "criticality": "error",
            "check": {
                "function": "is_aggr_not_greater_than",
                "arguments": {"column": "c", "limit": 0, "aggr_type": "avg"},
            },
        },
        {
            "criticality": "error",
            "check": {
                "function": "is_aggr_not_greater_than",
                "arguments": {"column": "c", "group_by": ["a"], "limit": 0, "aggr_type": "avg"},
            },
        },
        {
            "criticality": "warn",
            "check": {
                "function": "is_aggr_not_less_than",
                "arguments": {"column": "*", "aggr_type": "count", "limit": 10},
            },
        },
        {
            "name": "a_count_group_by_a_less_than_limit_with_b_not_null",
            "criticality": "error",
            "check": {
                "function": "is_aggr_not_less_than",
                "arguments": {"column": "a", "group_by": ["a"], "limit": 10, "aggr_type": "count"},
            },
            "filter": "b is not null",
        },
        {
            "criticality": "warn",
            "check": {
                "function": "is_aggr_equal",
                "arguments": {"column": "*", "aggr_type": "count", "limit": 3},
            },
        },
        {
            "name": "a_count_equal_to_limit_with_filter",
            "criticality": "error",
            "check": {
                "function": "is_aggr_equal",
                "arguments": {"column": "a", "aggr_type": "count", "limit": 1},
            },
            "filter": "b is not null",
        },
        {
            "criticality": "warn",
            "check": {
                "function": "is_aggr_not_equal",
                "arguments": {"column": "*", "aggr_type": "count", "limit": 3},
            },
        },
        {
            "name": "a_count_not_equal_to_limit",
            "criticality": "error",
            "check": {
                "function": "is_aggr_not_equal",
                "arguments": {"column": "a", "aggr_type": "count", "limit": 2},
            },
        },
        {
            "name": "a_count_not_equal_to_limit_with_filter",
            "criticality": "error",
            "check": {
                "function": "is_aggr_not_equal",
                "arguments": {"column": "a", "aggr_type": "count", "limit": 1},
            },
            "filter": "b is not null",
        },
        {
            "name": "c_avg_not_equal_to_limit",
            "criticality": "warn",
            "check": {
                "function": "is_aggr_not_equal",
                "arguments": {"column": "c", "aggr_type": "avg", "limit": 4.0},
            },
        },
    ]

    all_df = dq_engine.apply_checks_by_metadata(test_df, checks)

    expected_df = spark.createDataFrame(
        [
            [
                None,
                None,
                None,
                [
                    {
                        "name": "c_avg_greater_than_limit",
                        "message": "Avg 4.0 in column 'c' is greater than limit: 0",
                        "columns": ["c"],
                        "filter": None,
                        "function": "is_aggr_not_greater_than",
                        "run_time": RUN_TIME,
                        "user_metadata": {},
                    },
                    {
                        "name": "a_count_not_equal_to_limit",
                        "message": "Count 2 in column 'a' is equal to limit: 2",
                        "columns": ["a"],
                        "filter": None,
                        "function": "is_aggr_not_equal",
                        "run_time": RUN_TIME,
                        "user_metadata": {},
                    },
                ],
                [
                    {
                        "name": "count_greater_than_limit",
                        "message": "Count 3 in column '*' is greater than limit: 0",
                        "columns": ["*"],
                        "filter": None,
                        "function": "is_aggr_not_greater_than",
                        "run_time": RUN_TIME,
                        "user_metadata": {},
                    },
                    {
                        "name": "a_count_greater_than_limit",
                        "message": "Count 2 in column 'a' is greater than limit: 0",
                        "columns": ["a"],
                        "filter": None,
                        "function": "is_aggr_not_greater_than",
                        "run_time": RUN_TIME,
                        "user_metadata": {},
                    },
                    {
                        "name": "count_less_than_limit",
                        "message": "Count 3 in column '*' is less than limit: 10",
                        "columns": ["*"],
                        "filter": None,
                        "function": "is_aggr_not_less_than",
                        "run_time": RUN_TIME,
                        "user_metadata": {},
                    },
                    {
                        "name": "count_equal_to_limit",
                        "message": "Count 3 in column '*' is equal to limit: 3",
                        "columns": ["*"],
                        "filter": None,
                        "function": "is_aggr_not_equal",
                        "run_time": RUN_TIME,
                        "user_metadata": {},
                    },
                    {
                        "name": "c_avg_not_equal_to_limit",
                        "message": "Avg 4.0 in column 'c' is equal to limit: 4.0",
                        "columns": ["c"],
                        "filter": None,
                        "function": "is_aggr_not_equal",
                        "run_time": RUN_TIME,
                        "user_metadata": {},
                    },
                ],
            ],
            [
                1,
                None,
                5,
                [
                    {
                        "name": "a_count_group_by_a_greater_than_limit",
                        "message": "Count 2 per group of columns 'a' in column 'a' is greater than limit: 0",
                        "columns": ["a"],
                        "filter": None,
                        "function": "is_aggr_not_greater_than",
                        "run_time": RUN_TIME,
                        "user_metadata": {},
                    },
                    {
                        "name": "row_count_group_by_a_b_greater_than_limit",
                        "message": "Count 1 per group of columns 'a, b' in column 'a' is greater than limit: 0",
                        "columns": ["a"],
                        "filter": None,
                        "function": "is_aggr_not_greater_than",
                        "run_time": RUN_TIME,
                        "user_metadata": {},
                    },
                    {
                        "name": "c_avg_greater_than_limit",
                        "message": "Avg 4.0 in column 'c' is greater than limit: 0",
                        "columns": ["c"],
                        "filter": None,
                        "function": "is_aggr_not_greater_than",
                        "run_time": RUN_TIME,
                        "user_metadata": {},
                    },
                    {
                        "name": "c_avg_group_by_a_greater_than_limit",
                        "message": "Avg 4.0 per group of columns 'a' in column 'c' is greater than limit: 0",
                        "columns": ["c"],
                        "filter": None,
                        "function": "is_aggr_not_greater_than",
                        "run_time": RUN_TIME,
                        "user_metadata": {},
                    },
                    {
                        "name": "a_count_not_equal_to_limit",
                        "message": "Count 2 in column 'a' is equal to limit: 2",
                        "columns": ["a"],
                        "filter": None,
                        "function": "is_aggr_not_equal",
                        "run_time": RUN_TIME,
                        "user_metadata": {},
                    },
                ],
                [
                    {
                        "name": "count_greater_than_limit",
                        "message": "Count 3 in column '*' is greater than limit: 0",
                        "columns": ["*"],
                        "filter": None,
                        "function": "is_aggr_not_greater_than",
                        "run_time": RUN_TIME,
                        "user_metadata": {},
                    },
                    {
                        "name": "a_count_greater_than_limit",
                        "message": "Count 2 in column 'a' is greater than limit: 0",
                        "columns": ["a"],
                        "filter": None,
                        "function": "is_aggr_not_greater_than",
                        "run_time": RUN_TIME,
                        "user_metadata": {},
                    },
                    {
                        "name": "count_less_than_limit",
                        "message": "Count 3 in column '*' is less than limit: 10",
                        "columns": ["*"],
                        "filter": None,
                        "function": "is_aggr_not_less_than",
                        "run_time": RUN_TIME,
                        "user_metadata": {},
                    },
                    {
                        "name": "count_equal_to_limit",
                        "message": "Count 3 in column '*' is equal to limit: 3",
                        "columns": ["*"],
                        "filter": None,
                        "function": "is_aggr_not_equal",
                        "run_time": RUN_TIME,
                        "user_metadata": {},
                    },
                    {
                        "name": "c_avg_not_equal_to_limit",
                        "message": "Avg 4.0 in column 'c' is equal to limit: 4.0",
                        "columns": ["c"],
                        "filter": None,
                        "function": "is_aggr_not_equal",
                        "run_time": RUN_TIME,
                        "user_metadata": {},
                    },
                ],
            ],
            [
                1,
                2,
                3,
                [
                    {
                        "name": "a_count_group_by_a_greater_than_limit",
                        "message": "Count 2 per group of columns 'a' in column 'a' is greater than limit: 0",
                        "columns": ["a"],
                        "filter": None,
                        "function": "is_aggr_not_greater_than",
                        "run_time": RUN_TIME,
                        "user_metadata": {},
                    },
                    {
                        "name": "a_count_group_by_a_greater_than_limit_with_b_not_null",
                        "message": "Count 1 per group of columns 'a' in column 'a' is greater than limit: 0",
                        "columns": ["a"],
                        "filter": "b is not null",
                        "function": "is_aggr_not_greater_than",
                        "run_time": RUN_TIME,
                        "user_metadata": {},
                    },
                    {
                        "name": "row_count_group_by_a_b_greater_than_limit",
                        "message": "Count 1 per group of columns 'a, b' in column 'a' is greater than limit: 0",
                        "columns": ["a"],
                        "filter": None,
                        "function": "is_aggr_not_greater_than",
                        "run_time": RUN_TIME,
                        "user_metadata": {},
                    },
                    {
                        "name": "c_avg_greater_than_limit",
                        "message": "Avg 4.0 in column 'c' is greater than limit: 0",
                        "columns": ["c"],
                        "filter": None,
                        "function": "is_aggr_not_greater_than",
                        "run_time": RUN_TIME,
                        "user_metadata": {},
                    },
                    {
                        "name": "c_avg_group_by_a_greater_than_limit",
                        "message": "Avg 4.0 per group of columns 'a' in column 'c' is greater than limit: 0",
                        "columns": ["c"],
                        "filter": None,
                        "function": "is_aggr_not_greater_than",
                        "run_time": RUN_TIME,
                        "user_metadata": {},
                    },
                    {
                        "name": "a_count_group_by_a_less_than_limit_with_b_not_null",
                        "message": "Count 1 per group of columns 'a' in column 'a' is less than limit: 10",
                        "columns": ["a"],
                        "filter": "b is not null",
                        "function": "is_aggr_not_less_than",
                        "run_time": RUN_TIME,
                        "user_metadata": {},
                    },
                    {
                        "name": "a_count_not_equal_to_limit",
                        "message": "Count 2 in column 'a' is equal to limit: 2",
                        "columns": ["a"],
                        "filter": None,
                        "function": "is_aggr_not_equal",
                        "run_time": RUN_TIME,
                        "user_metadata": {},
                    },
                    {
                        "name": "a_count_not_equal_to_limit_with_filter",
                        "message": "Count 1 in column 'a' is equal to limit: 1",
                        "columns": ["a"],
                        "filter": "b is not null",
                        "function": "is_aggr_not_equal",
                        "run_time": RUN_TIME,
                        "user_metadata": {},
                    },
                ],
                [
                    {
                        "name": "count_greater_than_limit",
                        "message": "Count 3 in column '*' is greater than limit: 0",
                        "columns": ["*"],
                        "filter": None,
                        "function": "is_aggr_not_greater_than",
                        "run_time": RUN_TIME,
                        "user_metadata": {},
                    },
                    {
                        "name": "a_count_greater_than_limit",
                        "message": "Count 2 in column 'a' is greater than limit: 0",
                        "columns": ["a"],
                        "filter": None,
                        "function": "is_aggr_not_greater_than",
                        "run_time": RUN_TIME,
                        "user_metadata": {},
                    },
                    {
                        "name": "a_count_greater_than_limit_with_b_not_null",
                        "message": "Count 1 in column 'a' is greater than limit: 0",
                        "columns": ["a"],
                        "filter": "b is not null",
                        "function": "is_aggr_not_greater_than",
                        "run_time": RUN_TIME,
                        "user_metadata": {},
                    },
                    {
                        "name": "count_less_than_limit",
                        "message": "Count 3 in column '*' is less than limit: 10",
                        "columns": ["*"],
                        "filter": None,
                        "function": "is_aggr_not_less_than",
                        "run_time": RUN_TIME,
                        "user_metadata": {},
                    },
                    {
                        "name": "count_equal_to_limit",
                        "message": "Count 3 in column '*' is equal to limit: 3",
                        "columns": ["*"],
                        "filter": None,
                        "function": "is_aggr_not_equal",
                        "run_time": RUN_TIME,
                        "user_metadata": {},
                    },
                    {
                        "name": "c_avg_not_equal_to_limit",
                        "message": "Avg 4.0 in column 'c' is equal to limit: 4.0",
                        "columns": ["c"],
                        "filter": None,
                        "function": "is_aggr_not_equal",
                        "run_time": RUN_TIME,
                        "user_metadata": {},
                    },
                ],
            ],
        ],
        EXPECTED_SCHEMA,
    )

    assert_df_equality(all_df, expected_df)<|MERGE_RESOLUTION|>--- conflicted
+++ resolved
@@ -4246,11 +4246,7 @@
         output_df=streaming_checked_df,
         output_config=OutputConfig(
             location=output_table_name,
-<<<<<<< HEAD
-            mode="overwrite",
-=======
             mode="append",
->>>>>>> 21301893
             trigger={"availableNow": True},
             options={
                 "checkpointLocation": f"/Volumes/{volume.catalog_name}/{volume.schema_name}/{volume.name}/{make_random(6).lower()}"
