--- conflicted
+++ resolved
@@ -1262,8 +1262,7 @@
 def test_profile_tables_no_tables_or_patterns(ws):
     profiler = DQProfiler(ws)
 
-<<<<<<< HEAD
-    with pytest.raises(ValueError, match="Either 'tables' or 'patterns' must be provided"):
+    with pytest.raises(MissingParameterError, match="Either 'tables' or 'patterns' must be provided"):
         profiler.profile_tables()
 
 
@@ -1584,8 +1583,4 @@
 
     assert filtered_df.count() == 3
     assert len(stats.keys()) > 0
-    assert rules == expected_rules
-=======
-    with pytest.raises(MissingParameterError, match="Either 'tables' or 'patterns' must be provided"):
-        profiler.profile_tables()
->>>>>>> ebdbb9ba
+    assert rules == expected_rules