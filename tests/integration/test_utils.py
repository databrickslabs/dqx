--- conflicted
+++ resolved
@@ -1,3 +1,4 @@
+from unittest import skip
 import pytest
 from databricks.sdk.errors import NotFound
 from databricks.labs.dqx.utils import list_tables
@@ -25,11 +26,6 @@
     tables = list_tables(ws, patterns=[f"{catalog_name}.{schema_name}.*"])
     assert set(tables) == {table1_name, table2_name}
 
-<<<<<<< HEAD
-    tables = list_tables(ws, patterns=[f"{catalog_name}.*"])
-    assert table1_name in tables
-    assert table2_name in tables
-=======
     tables = list_tables(ws, patterns=[f"{catalog_name}.{schema_name}.*"])
     assert set(tables) == {table1_name, table2_name}
 
@@ -46,13 +42,12 @@
 
     tables = list_tables(ws, patterns=["*"])
     assert len(tables) > 0
->>>>>>> 4ed822d5
 
     tables = list_tables(ws, patterns=None)
     assert len(tables) > 0
 
-    tables = list_tables(ws, patterns=[table1_name, table2_name], exclude_matched=True)
-    assert not {table1_name, table2_name} & set(tables)
+    tables = list_tables(ws, patterns=[table_name], exclude_matched=True)
+    assert not {table_name} & set(tables)
 
 
 def test_list_tables_with_exclude_patterns(spark, ws, make_schema, make_random):
