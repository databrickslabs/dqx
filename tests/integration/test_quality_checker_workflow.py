--- conflicted
+++ resolved
@@ -586,15 +586,11 @@
 
     # run workflow
     installation_ctx.deployed_workflows.run_workflow(
-<<<<<<< HEAD
         "quality-checker",
         run_config_name=run_config.name,
         # this will apply checks to the test tables as well as checks table
         # there are no checks defined for the checks table
         patterns=f"{catalog_name}.{schema_name}.*",
-=======
-        "quality-checker", run_config_name=run_config.name, patterns=f"{catalog_name}.{schema_name}.*"
->>>>>>> 118ae921
     )
 
     # assert first table
