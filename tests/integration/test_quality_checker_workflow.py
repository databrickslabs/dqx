import copy

import pytest
from chispa.dataframe_comparer import assert_df_equality  # type: ignore
from databricks.labs.blueprint.parallel import ManyError

from databricks.labs.dqx.checks_storage import InstallationChecksStorageHandler
from databricks.labs.dqx.config import (
    InstallationChecksStorageConfig,
    InputConfig,
    WorkspaceFileChecksStorageConfig,
    TableChecksStorageConfig,
)
from databricks.labs.dqx.engine import DQEngine
<<<<<<< HEAD
from tests.integration.conftest import RUN_TIME, REPORTING_COLUMNS
=======
from tests.integration.conftest import (
    RUN_TIME,
    RUN_ID,
    REPORTING_COLUMNS,
    assert_output_df,
    assert_quarantine_and_output_dfs,
    setup_custom_check_func,
)
>>>>>>> 4ed822d5

from tests.conftest import TEST_CATALOG


def test_quality_checker_workflow(ws, spark, setup_workflows, expected_quality_checking_output):
    installation_ctx, run_config = setup_workflows(checks=True)

    installation_ctx.deployed_workflows.run_workflow("quality-checker", run_config.name)

    checked_df = spark.table(run_config.output_config.location)
    assert_df_equality(checked_df, expected_quality_checking_output, ignore_nullable=True)


def test_quality_checker_workflow_for_multiple_run_configs(
    ws, spark, setup_workflows, expected_quality_checking_output
):
    installation_ctx, run_config = setup_workflows(checks=True)

    second_run_config = copy.deepcopy(run_config)
    second_run_config.name = "second"
    # use the same checks but different output location
    second_run_config.output_config.location = run_config.output_config.location + "_second"
    installation_ctx.config.run_configs.append(second_run_config)

    # overwrite config in the installation folder
    installation_ctx.installation.save(installation_ctx.config)

    # run workflow
    installation_ctx.deployed_workflows.run_workflow("quality-checker", run_config_name="")

    # assert results
    checked_df = spark.table(run_config.output_config.location)
    assert_df_equality(checked_df, expected_quality_checking_output, ignore_nullable=True)

    checked_df = spark.table(second_run_config.output_config.location)
    assert_df_equality(checked_df, expected_quality_checking_output, ignore_nullable=True)


def test_quality_checker_workflow_for_multiple_run_configs_table_checks_storage(
    ws, spark, setup_workflows, expected_quality_checking_output
):
    installation_ctx, run_config = setup_workflows(checks=True)

    input_table = run_config.input_config.location
    catalog_name, schema_name, _ = input_table.split('.')

    # update run config to use table storage for checks
    checks_table = f"{catalog_name}.{schema_name}.checks"
    config = installation_ctx.config
    run_config = config.get_run_config()
    run_config.checks_location = checks_table

    second_run_config = copy.deepcopy(run_config)
    second_run_config.name = "second"
    # use the same checks but different output location
    second_run_config.output_config.location = run_config.output_config.location + "_second"
    installation_ctx.config.run_configs.append(second_run_config)

    # overwrite config in the installation folder
    installation_ctx.installation.save(installation_ctx.config)

    dq_engine = DQEngine(ws, spark)
    checks = dq_engine.load_checks(
        config=WorkspaceFileChecksStorageConfig(location=f"{installation_ctx.installation.install_folder()}/checks.yml")
    )
    dq_engine.save_checks(
        config=TableChecksStorageConfig(location=checks_table, run_config_name=run_config.name), checks=checks
    )
    dq_engine.save_checks(
        config=TableChecksStorageConfig(location=checks_table, run_config_name=second_run_config.name), checks=checks
    )
    ws.workspace.delete(f"{installation_ctx.installation.install_folder()}/checks.yml")

    # run workflow
    installation_ctx.deployed_workflows.run_workflow("quality-checker", run_config_name="")

    # assert results
    checked_df = spark.table(run_config.output_config.location)
    assert_df_equality(checked_df, expected_quality_checking_output, ignore_nullable=True)

    checked_df = spark.table(second_run_config.output_config.location)
    assert_df_equality(checked_df, expected_quality_checking_output, ignore_nullable=True)


def test_quality_checker_workflow_serverless(ws, spark, setup_serverless_workflows, expected_quality_checking_output):
    installation_ctx, run_config = setup_serverless_workflows(checks=True)

    installation_ctx.deployed_workflows.run_workflow("quality-checker", run_config.name)

    checked_df = spark.table(run_config.output_config.location)
    assert_df_equality(checked_df, expected_quality_checking_output, ignore_nullable=True)


def test_quality_checker_workflow_table_checks_storage(
    ws, spark, make_table, setup_workflows, expected_quality_checking_output, make_random
):
    installation_ctx, run_config = setup_workflows(checks=True)

    input_table = run_config.input_config.location
    catalog_name, schema_name, _ = input_table.split('.')

    # update run config to use table storage for checks
    checks_table = f"{catalog_name}.{schema_name}.checks"
    config = installation_ctx.config
    run_config = config.get_run_config()
    run_config.checks_location = checks_table
    installation_ctx.installation.save(config)

    dq_engine = DQEngine(ws, spark)
    checks = dq_engine.load_checks(
        config=WorkspaceFileChecksStorageConfig(location=f"{installation_ctx.installation.install_folder()}/checks.yml")
    )
    dq_engine.save_checks(
        config=TableChecksStorageConfig(location=checks_table, run_config_name=run_config.name), checks=checks
    )
    ws.workspace.delete(f"{installation_ctx.installation.install_folder()}/checks.yml")

    installation_ctx.deployed_workflows.run_workflow("quality-checker", run_config.name)

    checked_df = spark.table(run_config.output_config.location)
    assert_df_equality(checked_df, expected_quality_checking_output, ignore_nullable=True)


def test_quality_checker_workflow_with_custom_install_folder(
    ws, spark, setup_workflows_with_custom_folder, expected_quality_checking_output
):
    installation_ctx, run_config = setup_workflows_with_custom_folder(checks=True)

    installation_ctx.deployed_workflows.run_workflow("quality-checker", run_config.name)

    checked_df = spark.table(run_config.output_config.location)
    assert_df_equality(checked_df, expected_quality_checking_output, ignore_nullable=True)


def test_quality_checker_workflow_streaming(ws, spark, setup_serverless_workflows, expected_quality_checking_output):
    installation_ctx, run_config = setup_serverless_workflows(checks=True, is_streaming=True)

    installation_ctx.deployed_workflows.run_workflow("quality-checker", run_config.name)

    checked_df = spark.table(run_config.output_config.location)
    assert_df_equality(checked_df, expected_quality_checking_output, ignore_nullable=True)


def test_quality_checker_workflow_with_quarantine(
    ws, spark, setup_serverless_workflows, expected_quality_checking_output
):
    installation_ctx, run_config = setup_serverless_workflows(quarantine=True, checks=True)

    installation_ctx.deployed_workflows.run_workflow("quality-checker", run_config.name)

    dq_engine = DQEngine(ws, spark)
    expected_output_df = dq_engine.get_valid(expected_quality_checking_output)
    expected_quarantine_df = dq_engine.get_invalid(expected_quality_checking_output)

    output_df = spark.table(run_config.output_config.location)
    assert_df_equality(output_df, expected_output_df, ignore_nullable=True)

    quarantine_df = spark.table(run_config.quarantine_config.location)
    assert_df_equality(quarantine_df, expected_quarantine_df, ignore_nullable=True)


def test_quality_checker_workflow_when_missing_checks_file(ws, setup_serverless_workflows):
    installation_ctx, run_config = setup_serverless_workflows()

    with pytest.raises(ManyError) as failure:
        installation_ctx.deployed_workflows.run_workflow("quality-checker", run_config.name)

    checks_location = f"{installation_ctx.installation.install_folder()}/{run_config.checks_location}"
    assert f"Checks file {checks_location} missing" in str(failure.value)


def test_quality_checker_workflow_with_custom_check_func(ws, spark, setup_serverless_workflows):
    installation_ctx, run_config = setup_serverless_workflows()

    installation_dir = installation_ctx.installation.install_folder()
    custom_checks_funcs_location = f"/Workspace{installation_dir}/custom_check_funcs.py"

    _test_quality_checker_with_custom_check_func(ws, spark, installation_ctx, run_config, custom_checks_funcs_location)


def test_quality_checker_workflow_with_custom_check_func_in_volume(
    ws, spark, setup_serverless_workflows, make_schema, make_volume
):
    installation_ctx, run_config = setup_serverless_workflows()

    catalog_name = TEST_CATALOG
    schema_name = make_schema(catalog_name=catalog_name).name
    volume_name = make_volume(catalog_name=catalog_name, schema_name=schema_name).name
    custom_checks_funcs_location = f"/Volumes/{catalog_name}/{schema_name}/{volume_name}/custom_check_funcs.py"

    _test_quality_checker_with_custom_check_func(ws, spark, installation_ctx, run_config, custom_checks_funcs_location)


def test_quality_checker_workflow_with_custom_check_func_rel_path(ws, spark, setup_serverless_workflows):
    installation_ctx, run_config = setup_serverless_workflows()
    custom_checks_funcs_location = "custom_check_funcs.py"  # path relative to the installation folder
    _test_quality_checker_with_custom_check_func(ws, spark, installation_ctx, run_config, custom_checks_funcs_location)


def _test_quality_checker_with_custom_check_func(ws, spark, installation_ctx, run_config, custom_checks_funcs_location):
    installation_dir = installation_ctx.installation.install_folder()
    checks_location = f"{installation_dir}/{run_config.checks_location}"

    _setup_custom_checks(ws, spark, checks_location, installation_ctx.product_info.product_name())
    setup_custom_check_func(ws, installation_ctx, custom_checks_funcs_location)

    installation_ctx.deployed_workflows.run_workflow("quality-checker", run_config.name)

    checked = spark.table(run_config.output_config.location)

    expected = spark.createDataFrame(
        [
            [1, "a", None, None],
            [2, "b", None, None],
            [3, None, None, None],
            [
                None,
                "c",
                [
                    {
                        "name": "id_is_not_null_built_in",
                        "message": "Column 'id' value is null",
                        "columns": ["id"],
                        "filter": None,
                        "function": "is_not_null",
                        "run_time": RUN_TIME,
                        "user_metadata": {},
                    },
                    {
                        "name": "name_ends_with_c",
                        "message": "Column 'name' ends with 'c'",
                        "columns": ["name"],
                        "filter": None,
                        "function": "not_ends_with_suffix",
                        "run_time": RUN_TIME,
                        "user_metadata": {},
                    },
                ],
                None,
            ],
            [3, None, None, None],
            [1, "a", None, None],
            [6, "a", None, None],
            [
                2,
                "c",
                [
                    {
                        "name": "name_ends_with_c",
                        "message": "Column 'name' ends with 'c'",
                        "columns": ["name"],
                        "filter": None,
                        "function": "not_ends_with_suffix",
                        "run_time": RUN_TIME,
                        "run_id": RUN_ID,
                        "user_metadata": user_metadata,
                    },
                ],
                None,
            ],
            [4, "a", None, None],
            [5, "d", None, None],
        ],
        f"id int, name string {REPORTING_COLUMNS}",
    )

    assert_df_equality(checked, expected, ignore_nullable=True)


def test_quality_checker_workflow_with_ref(
    ws, spark, setup_serverless_workflows, expected_quality_checking_output, make_random
):
    installation_ctx, run_config = setup_serverless_workflows()

    checks_location = f"{installation_ctx.installation.install_folder()}/{run_config.checks_location}"
    _setup_checks_with_ref(ws, spark, checks_location, installation_ctx.product_info.product_name())
    _setup_ref_table(spark, installation_ctx, make_random, run_config)

    installation_ctx.deployed_workflows.run_workflow("quality-checker", run_config.name)

    checked = spark.table(run_config.output_config.location)
    expected = spark.createDataFrame(
        [
            [1, "a", None, None],
            [2, "b", None, None],
            [3, None, None, None],
            [None, "c", None, None],
            [3, None, None, None],
            [1, "a", None, None],
            [
                6,
                "a",
                [
                    {
                        "name": "id_missing_foreign_key",
                        "message": "Value '6' in column 'id' not found in reference column 'id'",
                        "columns": ["id"],
                        "filter": None,
                        "function": "foreign_key",
                        "run_time": RUN_TIME,
                        "user_metadata": {},
                    }
                ],
                None,
            ],
            [2, "c", None, None],
            [4, "a", None, None],
            [
                5,
                "d",
                [
                    {
                        "name": "id_missing_foreign_key",
                        "message": "Value '5' in column 'id' not found in reference column 'id'",
                        "columns": ["id"],
                        "filter": None,
                        "function": "foreign_key",
                        "run_time": RUN_TIME,
                        "user_metadata": {},
                    }
                ],
                None,
            ],
        ],
        f"id int, name string {REPORTING_COLUMNS}",
    )

    assert_df_equality(checked, expected, ignore_nullable=True)


def test_quality_checker_workflow_for_patterns(
    ws, spark, make_table, setup_workflows, expected_quality_checking_output, make_random
):
    installation_ctx, run_config = setup_workflows(checks=True)

    first_table = run_config.input_config.location
    catalog_name, schema_name, _ = first_table.split('.')
    second_table = _make_second_input_table(spark, catalog_name, schema_name, first_table, make_random)

    dq_engine = DQEngine(ws, spark)
    checks = dq_engine.load_checks(
        config=WorkspaceFileChecksStorageConfig(location=f"{installation_ctx.installation.install_folder()}/checks.yml")
    )
    dq_engine.save_checks(
        checks=checks,
        config=WorkspaceFileChecksStorageConfig(
            location=f"{installation_ctx.installation.install_folder()}/{first_table}.yml"
        ),
    )
    dq_engine.save_checks(
        checks=checks,
        config=WorkspaceFileChecksStorageConfig(
            location=f"{installation_ctx.installation.install_folder()}/{second_table}.yml"
        ),
    )
    ws.workspace.delete(f"{installation_ctx.installation.install_folder()}/checks.yml")

    # run workflow
    installation_ctx.deployed_workflows.run_workflow(
        "quality-checker", run_config_name=run_config.name, patterns=f"{catalog_name}.{schema_name}.*"
    )

    # assert first table
    checked_df = spark.table(first_table + "_dq_output")
    assert_df_equality(checked_df, expected_quality_checking_output, ignore_nullable=True)

    # assert second table
    checked_df = spark.table(second_table + "_dq_output")
    assert_df_equality(checked_df, expected_quality_checking_output, ignore_nullable=True)


def test_quality_checker_workflow_for_patterns_exclude_patterns(
    ws, spark, make_table, setup_workflows, expected_quality_checking_output, make_random
):
    installation_ctx, run_config = setup_workflows(checks=True)

    first_table = run_config.input_config.location
    catalog_name, schema_name, _ = first_table.split('.')
    exclude_table = _make_second_input_table(spark, catalog_name, schema_name, first_table, make_random)

    dq_engine = DQEngine(ws, spark)
    checks = dq_engine.load_checks(
        config=WorkspaceFileChecksStorageConfig(location=f"{installation_ctx.installation.install_folder()}/checks.yml")
    )
    dq_engine.save_checks(
        checks=checks,
        config=WorkspaceFileChecksStorageConfig(
            location=f"{installation_ctx.installation.install_folder()}/{first_table}.yml"
        ),
    )
    ws.workspace.delete(f"{installation_ctx.installation.install_folder()}/checks.yml")

    # run workflow
    installation_ctx.deployed_workflows.run_workflow(
        workflow="quality-checker",
        run_config_name=run_config.name,
        patterns=f"{catalog_name}.{schema_name}.*",
        exclude_patterns=exclude_table,
    )

    checked_df = spark.table(first_table + "_dq_output")
    assert_df_equality(checked_df, expected_quality_checking_output, ignore_nullable=True)

    # 1 input + 1 output + 1 existing
    tables = ws.tables.list_summaries(catalog_name=catalog_name, schema_name_pattern=schema_name)
    assert len(list(tables)) == 3, "Tables count mismatch"


def test_quality_checker_workflow_for_patterns_exclude_output(
    ws, spark, make_table, setup_workflows, expected_quality_checking_output, make_random
):
    installation_ctx, run_config = setup_workflows(quarantine=True, checks=True)

    # update run config to overwrite output and quarantine tables
    config = installation_ctx.config
    run_config = config.get_run_config()
    run_config.output_config.mode = "overwrite"
    run_config.quarantine_config.mode = "overwrite"
    # test processing using absolute path
    run_config.checks_location = f"{installation_ctx.installation.install_folder()}/checks/checks.yml"
    installation_ctx.installation.save(config)

    first_table = run_config.input_config.location
    catalog_name, schema_name, _ = first_table.split('.')

    dq_engine = DQEngine(ws, spark)
    checks = dq_engine.load_checks(
        config=WorkspaceFileChecksStorageConfig(location=f"{installation_ctx.installation.install_folder()}/checks.yml")
    )
    dq_engine.save_checks(
        checks=checks,
        config=WorkspaceFileChecksStorageConfig(
            location=f"{installation_ctx.installation.install_folder()}/checks/{first_table}.yml"
        ),
    )
    ws.workspace.delete(f"{installation_ctx.installation.install_folder()}/checks.yml")

    output_table_suffix = "_output"
    quarantine_table_suffix = "_quarantine"

    # run workflow
    installation_ctx.deployed_workflows.run_workflow(
        workflow="quality-checker",
        run_config_name=run_config.name,
        patterns=f"{catalog_name}.{schema_name}.*",
        # existing output and quarantine tables are excluded by default based on suffixes
        output_table_suffix=output_table_suffix,
        quarantine_table_suffix=quarantine_table_suffix,
    )

    # run workflow again to verify that existing output and quarantine tables are excluded
    installation_ctx.deployed_workflows.run_workflow(
        workflow="quality-checker",
        run_config_name=run_config.name,
        patterns=f"{catalog_name}.{schema_name}.*",
        # existing output and quarantine tables are excluded by default based on suffixes
        output_table_suffix=output_table_suffix,
        quarantine_table_suffix=quarantine_table_suffix,
    )

    expected_output_df = dq_engine.get_valid(expected_quality_checking_output)
    expected_quarantine_df = dq_engine.get_invalid(expected_quality_checking_output)

    output_df = spark.table(first_table + output_table_suffix)
    assert_df_equality(output_df, expected_output_df, ignore_nullable=True)

    quarantine_df = spark.table(first_table + quarantine_table_suffix)
    assert_df_equality(quarantine_df, expected_quarantine_df, ignore_nullable=True)

    # 1 input + 2 outputs (output, quarantine)
    tables = ws.tables.list_summaries(catalog_name=catalog_name, schema_name_pattern=schema_name)
    assert len(list(tables)) == 3, "Tables count mismatch"


def test_quality_checker_workflow_for_patterns_table_checks_storage(
    ws, spark, make_table, setup_workflows, expected_quality_checking_output, make_random
):
    installation_ctx, run_config = setup_workflows(checks=True)

    first_table = run_config.input_config.location
    catalog_name, schema_name, _ = first_table.split('.')

    # update run config to use table storage for checks
    checks_table = f"{catalog_name}.{schema_name}.checks"
    config = installation_ctx.config
    run_config = config.get_run_config()
    run_config.checks_location = checks_table
    installation_ctx.installation.save(config)

    second_table = _make_second_input_table(spark, catalog_name, schema_name, first_table, make_random)

    dq_engine = DQEngine(ws, spark)
    checks = dq_engine.load_checks(
        config=WorkspaceFileChecksStorageConfig(location=f"{installation_ctx.installation.install_folder()}/checks.yml")
    )
    dq_engine.save_checks(
        config=TableChecksStorageConfig(location=checks_table, run_config_name=first_table), checks=checks
    )
    dq_engine.save_checks(
        config=TableChecksStorageConfig(location=checks_table, run_config_name=second_table), checks=checks
    )
    ws.workspace.delete(f"{installation_ctx.installation.install_folder()}/checks.yml")

    # run workflow
    installation_ctx.deployed_workflows.run_workflow(
        "quality-checker", run_config_name=run_config.name, patterns=f"{catalog_name}.{schema_name}.*"
    )

    # assert first table
    checked_df = spark.table(first_table + "_dq_output")
    assert_df_equality(checked_df, expected_quality_checking_output, ignore_nullable=True)

    # assert second table
    checked_df = spark.table(second_table + "_dq_output")
    assert_df_equality(checked_df, expected_quality_checking_output, ignore_nullable=True)


def _make_second_input_table(spark, catalog_name, schema_name, first_table, make_random, suffix=""):
    second_table = f"{catalog_name}.{schema_name}.dummy_t{make_random(4).lower()}{suffix}"
    spark.table(first_table).write.format("delta").mode("overwrite").saveAsTable(second_table)
    return second_table


def _setup_ref_table(spark, installation_ctx, make_random, run_config):
    schema_and_catalog = run_config.input_config.location.split(".")
    catalog, schema = schema_and_catalog[0], schema_and_catalog[1]
    ref_table = f"{catalog}.{schema}.{make_random(10).lower()}"

    spark.createDataFrame(
        [
            [1],
            [2],
            [3],
            [4],
        ],
        schema="id: int",
    ).write.format(
        "delta"
    ).saveAsTable(ref_table)

    # update run config with reference table
    config = installation_ctx.config
    run_config = config.get_run_config()
    run_config.reference_tables = {"ref_df": InputConfig(location=ref_table)}
    installation_ctx.installation.save(config)


def _setup_checks_with_ref(ws, spark, checks_location, product):
    checks = [
        {
            "name": "id_missing_foreign_key",
            "criticality": "error",
            "check": {
                "function": "foreign_key",
                "arguments": {"columns": ["id"], "ref_columns": ["id"], "ref_df_name": "ref_df"},
            },
        },
    ]

    config = InstallationChecksStorageConfig(
        location=checks_location,
        product_name=product,
    )

    InstallationChecksStorageHandler(ws, spark).save(checks=checks, config=config)


def _setup_custom_checks(ws, spark, checks_location, product):
    checks = [
        {
            "name": "id_is_not_null_built_in",
            "criticality": "error",
            "check": {"function": "is_not_null", "arguments": {"column": "id"}},
        },
        {
            "name": "name_ends_with_c",
            "criticality": "error",
            "check": {"function": "not_ends_with_suffix", "arguments": {"column": "name", "suffix": "c"}},
        },
    ]

    config = InstallationChecksStorageConfig(
        location=checks_location,
        product_name=product,
    )

    InstallationChecksStorageHandler(ws, spark).save(checks=checks, config=config)<|MERGE_RESOLUTION|>--- conflicted
+++ resolved
@@ -12,9 +12,6 @@
     TableChecksStorageConfig,
 )
 from databricks.labs.dqx.engine import DQEngine
-<<<<<<< HEAD
-from tests.integration.conftest import RUN_TIME, REPORTING_COLUMNS
-=======
 from tests.integration.conftest import (
     RUN_TIME,
     RUN_ID,
@@ -23,7 +20,6 @@
     assert_quarantine_and_output_dfs,
     setup_custom_check_func,
 )
->>>>>>> 4ed822d5
 
 from tests.conftest import TEST_CATALOG
 
@@ -33,8 +29,7 @@
 
     installation_ctx.deployed_workflows.run_workflow("quality-checker", run_config.name)
 
-    checked_df = spark.table(run_config.output_config.location)
-    assert_df_equality(checked_df, expected_quality_checking_output, ignore_nullable=True)
+    assert_output_df(spark, expected_quality_checking_output, run_config.output_config)
 
 
 def test_quality_checker_workflow_for_multiple_run_configs(
@@ -55,11 +50,8 @@
     installation_ctx.deployed_workflows.run_workflow("quality-checker", run_config_name="")
 
     # assert results
-    checked_df = spark.table(run_config.output_config.location)
-    assert_df_equality(checked_df, expected_quality_checking_output, ignore_nullable=True)
-
-    checked_df = spark.table(second_run_config.output_config.location)
-    assert_df_equality(checked_df, expected_quality_checking_output, ignore_nullable=True)
+    assert_output_df(spark, expected_quality_checking_output, run_config.output_config)
+    assert_output_df(spark, expected_quality_checking_output, second_run_config.output_config)
 
 
 def test_quality_checker_workflow_for_multiple_run_configs_table_checks_storage(
@@ -101,11 +93,8 @@
     installation_ctx.deployed_workflows.run_workflow("quality-checker", run_config_name="")
 
     # assert results
-    checked_df = spark.table(run_config.output_config.location)
-    assert_df_equality(checked_df, expected_quality_checking_output, ignore_nullable=True)
-
-    checked_df = spark.table(second_run_config.output_config.location)
-    assert_df_equality(checked_df, expected_quality_checking_output, ignore_nullable=True)
+    assert_output_df(spark, expected_quality_checking_output, run_config.output_config)
+    assert_output_df(spark, expected_quality_checking_output, second_run_config.output_config)
 
 
 def test_quality_checker_workflow_serverless(ws, spark, setup_serverless_workflows, expected_quality_checking_output):
@@ -113,8 +102,7 @@
 
     installation_ctx.deployed_workflows.run_workflow("quality-checker", run_config.name)
 
-    checked_df = spark.table(run_config.output_config.location)
-    assert_df_equality(checked_df, expected_quality_checking_output, ignore_nullable=True)
+    assert_output_df(spark, expected_quality_checking_output, run_config.output_config)
 
 
 def test_quality_checker_workflow_table_checks_storage(
@@ -143,8 +131,7 @@
 
     installation_ctx.deployed_workflows.run_workflow("quality-checker", run_config.name)
 
-    checked_df = spark.table(run_config.output_config.location)
-    assert_df_equality(checked_df, expected_quality_checking_output, ignore_nullable=True)
+    assert_output_df(spark, expected_quality_checking_output, run_config.output_config)
 
 
 def test_quality_checker_workflow_with_custom_install_folder(
@@ -154,8 +141,7 @@
 
     installation_ctx.deployed_workflows.run_workflow("quality-checker", run_config.name)
 
-    checked_df = spark.table(run_config.output_config.location)
-    assert_df_equality(checked_df, expected_quality_checking_output, ignore_nullable=True)
+    assert_output_df(spark, expected_quality_checking_output, run_config.output_config)
 
 
 def test_quality_checker_workflow_streaming(ws, spark, setup_serverless_workflows, expected_quality_checking_output):
@@ -163,8 +149,7 @@
 
     installation_ctx.deployed_workflows.run_workflow("quality-checker", run_config.name)
 
-    checked_df = spark.table(run_config.output_config.location)
-    assert_df_equality(checked_df, expected_quality_checking_output, ignore_nullable=True)
+    assert_output_df(spark, expected_quality_checking_output, run_config.output_config)
 
 
 def test_quality_checker_workflow_with_quarantine(
@@ -174,15 +159,9 @@
 
     installation_ctx.deployed_workflows.run_workflow("quality-checker", run_config.name)
 
-    dq_engine = DQEngine(ws, spark)
-    expected_output_df = dq_engine.get_valid(expected_quality_checking_output)
-    expected_quarantine_df = dq_engine.get_invalid(expected_quality_checking_output)
-
-    output_df = spark.table(run_config.output_config.location)
-    assert_df_equality(output_df, expected_output_df, ignore_nullable=True)
-
-    quarantine_df = spark.table(run_config.quarantine_config.location)
-    assert_df_equality(quarantine_df, expected_quarantine_df, ignore_nullable=True)
+    assert_quarantine_and_output_dfs(
+        ws, spark, expected_quality_checking_output, run_config.output_config, run_config.quarantine_config
+    )
 
 
 def test_quality_checker_workflow_when_missing_checks_file(ws, setup_serverless_workflows):
@@ -234,6 +213,7 @@
 
     checked = spark.table(run_config.output_config.location)
 
+    user_metadata = {}
     expected = spark.createDataFrame(
         [
             [1, "a", None, None],
@@ -250,7 +230,8 @@
                         "filter": None,
                         "function": "is_not_null",
                         "run_time": RUN_TIME,
-                        "user_metadata": {},
+                        "run_id": RUN_ID,
+                        "user_metadata": user_metadata,
                     },
                     {
                         "name": "name_ends_with_c",
@@ -259,7 +240,8 @@
                         "filter": None,
                         "function": "not_ends_with_suffix",
                         "run_time": RUN_TIME,
-                        "user_metadata": {},
+                        "run_id": RUN_ID,
+                        "user_metadata": user_metadata,
                     },
                 ],
                 None,
@@ -324,6 +306,7 @@
                         "filter": None,
                         "function": "foreign_key",
                         "run_time": RUN_TIME,
+                        "run_id": RUN_ID,
                         "user_metadata": {},
                     }
                 ],
@@ -342,6 +325,7 @@
                         "filter": None,
                         "function": "foreign_key",
                         "run_time": RUN_TIME,
+                        "run_id": RUN_ID,
                         "user_metadata": {},
                     }
                 ],
@@ -529,7 +513,11 @@
 
     # run workflow
     installation_ctx.deployed_workflows.run_workflow(
-        "quality-checker", run_config_name=run_config.name, patterns=f"{catalog_name}.{schema_name}.*"
+        "quality-checker",
+        run_config_name=run_config.name,
+        # this will apply checks to the test tables as well as checks table
+        # there are no checks defined for the checks table
+        patterns=f"{catalog_name}.{schema_name}.*",
     )
 
     # assert first table
