import logging
import shutil
import subprocess

from datetime import timedelta
from pathlib import Path
from uuid import uuid4
from tempfile import TemporaryDirectory
from databricks.sdk import WorkspaceClient
from databricks.sdk.service.workspace import ImportFormat
from databricks.sdk.service.pipelines import NotebookLibrary, PipelinesEnvironment, PipelineLibrary
from databricks.sdk.service.jobs import NotebookTask, PipelineTask, Task

from tests.conftest import TEST_CATALOG
from tests.e2e.conftest import new_classic_job_cluster, validate_run_status

logger = logging.getLogger(__name__)


def test_run_dqx_demo_library(make_notebook, make_schema, make_job, library_ref):
    ws = WorkspaceClient()
    path = Path(__file__).parent.parent.parent / "demos" / "dqx_demo_library.py"
    with open(path, "rb") as f:
        notebook = make_notebook(content=f, format=ImportFormat.SOURCE)
        directory = notebook.as_fuse().parent.as_posix()

    catalog = TEST_CATALOG
    schema = make_schema(catalog_name=catalog).name
    notebook_path = notebook.as_fuse().as_posix()
    notebook_task = NotebookTask(
        notebook_path=notebook_path,
        base_parameters={
            "demo_catalog": catalog,
            "demo_schema": schema,
            "demo_file_directory": directory,
            "test_library_ref": library_ref,
        },
    )
    job = make_job(tasks=[Task(task_key="dqx_demo_library", notebook_task=notebook_task)])

    waiter = ws.jobs.run_now_and_wait(job.job_id)
    run = ws.jobs.wait_get_run_job_terminated_or_skipped(
        run_id=waiter.run_id,
        timeout=timedelta(minutes=30),
        callback=lambda r: validate_run_status(r, ws),
    )
    logging.info(f"Job run {run.run_id} completed successfully for dqx_demo_library")


def test_run_dqx_manufacturing_demo(make_notebook, make_directory, make_schema, make_job, library_ref):
    ws = WorkspaceClient()
    path = Path(__file__).parent.parent.parent / "demos" / "dqx_manufacturing_demo.py"
    with open(path, "rb") as f:
        notebook = make_notebook(content=f, format=ImportFormat.SOURCE)
        folder = notebook.as_fuse().parent / "quality_rules"
        make_directory(path=folder)

    catalog = TEST_CATALOG
    schema = make_schema(catalog_name=catalog).name
    notebook_path = notebook.as_fuse().as_posix()
    notebook_task = NotebookTask(
        notebook_path=notebook_path,
        base_parameters={"demo_catalog": catalog, "demo_schema": schema, "test_library_ref": library_ref},
    )
    job = make_job(tasks=[Task(task_key="dqx_manufacturing_demo", notebook_task=notebook_task)])

    waiter = ws.jobs.run_now_and_wait(job.job_id)
    run = ws.jobs.wait_get_run_job_terminated_or_skipped(
        run_id=waiter.run_id,
        timeout=timedelta(minutes=30),
        callback=lambda r: validate_run_status(r, ws),
    )
    logging.info(f"Job run {run.run_id} completed successfully for dqx_manufacturing_demo")


def test_run_dqx_quick_start_demo_library(make_notebook, make_job, library_ref):
    ws = WorkspaceClient()
    path = Path(__file__).parent.parent.parent / "demos" / "dqx_quick_start_demo_library.py"
    with open(path, "rb") as f:
        notebook = make_notebook(content=f, format=ImportFormat.SOURCE)

    notebook_path = notebook.as_fuse().as_posix()
    notebook_task = NotebookTask(notebook_path=notebook_path, base_parameters={"test_library_ref": library_ref})
    job = make_job(tasks=[Task(task_key="dqx_quick_start_demo_library", notebook_task=notebook_task)])

    waiter = ws.jobs.run_now_and_wait(job.job_id)
    run = ws.jobs.wait_get_run_job_terminated_or_skipped(
        run_id=waiter.run_id,
        timeout=timedelta(minutes=30),
        callback=lambda r: validate_run_status(r, ws),
    )
    logging.info(f"Job run {run.run_id} completed successfully for dqx_quick_start_demo_library")


def test_run_dqx_demo_pii_detection(make_notebook, make_job, library_ref):
    ws = WorkspaceClient()
    path = Path(__file__).parent.parent.parent / "demos" / "dqx_demo_pii_detection.py"
    with open(path, "rb") as f:
        notebook = make_notebook(content=f, format=ImportFormat.SOURCE)

    notebook_path = notebook.as_fuse().as_posix()
    notebook_task = NotebookTask(
        notebook_path=notebook_path,
        base_parameters={"test_library_ref": library_ref},
    )
    job = make_job(tasks=[Task(task_key="dqx_demo_pii_detection", notebook_task=notebook_task)])

    waiter = ws.jobs.run_now_and_wait(job.job_id)
    run = ws.jobs.wait_get_run_job_terminated_or_skipped(
        run_id=waiter.run_id,
        timeout=timedelta(minutes=30),
        callback=lambda r: validate_run_status(r, ws),
    )
    logging.info(f"Job run {run.run_id} completed successfully for dqx_demo_pii_detection")


def test_run_dqx_dlt_demo(make_notebook, make_pipeline, make_job, library_ref):
    ws = WorkspaceClient()
    path = Path(__file__).parent.parent.parent / "demos" / "dqx_dlt_demo.py"
    with open(path, "rb") as f:
        notebook = make_notebook(content=f, format=ImportFormat.SOURCE)

    notebook_path = notebook.as_fuse().as_posix()
    pipeline = make_pipeline(
        libraries=[PipelineLibrary(notebook=NotebookLibrary(notebook_path))],
        environment=PipelinesEnvironment(dependencies=[library_ref]),
    )
    pipeline_task = PipelineTask(pipeline_id=pipeline.pipeline_id)
    job = make_job(tasks=[Task(task_key="dqx_dlt_demo", pipeline_task=pipeline_task)])

    waiter = ws.jobs.run_now_and_wait(job.job_id)
    run = ws.jobs.wait_get_run_job_terminated_or_skipped(
        run_id=waiter.run_id,
        timeout=timedelta(minutes=30),
        callback=lambda r: validate_run_status(r, ws),
    )
    logging.info(f"Job run {run.run_id} completed successfully for dqx_dlt_demo")


def test_run_dqx_demo_tool(installation_ctx, make_schema, make_notebook, make_job):
    catalog = TEST_CATALOG
    schema = make_schema(catalog_name=catalog).name
    installation_ctx.replace(
        extend_prompts={
            r'Provide location for the input data .*': '/databricks-datasets/delta-sharing/samples/nyctaxi_2019',
            r'Provide output table .*': f'{catalog}.{schema}.output_table',
            r'Provide quarantined table .*': f'{catalog}.{schema}.quarantine_table',
        },
    )
    installation_ctx.workspace_installer.run(installation_ctx.config)
    product_name = installation_ctx.product_info.product_name()
    install_path = installation_ctx.installation.install_folder()

    path = Path(__file__).parent.parent.parent / "demos" / "dqx_demo_tool.py"
    ws = WorkspaceClient()
    with open(path, "rb") as f:
        notebook = make_notebook(content=f, format=ImportFormat.SOURCE)

    notebook_path = notebook.as_fuse().as_posix()
    notebook_task = NotebookTask(
        notebook_path=notebook_path,
        base_parameters={
            "dqx_installation_path": f"/Workspace{install_path}",
            "dqx_product_name": product_name,
        },
    )
    job = make_job(tasks=[Task(task_key="dqx_demo_tool", notebook_task=notebook_task)])

    waiter = ws.jobs.run_now_and_wait(job.job_id)
    run = ws.jobs.wait_get_run_job_terminated_or_skipped(
        run_id=waiter.run_id,
        timeout=timedelta(minutes=30),
        callback=lambda r: validate_run_status(r, ws),
    )
    logging.info(f"Job run {run.run_id} completed successfully for dqx_demo_tool")


def test_run_dqx_streaming_demo_native(make_notebook, make_schema, make_job, tmp_path, library_ref):
    ws = WorkspaceClient()
    path = Path(__file__).parent.parent.parent / "demos" / "dqx_streaming_demo_native.py"
    with open(path, "rb") as f:
        notebook = make_notebook(content=f, format=ImportFormat.SOURCE)
    catalog = TEST_CATALOG
    schema = make_schema(catalog_name=catalog).name
    notebook_path = notebook.as_fuse().as_posix()

    # Use the temporary directory for outputs
    run_id = str(uuid4())
    base_output_path = tmp_path / run_id
    base_parameters = {
        "demo_catalog": catalog,
        "demo_schema": schema,
        "silver_checkpoint": f"{base_output_path}/silver_checkpoint",
        "quarantine_checkpoint": f"{base_output_path}/quarantine_checkpoint",
        "test_library_ref": library_ref,
    }
    notebook_task = NotebookTask(notebook_path=notebook_path, base_parameters=base_parameters)
    job = make_job(tasks=[Task(task_key="dqx_streaming_demo", notebook_task=notebook_task)])
    waiter = ws.jobs.run_now_and_wait(job.job_id)
    run = ws.jobs.wait_get_run_job_terminated_or_skipped(
        run_id=waiter.run_id,
        timeout=timedelta(minutes=30),
        callback=lambda r: validate_run_status(r, client=ws),
    )
    logging.info(f"Job run {run.run_id} completed successfully for dqx_streaming_demo")


def test_run_dqx_streaming_demo_diy(make_notebook, make_job, tmp_path, library_ref):
    ws = WorkspaceClient()
    path = Path(__file__).parent.parent.parent / "demos" / "dqx_streaming_demo_diy.py"
    with open(path, "rb") as f:
        notebook = make_notebook(content=f, format=ImportFormat.SOURCE)
    notebook_path = notebook.as_fuse().as_posix()

    # Use the temporary directory for outputs
    run_id = str(uuid4())
    base_output_path = tmp_path / run_id
    base_parameters = {
        "silver_checkpoint": f"{base_output_path}/silver_checkpoint",
        "silver_table": f"{base_output_path}/silver_table",
        "quarantine_checkpoint": f"{base_output_path}/quarantine_checkpoint",
        "quarantine_table": f"{base_output_path}/quarantine_table",
        "test_library_ref": library_ref,
    }
    notebook_task = NotebookTask(notebook_path=notebook_path, base_parameters=base_parameters)
    job = make_job(tasks=[Task(task_key="dqx_streaming_demo", notebook_task=notebook_task)])
    waiter = ws.jobs.run_now_and_wait(job.job_id)
    run = ws.jobs.wait_get_run_job_terminated_or_skipped(
        run_id=waiter.run_id,
        timeout=timedelta(minutes=30),
        callback=lambda r: validate_run_status(r, client=ws),
    )
    logging.info(f"Job run {run.run_id} completed successfully for dqx_streaming_demo")


def test_run_dqx_demo_asset_bundle(make_schema, make_random, library_ref):
    cli_path = shutil.which("databricks")
    path = Path(__file__).parent.parent.parent / "demos" / "dqx_demo_asset_bundle"
    catalog = TEST_CATALOG
    schema = make_schema(catalog_name=catalog).name
    run_id = make_random(10).lower()

    try:
        subprocess.run([cli_path, "bundle", "validate"], check=True, capture_output=True, cwd=path)
        subprocess.run(
            [
                cli_path,
                "bundle",
                "deploy",
                f'--var="library_ref={library_ref}"',
                f'--var="demo_catalog={catalog}"',
                f'--var="demo_schema={schema}"',
                f'--var="run_id={run_id}"',
                '--force-lock',
                "--auto-approve",
            ],
            check=True,
            capture_output=True,
            cwd=path,
        )
        subprocess.run([cli_path, "bundle", "run", "dqx_demo_job"], check=True, capture_output=True, cwd=path)
    finally:
        subprocess.run([cli_path, "bundle", "destroy", "--auto-approve"], check=True, capture_output=True, cwd=path)


<<<<<<< HEAD
def test_dbt_demo(make_schema, make_random, library_ref, debug_env):
    catalog = "main"
    schema = make_schema(catalog_name=catalog).name
    project_dir = Path(__file__).parent.parent.parent / "demos" / "dqx_demo_dbt"

    # Create a temporary directory for DBT profiles
    with TemporaryDirectory() as temp_dir:
        dbt_profiles_dir = Path(temp_dir) / "dbt"
        dbt_profiles_dir.mkdir(parents=True, exist_ok=True)

        if debug_env.get("DATABRICKS_CLIENT_ID") and debug_env.get("DATABRICKS_CLIENT_SECRET"):
            auth_type = "oauth"
            client_id = debug_env.get("DATABRICKS_CLIENT_ID")
            client_secret = debug_env.get("DATABRICKS_CLIENT_SECRET")
            token = None
        else:  # for local execution
            auth_type = "token"
            client_id = None
            client_secret = None
            token = debug_env.get("DATABRICKS_TOKEN")

        # Create the profiles.yml file
        profiles_yml_content = f"""
        dbt_demo:
          target: ci
          outputs:
            ci:
              type: databricks
              host: "{debug_env.get("DATABRICKS_HOST")}"
              http_path: "{debug_env.get("TEST_DEFAULT_WAREHOUSE_HTTP_PATH")}"
              catalog: "{catalog}"
              schema: "{schema}"
              auth_type: {auth_type}
              {"client_id: " + client_id if client_id else ""}
              {"client_secret: " + client_secret if client_secret else ""}
              {"token: " + token if token else ""}
              threads: 1
              connect_timeout: 30
        """
        profiles_yml_path = dbt_profiles_dir / "profiles.yml"
        profiles_yml_path.write_text(profiles_yml_content.strip())

        # Run dbt run
        subprocess.run(
            ["dbt", "run", "--debug", "--project-dir", str(project_dir), "--profiles-dir", str(dbt_profiles_dir)],
            check=True,
        )


def validate_run_status(run: Run, client: WorkspaceClient) -> None:
    """
    Validates that a job task run completed successfully.
=======
def test_run_dqx_multi_table_demo(make_notebook, make_schema, make_job, library_ref):

    ws = WorkspaceClient()
    path = Path(__file__).parent.parent.parent / "demos" / "dqx_multi_table_demo.py"
    with open(path, "rb") as f:
        notebook = make_notebook(content=f, format=ImportFormat.SOURCE)

    catalog = TEST_CATALOG
    schema = make_schema(catalog_name=catalog).name
    notebook_path = notebook.as_fuse().as_posix()
    notebook_task = NotebookTask(
        notebook_path=notebook_path,
        base_parameters={"demo_catalog": catalog, "demo_schema": schema, "test_library_ref": library_ref},
    )
    job = make_job(tasks=[Task(task_key="dqx_multi_table_demo", notebook_task=notebook_task)])

    waiter = ws.jobs.run_now_and_wait(job.job_id)
    run = ws.jobs.wait_get_run_job_terminated_or_skipped(
        run_id=waiter.run_id,
        timeout=timedelta(minutes=30),
        callback=lambda r: validate_run_status(r, ws),
    )
    logging.info(f"Job run {run.run_id} completed successfully for dqx_multi_table_demo")


def test_run_dqx_demo_summary_metrics(make_notebook, make_schema, make_job, library_ref):
    ws = WorkspaceClient()
    path = Path(__file__).parent.parent.parent / "demos" / "dqx_demo_summary_metrics.py"
    with open(path, "rb") as f:
        notebook = make_notebook(content=f, format=ImportFormat.SOURCE)

    catalog = TEST_CATALOG
    schema = make_schema(catalog_name=catalog).name
    notebook_path = notebook.as_fuse().as_posix()
    notebook_task = NotebookTask(
        notebook_path=notebook_path,
        base_parameters={
            "demo_catalog": catalog,
            "demo_schema": schema,
            "test_library_ref": library_ref,
        },
    )
    job = make_job(
        tasks=[Task(task_key="dqx_demo_library", notebook_task=notebook_task, new_cluster=new_classic_job_cluster())]
    )

    waiter = ws.jobs.run_now_and_wait(job.job_id)
    run = ws.jobs.wait_get_run_job_terminated_or_skipped(
        run_id=waiter.run_id,
        timeout=timedelta(minutes=30),
        callback=lambda r: validate_run_status(r, ws),
    )
    logging.info(f"Job run {run.run_id} completed successfully for dqx_demo_summary_metrics")
>>>>>>> 6432e458


def test_run_dqx_ai_assisted_quality_checks_generation(make_notebook, make_job, library_ref):
    ws = WorkspaceClient()
    path = Path(__file__).parent.parent.parent / "demos" / "dqx_demo_ai_assisted_checks_generation.py"
    with open(path, "rb") as f:
        notebook = make_notebook(content=f, format=ImportFormat.SOURCE)

    notebook_path = notebook.as_fuse().as_posix()
    notebook_task = NotebookTask(notebook_path=notebook_path, base_parameters={"test_library_ref": library_ref})
    job = make_job(tasks=[Task(task_key="dqx_demo_ai_assisted_checks_generation", notebook_task=notebook_task)])

    waiter = ws.jobs.run_now_and_wait(job.job_id)
    run = ws.jobs.wait_get_run_job_terminated_or_skipped(
        run_id=waiter.run_id,
        timeout=timedelta(minutes=30),
        callback=lambda r: validate_run_status(r, ws),
    )
    logging.info(f"Job run {run.run_id} completed successfully for dqx_quick_start_demo_library")<|MERGE_RESOLUTION|>--- conflicted
+++ resolved
@@ -263,7 +263,6 @@
         subprocess.run([cli_path, "bundle", "destroy", "--auto-approve"], check=True, capture_output=True, cwd=path)
 
 
-<<<<<<< HEAD
 def test_dbt_demo(make_schema, make_random, library_ref, debug_env):
     catalog = "main"
     schema = make_schema(catalog_name=catalog).name
@@ -316,7 +315,6 @@
 def validate_run_status(run: Run, client: WorkspaceClient) -> None:
     """
     Validates that a job task run completed successfully.
-=======
 def test_run_dqx_multi_table_demo(make_notebook, make_schema, make_job, library_ref):
 
     ws = WorkspaceClient()
@@ -370,7 +368,6 @@
         callback=lambda r: validate_run_status(r, ws),
     )
     logging.info(f"Job run {run.run_id} completed successfully for dqx_demo_summary_metrics")
->>>>>>> 6432e458
 
 
 def test_run_dqx_ai_assisted_quality_checks_generation(make_notebook, make_job, library_ref):
