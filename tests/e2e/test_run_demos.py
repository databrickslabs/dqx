--- conflicted
+++ resolved
@@ -171,7 +171,6 @@
     logging.info(f"Job run {run.run_id} completed successfully for dqx_demo_tool")
 
 
-<<<<<<< HEAD
 def validate_demo_run_status(run: Run, client: WorkspaceClient) -> None:
     """
     Validates that a demo run completed successfully.
@@ -186,11 +185,7 @@
     ), f"Run of '{task.task_key}' failed with message: {client.jobs.get_run_output(task.run_id).error}"
 
 
-def test_run_dqx_streaming_demo_native(make_notebook, make_schema, make_job, tmp_path):
-=======
 def test_run_dqx_streaming_demo_native(make_notebook, make_schema, make_job, tmp_path, library_ref):
-
->>>>>>> 859cd6ff
     ws = WorkspaceClient()
     path = Path(__file__).parent.parent.parent / "demos" / "dqx_streaming_demo_native.py"
     with open(path, "rb") as f:
@@ -220,12 +215,7 @@
     logging.info(f"Job run {run.run_id} completed successfully for dqx_streaming_demo")
 
 
-<<<<<<< HEAD
-def test_run_dqx_streaming_demo_diy(make_notebook, make_job, tmp_path):
-=======
 def test_run_dqx_streaming_demo_diy(make_notebook, make_job, tmp_path, library_ref):
-
->>>>>>> 859cd6ff
     ws = WorkspaceClient()
     path = Path(__file__).parent.parent.parent / "demos" / "dqx_streaming_demo_diy.py"
     with open(path, "rb") as f:
