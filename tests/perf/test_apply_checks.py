from databricks.labs.dqx.engine import DQEngine
from datetime import datetime, timezone
from databricks.labs.dqx.rule import DQRowRule, DQDatasetRule, DQForEachColRule
from databricks.labs.dqx.config import ExtraParams
import pytest
from databricks.labs.dqx import check_funcs
from databricks.labs.dqx.geo import check_funcs as geo_check_funcs
from tests.perf.conftest import DEFAULT_ROWS

RUN_TIME = datetime(2025, 1, 1, 0, 0, 0, 0, tzinfo=timezone.utc)
RUN_ID = "2f9120cf-e9f2-446a-8278-12d508b00639"
EXTRA_PARAMS = ExtraParams(run_time_overwrite=RUN_TIME.isoformat(), run_id_overwrite=RUN_ID)
EXPECTED_ROWS = DEFAULT_ROWS


def test_benchmark_apply_checks_all_row_checks(benchmark, ws, all_row_checks, generated_df):
    dq_engine = DQEngine(workspace_client=ws, extra_params=EXTRA_PARAMS)
    checked_df = dq_engine.apply_checks_by_metadata(generated_df, all_row_checks)
    actual_count = benchmark(lambda: checked_df.count())
    assert actual_count == EXPECTED_ROWS


def test_benchmark_apply_checks_all_dataset_checks(benchmark, ws, all_dataset_checks, generated_df, make_ref_df):
    dq_engine = DQEngine(workspace_client=ws, extra_params=EXTRA_PARAMS)
    refs_df = {"ref_df_key": make_ref_df}
    checked_df = dq_engine.apply_checks_by_metadata(generated_df, all_dataset_checks, ref_dfs=refs_df)
    actual_count = benchmark(lambda: checked_df.count())
    assert actual_count == EXPECTED_ROWS


@pytest.mark.parametrize("column", ["col1", "col2", "col3", "col4", "col5", "col6", "col7", "col8"])
@pytest.mark.benchmark(group="test_benchmark_is_null_or_empty")
def test_benchmark_is_null_or_empty(benchmark, ws, generated_df, column):
    dq_engine = DQEngine(workspace_client=ws, extra_params=EXTRA_PARAMS)
    checks = [
        DQRowRule(
            name=f"{column}_is_null_or_empty",
            criticality="warn",
            check_func=check_funcs.is_not_null_and_not_empty,
            column=column,
        ),
    ]
    benchmark.group += f" {column}"
    checked = dq_engine.apply_checks(generated_df, checks)
    actual_count = benchmark(lambda: checked.count())
    assert actual_count == EXPECTED_ROWS


@pytest.mark.parametrize(
    "generated_string_df",
    [{"n_rows": DEFAULT_ROWS, "n_columns": 5}],
    indirect=True,
    ids=lambda param: f"n_rows_{param['n_rows']}_n_columns_{param['n_columns']}",
)
@pytest.mark.benchmark(group="test_benchmark_foreach_is_null_or_empty")
def test_benchmark_foreach_is_null_or_empty(benchmark, ws, generated_string_df):
    columns, df, n_rows = generated_string_df
    dq_engine = DQEngine(workspace_client=ws, extra_params=EXTRA_PARAMS)
    checks = [
        *DQForEachColRule(
            check_func=check_funcs.is_not_null_and_not_empty,
            columns=columns,
            criticality="error",
        ).get_rules()
    ]
    benchmark.group += f"_{n_rows}_rows_{len(columns)}_columns"
    result = benchmark(lambda: dq_engine.apply_checks(df, checks).count())
    assert result == EXPECTED_ROWS


@pytest.mark.parametrize("column", ["col1", "col2", "col3", "col4", "col5", "col6", "col7", "col8"])
@pytest.mark.benchmark(group="test_benchmark_is_not_empty")
def test_benchmark_is_not_empty(benchmark, ws, generated_df, column):
    dq_engine = DQEngine(workspace_client=ws, extra_params=EXTRA_PARAMS)
    checks = [
        DQRowRule(
            name=f"{column}_is_not_empty",
            criticality="warn",
            check_func=check_funcs.is_not_empty,
            column=column,
        ),
    ]
    benchmark.group += f" {column}"
    checked = dq_engine.apply_checks(generated_df, checks)
    actual_count = benchmark(lambda: checked.count())
    assert actual_count == EXPECTED_ROWS


@pytest.mark.parametrize(
    "generated_string_df",
    [{"n_rows": DEFAULT_ROWS, "n_columns": 5}],
    indirect=True,
    ids=lambda param: f"n_rows_{param['n_rows']}_n_columns_{param['n_columns']}",
)
@pytest.mark.benchmark(group="test_benchmark_foreach_is_not_empty")
def test_benchmark_foreach_is_not_empty(benchmark, ws, generated_string_df):
    columns, df, n_rows = generated_string_df
    dq_engine = DQEngine(workspace_client=ws, extra_params=EXTRA_PARAMS)
    checks = [
        *DQForEachColRule(
            check_func=check_funcs.is_not_empty,
            columns=columns,
            criticality="error",
        ).get_rules()
    ]
    benchmark.group += f"_{n_rows}_rows_{len(columns)}_columns"
    result = benchmark(lambda: dq_engine.apply_checks(df, checks).count())
    assert result == EXPECTED_ROWS


@pytest.mark.parametrize("column", ["col1", "col2", "col3", "col4", "col5", "col6", "col7", "col8"])
@pytest.mark.benchmark(group="test_benchmark_is_not_null")
def test_benchmark_is_not_null(benchmark, ws, generated_df, column):
    dq_engine = DQEngine(workspace_client=ws, extra_params=EXTRA_PARAMS)
    checks = [
        DQRowRule(
            name=f"{column}_is_not_null",
            criticality="warn",
            check_func=check_funcs.is_not_null,
            column=column,
        ),
    ]
    benchmark.group += f" {column}"
    checked = dq_engine.apply_checks(generated_df, checks)
    actual_count = benchmark(lambda: checked.count())
    assert actual_count == EXPECTED_ROWS


@pytest.mark.parametrize(
    "generated_string_df",
    [{"n_rows": DEFAULT_ROWS, "n_columns": 5, "percentNulls": 0.20}],
    indirect=True,
    ids=lambda param: f"n_rows_{param['n_rows']}_n_columns_{param['n_columns']}",
)
@pytest.mark.benchmark(group="test_benchmark_foreach_is_not_null")
def test_benchmark_foreach_is_not_null(benchmark, ws, generated_string_df):
    columns, df, n_rows = generated_string_df
    dq_engine = DQEngine(workspace_client=ws, extra_params=EXTRA_PARAMS)
    checks = [
        *DQForEachColRule(
            check_func=check_funcs.is_not_null,
            columns=columns,
            criticality="error",
        ).get_rules()
    ]
    benchmark.group += f"_{n_rows}_rows_{len(columns)}_columns"
    result = benchmark(lambda: dq_engine.apply_checks(df, checks).count())
    assert result == EXPECTED_ROWS


@pytest.mark.parametrize("column", ["col1", "col2", "col3"])
@pytest.mark.benchmark(group="test_benchmark_is_not_null_and_is_in_list")
def test_benchmark_is_not_null_and_is_in_list(benchmark, ws, generated_df, column):
    dq_engine = DQEngine(workspace_client=ws, extra_params=EXTRA_PARAMS)
    checks = [
        DQRowRule(
            name=f"{column}_is_not_null_and_is_in_list",
            criticality="warn",
            check_func=check_funcs.is_not_null_and_is_in_list,
            check_func_kwargs={"allowed": [1, 2, 3, 5, 6, 7, 8, 9, 10]},
            column=column,
        ),
    ]
    benchmark.group += f" {column}"
    checked = dq_engine.apply_checks(generated_df, checks)
    actual_count = benchmark(lambda: checked.count())
    assert actual_count == EXPECTED_ROWS


@pytest.mark.parametrize(
    "generated_integer_df",
    [{"n_rows": DEFAULT_ROWS, "n_columns": 5}],
    indirect=True,
    ids=lambda param: f"n_rows_{param['n_rows']}_n_columns_{param['n_columns']}",
)
@pytest.mark.benchmark(group="test_benchmark_foreach_is_not_null_and_is_in_list")
def test_benchmark_foreach_is_not_null_and_is_in_list(benchmark, ws, generated_integer_df):
    columns, df, n_rows = generated_integer_df
    dq_engine = DQEngine(workspace_client=ws, extra_params=EXTRA_PARAMS)
    checks = [
        *DQForEachColRule(
            check_func=check_funcs.is_not_null_and_is_in_list,
            columns=columns,
            criticality="warn",
            check_func_kwargs={"allowed": [1, 2, 3, 5, 6, 7, 8, 9, 10]},
        ).get_rules()
    ]
    benchmark.group += f"_{n_rows}_rows_{len(columns)}_columns"
    result = benchmark(lambda: dq_engine.apply_checks(df, checks).count())
    assert result == EXPECTED_ROWS


@pytest.mark.parametrize("column", ["col1", "col2", "col3"])
@pytest.mark.benchmark(group="test_benchmark_is_in_list")
def test_benchmark_is_in_list(benchmark, ws, generated_df, column):
    dq_engine = DQEngine(workspace_client=ws, extra_params=EXTRA_PARAMS)
    checks = [
        DQRowRule(
            name=f"{column}_is_in_list",
            criticality="warn",
            check_func=check_funcs.is_in_list,
            check_func_kwargs={"allowed": [1, 2, 3, 5, 6, 7, 8, 9, 10]},
            column=column,
        ),
    ]
    benchmark.group += f" {column}"
    checked = dq_engine.apply_checks(generated_df, checks)
    actual_count = benchmark(lambda: checked.count())
    assert actual_count == EXPECTED_ROWS


@pytest.mark.parametrize(
    "generated_integer_df",
    [{"n_rows": DEFAULT_ROWS, "n_columns": 5}],
    indirect=True,
    ids=lambda param: f"n_rows_{param['n_rows']}_n_columns_{param['n_columns']}",
)
@pytest.mark.benchmark(group="test_benchmark_foreach_is_in_list")
def test_benchmark_foreach_is_in_list(benchmark, ws, generated_integer_df):
    columns, df, n_rows = generated_integer_df
    dq_engine = DQEngine(workspace_client=ws, extra_params=EXTRA_PARAMS)
    checks = [
        *DQForEachColRule(
            check_func=check_funcs.is_in_list,
            columns=columns,
            criticality="warn",
            check_func_kwargs={"allowed": [1, 2, 3, 5, 6, 7, 8, 9, 10]},
        ).get_rules()
    ]
    benchmark.group += f"_{n_rows}_rows_{len(columns)}_columns"
    result = benchmark(lambda: dq_engine.apply_checks(df, checks).count())
    assert result == EXPECTED_ROWS


@pytest.mark.parametrize("column", ["col1", "col2", "col3", "col5", "col6"])
@pytest.mark.benchmark(group="test_benchmark_sql_expression")
def test_benchmark_sql_expression(benchmark, ws, generated_df, column):
    dq_engine = DQEngine(workspace_client=ws, extra_params=EXTRA_PARAMS)
    checks = [
        DQRowRule(
            name=f"{column}_sql_expression",
            criticality="warn",
            check_func=check_funcs.sql_expression,
            check_func_kwargs={"expression": f"{column} not like \"val%\""},
        ),
    ]
    benchmark.group += f" {column}"
    checked = dq_engine.apply_checks(generated_df, checks)
    actual_count = benchmark(lambda: checked.count())
    assert actual_count == EXPECTED_ROWS


@pytest.mark.parametrize(
    "generated_string_df",
    [{"n_rows": DEFAULT_ROWS, "n_columns": 5}],
    indirect=True,
    ids=lambda param: f"n_rows_{param['n_rows']}_n_columns_{param['n_columns']}",
)
@pytest.mark.benchmark(group="test_benchmark_foreach_sql_expression")
def test_benchmark_foreach_sql_expression(benchmark, ws, generated_string_df):
    columns, df, n_rows = generated_string_df
    dq_engine = DQEngine(workspace_client=ws, extra_params=EXTRA_PARAMS)
    checks = []
    for col in columns:
        checks.extend(
            DQForEachColRule(
                check_func=check_funcs.sql_expression,
                columns=[col],
                criticality="warn",
                check_func_kwargs={"expression": f"{col} NOT LIKE 'val%'"},
            ).get_rules()
        )
    benchmark.group += f"_{n_rows}_rows_{len(columns)}_columns"
    result = benchmark(lambda: dq_engine.apply_checks(df, checks).count())
    assert result == EXPECTED_ROWS


def test_benchmark_is_older_than_col2_for_n_days(benchmark, ws, generated_df):
    dq_engine = DQEngine(workspace_client=ws, extra_params=EXTRA_PARAMS)
    checks = [
        DQRowRule(
            criticality="error",
            check_func=check_funcs.is_older_than_col2_for_n_days,
            check_func_kwargs={"column1": "col5", "column2": "col5", "days": 1},
            user_metadata={"tag1": "value4"},
        ),
    ]
    checked = dq_engine.apply_checks(generated_df, checks)
    actual_count = benchmark(lambda: checked.count())
    assert actual_count == EXPECTED_ROWS


@pytest.mark.parametrize(
    "generated_date_df",
    [{"n_rows": DEFAULT_ROWS, "n_columns": 2}],
    indirect=True,
    ids=lambda param: f"n_rows_{param['n_rows']}_n_columns_{param['n_columns']}",
)
@pytest.mark.benchmark(group="test_benchmark_foreach_is_older_than_col2_for_n_days")
def test_benchmark_foreach_is_older_than_col2_for_n_days(benchmark, ws, generated_date_df):
    columns, df, n_rows = generated_date_df
    dq_engine = DQEngine(workspace_client=ws, extra_params=EXTRA_PARAMS)
    checks = [
        *DQForEachColRule(
            criticality="error",
            check_func=check_funcs.is_older_than_col2_for_n_days,
            columns=columns,
            check_func_kwargs={"column1": "col1", "column2": "col2", "days": 1},
            user_metadata={"tag2": "value5"},
        ).get_rules()
    ]
    benchmark.group += f"_{n_rows}_rows_{len(columns)}_columns"
    result = benchmark(lambda: dq_engine.apply_checks(df, checks).count())
    assert result == EXPECTED_ROWS


def test_benchmark_is_older_than_n_days(benchmark, ws, generated_df):
    dq_engine = DQEngine(workspace_client=ws, extra_params=EXTRA_PARAMS)
    checks = [
        DQRowRule(
            criticality="error",
            check_func=check_funcs.is_older_than_n_days,
            column="col5",
            check_func_kwargs={"days": 1},
        ),
    ]
    checked = dq_engine.apply_checks(generated_df, checks)
    actual_count = benchmark(lambda: checked.count())
    assert actual_count == EXPECTED_ROWS


@pytest.mark.parametrize(
    "generated_date_df",
    [{"n_rows": DEFAULT_ROWS, "n_columns": 1}],
    indirect=True,
    ids=lambda param: f"n_rows_{param['n_rows']}_n_columns_{param['n_columns']}",
)
@pytest.mark.benchmark(group="test_benchmark_foreach_is_older_than_n_days")
def test_benchmark_foreach_is_older_than_n_days(benchmark, ws, generated_date_df):
    columns, df, n_rows = generated_date_df
    dq_engine = DQEngine(workspace_client=ws, extra_params=EXTRA_PARAMS)
    checks = [
        *DQForEachColRule(
            criticality="error",
            check_func=check_funcs.is_older_than_n_days,
            columns=columns,
            check_func_kwargs={"days": 1},
            user_metadata={"tag2": "value5"},
        ).get_rules()
    ]
    benchmark.group += f"_{n_rows}_rows_{len(columns)}_columns"
    result = benchmark(lambda: dq_engine.apply_checks(df, checks).count())
    assert result == EXPECTED_ROWS


def test_benchmark_is_not_in_future(benchmark, ws, generated_df):
    dq_engine = DQEngine(workspace_client=ws, extra_params=EXTRA_PARAMS)
    checks = [
        DQRowRule(
            criticality="error",
            check_func=check_funcs.is_not_in_future,
            column="col6",
            check_func_kwargs={"offset": 10000},
        ),
    ]
    checked = dq_engine.apply_checks(generated_df, checks)
    actual_count = benchmark(lambda: checked.count())
    assert actual_count == EXPECTED_ROWS


@pytest.mark.parametrize(
    "generated_timestamp_df",
    [{"n_rows": DEFAULT_ROWS, "n_columns": 1}],
    indirect=True,
    ids=lambda param: f"n_rows_{param['n_rows']}_n_columns_{param['n_columns']}",
)
@pytest.mark.benchmark(group="test_benchmark_foreach_is_not_in_future")
def test_benchmark_foreach_is_not_in_future(benchmark, ws, generated_timestamp_df):
    columns, df, n_rows = generated_timestamp_df
    dq_engine = DQEngine(workspace_client=ws, extra_params=EXTRA_PARAMS)
    checks = [
        *DQForEachColRule(
            criticality="error",
            check_func=check_funcs.is_not_in_future,
            columns=columns,
            check_func_kwargs={"offset": 10000},
        ).get_rules()
    ]
    benchmark.group += f"_{n_rows}_rows_{len(columns)}_columns"
    result = benchmark(lambda: dq_engine.apply_checks(df, checks).count())
    assert result == EXPECTED_ROWS


def test_benchmark_is_not_in_near_future(benchmark, ws, generated_df):
    dq_engine = DQEngine(workspace_client=ws, extra_params=EXTRA_PARAMS)
    checks = [
        DQRowRule(
            criticality="error",
            check_func=check_funcs.is_not_in_near_future,
            column="col6",
            check_func_kwargs={"offset": 10000},
        )
    ]
    checked = dq_engine.apply_checks(generated_df, checks)
    actual_count = benchmark(lambda: checked.count())
    assert actual_count == EXPECTED_ROWS


@pytest.mark.parametrize(
    "generated_timestamp_df",
    [{"n_rows": DEFAULT_ROWS, "n_columns": 1}],
    indirect=True,
    ids=lambda param: f"n_rows_{param['n_rows']}_n_columns_{param['n_columns']}",
)
@pytest.mark.benchmark(group="test_benchmark_foreach_is_not_in_near_future")
def test_benchmark_foreach_is_not_in_near_future(benchmark, ws, generated_timestamp_df):
    columns, df, n_rows = generated_timestamp_df
    dq_engine = DQEngine(workspace_client=ws, extra_params=EXTRA_PARAMS)
    checks = [
        *DQForEachColRule(
            criticality="error",
            check_func=check_funcs.is_not_in_near_future,
            columns=columns,
            check_func_kwargs={"offset": 10000},
        ).get_rules()
    ]
    benchmark.group += f"_{n_rows}_rows_{len(columns)}_columns"
    result = benchmark(lambda: dq_engine.apply_checks(df, checks).count())
    assert result == EXPECTED_ROWS


def test_benchmark_is_equal_to(benchmark, ws, generated_df):
    dq_engine = DQEngine(workspace_client=ws, extra_params=EXTRA_PARAMS)
    checks = [
        DQRowRule(
            criticality="error",
            check_func=check_funcs.is_equal_to,
            column="col1",
            check_func_kwargs={"value": 1},
        )
    ]
    checked = dq_engine.apply_checks(generated_df, checks)
    actual_count = benchmark(lambda: checked.count())
    assert actual_count == EXPECTED_ROWS


@pytest.mark.parametrize(
    "generated_integer_df",
    [{"n_rows": DEFAULT_ROWS, "n_columns": 5}],
    indirect=True,
    ids=lambda param: f"n_rows_{param['n_rows']}_n_columns_{param['n_columns']}",
)
@pytest.mark.benchmark(group="test_benchmark_foreach_is_equal_to")
def test_benchmark_foreach_is_equal_to(benchmark, ws, generated_integer_df):
    columns, df, n_rows = generated_integer_df
    dq_engine = DQEngine(workspace_client=ws, extra_params=EXTRA_PARAMS)
    checks = [
        *DQForEachColRule(
            criticality="error",
            check_func=check_funcs.is_equal_to,
            columns=columns,
            check_func_kwargs={"value": 1},
        ).get_rules()
    ]
    benchmark.group += f"_{n_rows}_rows_{len(columns)}_columns"
    result = benchmark(lambda: dq_engine.apply_checks(df, checks).count())
    assert result == EXPECTED_ROWS


def test_benchmark_is_not_equal_to(benchmark, ws, generated_df):
    dq_engine = DQEngine(workspace_client=ws, extra_params=EXTRA_PARAMS)
    checks = [
        DQRowRule(
            criticality="error",
            check_func=check_funcs.is_not_equal_to,
            column="col1",
            check_func_kwargs={"value": 1},
        )
    ]
    checked = dq_engine.apply_checks(generated_df, checks)
    actual_count = benchmark(lambda: checked.count())
    assert actual_count == EXPECTED_ROWS


@pytest.mark.parametrize(
    "generated_integer_df",
    [{"n_rows": DEFAULT_ROWS, "n_columns": 5}],
    indirect=True,
    ids=lambda param: f"n_rows_{param['n_rows']}_n_columns_{param['n_columns']}",
)
@pytest.mark.benchmark(group="test_benchmark_foreach_is_not_equal_to")
def test_benchmark_foreach_is_not_equal_to(benchmark, ws, generated_integer_df):
    columns, df, n_rows = generated_integer_df
    dq_engine = DQEngine(workspace_client=ws, extra_params=EXTRA_PARAMS)
    checks = [
        *DQForEachColRule(
            criticality="error",
            check_func=check_funcs.is_not_equal_to,
            columns=columns,
            check_func_kwargs={"value": 1},
        ).get_rules()
    ]
    benchmark.group += f"_{n_rows}_rows_{len(columns)}_columns"
    result = benchmark(lambda: dq_engine.apply_checks(df, checks).count())
    assert result == EXPECTED_ROWS


def test_benchmark_is_not_less_than(benchmark, ws, generated_df):
    dq_engine = DQEngine(workspace_client=ws, extra_params=EXTRA_PARAMS)
    checks = [
        DQRowRule(
            criticality="error",
            check_func=check_funcs.is_not_less_than,
            column="col6",
            check_func_kwargs={"limit": datetime(2025, 1, 1, 1, 0, 0)},
        )
    ]
    checked = dq_engine.apply_checks(generated_df, checks)
    actual_count = benchmark(lambda: checked.count())
    assert actual_count == EXPECTED_ROWS


@pytest.mark.parametrize(
    "generated_integer_df",
    [{"n_rows": DEFAULT_ROWS, "n_columns": 5}],
    indirect=True,
    ids=lambda param: f"n_rows_{param['n_rows']}_n_columns_{param['n_columns']}",
)
@pytest.mark.benchmark(group="test_benchmark_foreach_is_not_less_than")
def test_benchmark_foreach_is_not_less_than(benchmark, ws, generated_integer_df):
    columns, df, n_rows = generated_integer_df
    dq_engine = DQEngine(workspace_client=ws, extra_params=EXTRA_PARAMS)
    checks = [
        *DQForEachColRule(
            criticality="error",
            check_func=check_funcs.is_not_less_than,
            columns=columns,
            check_func_kwargs={"limit": 1000},
        ).get_rules()
    ]
    benchmark.group += f"_{n_rows}_rows_{len(columns)}_columns"
    result = benchmark(lambda: dq_engine.apply_checks(df, checks).count())
    assert result == EXPECTED_ROWS


def test_benchmark_is_not_greater_than(benchmark, ws, generated_df):
    dq_engine = DQEngine(workspace_client=ws, extra_params=EXTRA_PARAMS)
    checks = [
        DQRowRule(
            criticality="error",
            check_func=check_funcs.is_not_greater_than,
            column="col5",
            check_func_kwargs={"limit": datetime(2025, 8, 19).date()},
        ),
    ]
    checked = dq_engine.apply_checks(generated_df, checks)
    actual_count = benchmark(lambda: checked.count())
    assert actual_count == EXPECTED_ROWS


@pytest.mark.parametrize(
    "generated_integer_df",
    [{"n_rows": DEFAULT_ROWS, "n_columns": 5}],
    indirect=True,
    ids=lambda param: f"n_rows_{param['n_rows']}_n_columns_{param['n_columns']}",
)
@pytest.mark.benchmark(group="test_benchmark_foreach_is_not_greater_than")
def test_benchmark_foreach_is_not_greater_than(benchmark, ws, generated_integer_df):
    columns, df, n_rows = generated_integer_df
    dq_engine = DQEngine(workspace_client=ws, extra_params=EXTRA_PARAMS)
    checks = [
        *DQForEachColRule(
            criticality="error",
            check_func=check_funcs.is_not_greater_than,
            columns=columns,
            check_func_kwargs={"limit": 1000},
        ).get_rules()
    ]
    benchmark.group += f"_{n_rows}_rows_{len(columns)}_columns"
    result = benchmark(lambda: dq_engine.apply_checks(df, checks).count())
    assert result == EXPECTED_ROWS


def test_benchmark_is_in_range(benchmark, ws, generated_df):
    dq_engine = DQEngine(workspace_client=ws, extra_params=EXTRA_PARAMS)
    checks = [
        DQRowRule(
            criticality="error",
            check_func=check_funcs.is_in_range,
            column="col1",
            check_func_kwargs={"min_limit": 5, "max_limit": 100_000},
        ),
    ]
    checked = dq_engine.apply_checks(generated_df, checks)
    actual_count = benchmark(lambda: checked.count())
    assert actual_count == EXPECTED_ROWS


@pytest.mark.parametrize(
    "generated_integer_df",
    [{"n_rows": DEFAULT_ROWS, "n_columns": 5}],
    indirect=True,
    ids=lambda param: f"n_rows_{param['n_rows']}_n_columns_{param['n_columns']}",
)
@pytest.mark.benchmark(group="test_benchmark_foreach_is_in_range")
def test_benchmark_foreach_is_in_range(benchmark, ws, generated_integer_df):
    columns, df, n_rows = generated_integer_df
    dq_engine = DQEngine(workspace_client=ws, extra_params=EXTRA_PARAMS)
    checks = [
        *DQForEachColRule(
            criticality="error",
            check_func=check_funcs.is_in_range,
            columns=columns,
            check_func_kwargs={"min_limit": 5, "max_limit": 100_000},
        ).get_rules()
    ]
    benchmark.group += f"_{n_rows}_rows_{len(columns)}_columns"
    result = benchmark(lambda: dq_engine.apply_checks(df, checks).count())
    assert result == EXPECTED_ROWS


def test_benchmark_is_not_in_range(benchmark, ws, generated_df):
    dq_engine = DQEngine(workspace_client=ws, extra_params=EXTRA_PARAMS)
    checks = [
        DQRowRule(
            criticality="error",
            check_func=check_funcs.is_not_in_range,
            column="col2",
            check_func_kwargs={"min_limit": 1_000_000, "max_limit": 1_000_000},
        ),
    ]
    checked = dq_engine.apply_checks(generated_df, checks)
    actual_count = benchmark(lambda: checked.count())
    assert actual_count == EXPECTED_ROWS


@pytest.mark.parametrize(
    "generated_integer_df",
    [{"n_rows": DEFAULT_ROWS, "n_columns": 5}],
    indirect=True,
    ids=lambda param: f"n_rows_{param['n_rows']}_n_columns_{param['n_columns']}",
)
@pytest.mark.benchmark(group="test_benchmark_foreach_is_not_in_range")
def test_benchmark_foreach_is_not_in_range(benchmark, ws, generated_integer_df):
    columns, df, n_rows = generated_integer_df
    dq_engine = DQEngine(workspace_client=ws, extra_params=EXTRA_PARAMS)
    checks = [
        *DQForEachColRule(
            criticality="error",
            check_func=check_funcs.is_not_in_range,
            columns=columns,
            check_func_kwargs={"min_limit": 1_000_000, "max_limit": 1_000_000},
        ).get_rules()
    ]
    benchmark.group += f"_{n_rows}_rows_{len(columns)}_columns"
    result = benchmark(lambda: dq_engine.apply_checks(df, checks).count())
    assert result == EXPECTED_ROWS


def test_benchmark_regex_match(benchmark, ws, generated_df):
    dq_engine = DQEngine(workspace_client=ws, extra_params=EXTRA_PARAMS)
    checks = [
        DQRowRule(
            criticality="error",
            check_func=check_funcs.regex_match,
            column="col2",
            check_func_kwargs={"regex": "[0-9]+", "negate": False},
        )
    ]
    checked = dq_engine.apply_checks(generated_df, checks)
    actual_count = benchmark(lambda: checked.count())
    assert actual_count == EXPECTED_ROWS


@pytest.mark.parametrize(
    "generated_string_df",
    [{"n_rows": DEFAULT_ROWS, "n_columns": 5}],
    indirect=True,
    ids=lambda param: f"n_rows_{param['n_rows']}_n_columns_{param['n_columns']}",
)
@pytest.mark.benchmark(group="test_benchmark_foreach_regex_match")
def test_benchmark_foreach_regex_match(benchmark, ws, generated_string_df):
    columns, df, n_rows = generated_string_df
    dq_engine = DQEngine(workspace_client=ws, extra_params=EXTRA_PARAMS)
    checks = [
        *DQForEachColRule(
            criticality="error",
            check_func=check_funcs.regex_match,
            columns=columns,
            check_func_kwargs={"regex": "[0-9]+", "negate": False},
        ).get_rules()
    ]
    benchmark.group += f"_{n_rows}_rows_{len(columns)}_columns"
    result = benchmark(lambda: dq_engine.apply_checks(df, checks).count())
    assert result == EXPECTED_ROWS


def test_benchmark_is_not_null_and_not_empty_array(benchmark, ws, generated_df):
    dq_engine = DQEngine(workspace_client=ws, extra_params=EXTRA_PARAMS)
    checks = [
        DQRowRule(
            criticality="error",
            check_func=check_funcs.is_not_null_and_not_empty_array,
            column="col4",
        ),
    ]
    checked = dq_engine.apply_checks(generated_df, checks)
    actual_count = benchmark(lambda: checked.count())
    assert actual_count == EXPECTED_ROWS


@pytest.mark.parametrize(
    "generated_array_string_df",
    [{"n_rows": DEFAULT_ROWS, "n_columns": 5, "array_length": 2}],
    indirect=True,
    ids=lambda param: f"n_rows_{param['n_rows']}_n_columns_{param['n_columns']}_array_length_{param['array_length']}",
)
@pytest.mark.benchmark(group="test_benchmark_foreach_is_not_null_and_not_empty_array")
def test_benchmark_foreach_is_not_null_and_not_empty_array(benchmark, ws, generated_array_string_df):
    columns, df, n_rows = generated_array_string_df
    dq_engine = DQEngine(workspace_client=ws, extra_params=EXTRA_PARAMS)
    checks = [
        *DQForEachColRule(
            criticality="error",
            check_func=check_funcs.is_not_null_and_not_empty_array,
            columns=columns,
            check_func_kwargs={},
        ).get_rules()
    ]
    benchmark.group += f"_{n_rows}_rows_{len(columns)}_columns"
    result = benchmark(lambda: dq_engine.apply_checks(df, checks).count())
    assert result == EXPECTED_ROWS


def test_benchmark_is_valid_date(benchmark, ws, generated_df):
    dq_engine = DQEngine(workspace_client=ws, extra_params=EXTRA_PARAMS)
    checks = [
        DQRowRule(
            criticality="error",
            check_func=check_funcs.is_valid_date,
            column="col5",
            check_func_kwargs={"date_format": "yyyy-MM-dd"},
        ),
    ]
    checked = dq_engine.apply_checks(generated_df, checks)
    actual_count = benchmark(lambda: checked.count())
    assert actual_count == EXPECTED_ROWS


@pytest.mark.parametrize(
    "generated_date_df",
    [{"n_rows": DEFAULT_ROWS, "n_columns": 5}],
    indirect=True,
    ids=lambda param: f"n_rows_{param['n_rows']}_n_columns_{param['n_columns']}",
)
@pytest.mark.benchmark(group="test_benchmark_foreach_is_valid_date")
def test_benchmark_foreach_is_valid_date(benchmark, ws, generated_date_df):
    columns, df, n_rows = generated_date_df
    dq_engine = DQEngine(workspace_client=ws, extra_params=EXTRA_PARAMS)
    checks = [
        *DQForEachColRule(
            criticality="error",
            check_func=check_funcs.is_valid_date,
            columns=columns,
            check_func_kwargs={"date_format": "yyyy-MM-dd"},
        ).get_rules()
    ]
    benchmark.group += f"_{n_rows}_rows_{len(columns)}_columns"
    result = benchmark(lambda: dq_engine.apply_checks(df, checks).count())
    assert result == EXPECTED_ROWS


def test_benchmark_is_valid_timestamp(benchmark, ws, generated_df):
    dq_engine = DQEngine(workspace_client=ws, extra_params=EXTRA_PARAMS)
    checks = [
        DQRowRule(
            criticality="error",
            check_func=check_funcs.is_valid_timestamp,
            column="col6",
            check_func_kwargs={"timestamp_format": "yyyy-MM-dd HH:mm:ss"},
        )
    ]
    checked = dq_engine.apply_checks(generated_df, checks)
    actual_count = benchmark(lambda: checked.count())
    assert actual_count == EXPECTED_ROWS


@pytest.mark.parametrize(
    "generated_timestamp_df",
    [{"n_rows": DEFAULT_ROWS, "n_columns": 5}],
    indirect=True,
    ids=lambda param: f"n_rows_{param['n_rows']}_n_columns_{param['n_columns']}",
)
@pytest.mark.benchmark(group="test_benchmark_foreach_is_valid_timestamp")
def test_benchmark_foreach_is_valid_timestamp(benchmark, ws, generated_timestamp_df):
    columns, df, n_rows = generated_timestamp_df
    dq_engine = DQEngine(workspace_client=ws, extra_params=EXTRA_PARAMS)
    checks = [
        *DQForEachColRule(
            criticality="error",
            check_func=check_funcs.is_valid_timestamp,
            columns=columns,
            check_func_kwargs={"timestamp_format": "yyyy-MM-dd HH:mm:ss"},
        ).get_rules()
    ]
    benchmark.group += f"_{n_rows}_rows_{len(columns)}_columns"
    result = benchmark(lambda: dq_engine.apply_checks(df, checks).count())
    assert result == EXPECTED_ROWS


def test_benchmark_is_data_fresh(benchmark, ws, generated_df):
    dq_engine = DQEngine(workspace_client=ws, extra_params=EXTRA_PARAMS)
    checks = [
        DQRowRule(
            criticality="error",
            check_func=check_funcs.is_data_fresh,
            column="col5",
            check_func_kwargs={"max_age_minutes": 1440},
        ),
    ]
    checked = dq_engine.apply_checks(generated_df, checks)
    actual_count = benchmark(lambda: checked.count())
    assert actual_count == EXPECTED_ROWS


@pytest.mark.parametrize(
    "generated_string_df",
    [{"n_rows": DEFAULT_ROWS, "n_columns": 5}],
    indirect=True,
    ids=lambda param: f"n_rows_{param['n_rows']}_n_columns_{param['n_columns']}",
)
@pytest.mark.benchmark(group="test_benchmark_foreach_is_data_fresh")
def test_benchmark_foreach_is_data_fresh(benchmark, ws, generated_string_df):
    columns, df, n_rows = generated_string_df
    dq_engine = DQEngine(workspace_client=ws, extra_params=EXTRA_PARAMS)
    checks = [
        *DQForEachColRule(
            criticality="error",
            check_func=check_funcs.is_data_fresh,
            columns=columns,
            check_func_kwargs={"max_age_minutes": 1440},
        ).get_rules()
    ]
    benchmark.group += f"_{n_rows}_rows_{len(columns)}_columns"
    result = benchmark(lambda: dq_engine.apply_checks(df, checks).count())
    assert result == EXPECTED_ROWS


def test_benchmark_is_unique(benchmark, ws, generated_df):
    dq_engine = DQEngine(workspace_client=ws, extra_params=EXTRA_PARAMS)
    checks = [
        DQDatasetRule(
            criticality="warn",
            filter="col2 > 1 or col2 is null",
            check_func=check_funcs.is_unique,
            columns=["col1", "col2"],
            check_func_kwargs={"nulls_distinct": False},
        )
    ]
    checked = dq_engine.apply_checks(generated_df, checks)
    actual_count = benchmark(lambda: checked.count())
    assert actual_count == EXPECTED_ROWS


@pytest.mark.parametrize(
    "generated_string_df",
    [{"n_rows": DEFAULT_ROWS, "n_columns": 5}],
    indirect=True,
    ids=lambda param: f"n_rows_{param['n_rows']}_n_columns_{param['n_columns']}",
)
@pytest.mark.benchmark(group="test_benchmark_foreach_is_unique")
def test_benchmark_foreach_is_unique(benchmark, ws, generated_string_df):
    dq_engine = DQEngine(workspace_client=ws, extra_params=EXTRA_PARAMS)
    columns, df, n_rows = generated_string_df
    checks = [
        *DQForEachColRule(
            check_func=check_funcs.is_unique,
            criticality="warn",
            columns=[[col] for col in columns],
            check_func_kwargs={"nulls_distinct": False},
        ).get_rules()
    ]
    benchmark.group += f"_{n_rows}_rows_{len(columns)}_columns"
    actual_count = benchmark(lambda: dq_engine.apply_checks(df, checks).count())
    assert actual_count == EXPECTED_ROWS


def test_benchmark_foreign_key(benchmark, ws, generated_df, make_ref_df):
    dq_engine = DQEngine(workspace_client=ws, extra_params=EXTRA_PARAMS)
    checks = [
        DQDatasetRule(
            criticality="warn",
            check_func=check_funcs.foreign_key,
            columns=["col1", "col2"],
            check_func_kwargs={
                "ref_columns": ["ref_col1", "ref_col2"],
                "ref_df_name": "ref_df",
            },
        ),
    ]
    ref_dfs = {"ref_df": make_ref_df}
    checked = dq_engine.apply_checks(generated_df, checks, ref_dfs=ref_dfs)
    actual_count = benchmark(lambda: checked.count())
    assert actual_count == EXPECTED_ROWS


@pytest.mark.parametrize(
    "generated_string_df",
    [{"n_rows": DEFAULT_ROWS, "n_columns": 5}],
    indirect=True,
    ids=lambda param: f"n_rows_{param['n_rows']}_n_columns_{param['n_columns']}",
)
@pytest.mark.benchmark(group="test_benchmark_foreach_foreign_key")
def test_benchmark_foreach_foreign_key(benchmark, ws, generated_string_df, make_ref_df):
    dq_engine = DQEngine(workspace_client=ws, extra_params=EXTRA_PARAMS)
    columns, df, n_rows = generated_string_df
    checks = [
        *DQForEachColRule(
            check_func=check_funcs.foreign_key,
            criticality="warn",
            columns=[[col] for col in columns],
            check_func_kwargs={
                "ref_columns": ["ref_col1"],
                "ref_df_name": "ref_df",
            },
        ).get_rules()
    ]
    ref_dfs = {"ref_df": make_ref_df}
    benchmark.group += f"_{n_rows}_rows_{len(columns)}_columns"
    actual_count = benchmark(lambda: dq_engine.apply_checks(df, checks, ref_dfs=ref_dfs).count())
    assert actual_count == EXPECTED_ROWS


def test_benchmark_sql_query(benchmark, ws, generated_df):
    dq_engine = DQEngine(workspace_client=ws, extra_params=EXTRA_PARAMS)
    query = "SELECT col2, SUM(col1) > 1 AS condition FROM {{input_view}} GROUP BY col2"

    checks = [
        DQDatasetRule(
            criticality="error",
            check_func=check_funcs.sql_query,
            check_func_kwargs={
                "query": query,
                "merge_columns": ["col2"],
                "condition_column": "condition",
                "negate": True,
            },
        )
    ]
    checked = dq_engine.apply_checks(generated_df, checks)
    actual_count = benchmark(lambda: checked.count())
    assert actual_count == EXPECTED_ROWS


@pytest.mark.parametrize(
    "generated_integer_df",
    [{"n_rows": DEFAULT_ROWS, "n_columns": 5}],
    indirect=True,
    ids=lambda param: f"n_rows_{param['n_rows']}_n_columns_{param['n_columns']}",
)
@pytest.mark.benchmark(group="test_benchmark_foreach_sql_query")
def test_benchmark_foreach_sql_query(benchmark, ws, generated_integer_df):
    dq_engine = DQEngine(workspace_client=ws, extra_params=EXTRA_PARAMS)
    query = "SELECT col2, SUM(col1) > 1 AS condition FROM {{input_view}} GROUP BY col2"
    columns, df, n_rows = generated_integer_df
    checks = [
        *DQForEachColRule(
            check_func=check_funcs.sql_query,
            criticality="warn",
            columns=columns,
            check_func_kwargs={
                "query": query,
                "merge_columns": ["col2"],
                "condition_column": "condition",
                "negate": True,
            },
        ).get_rules()
    ]
    benchmark.group += f"_{n_rows}_rows_{len(columns)}_columns"
    actual_count = benchmark(lambda: dq_engine.apply_checks(df, checks).count())
    assert actual_count == EXPECTED_ROWS


def test_benchmark_is_aggr_not_greater_than(benchmark, ws, generated_df):
    dq_engine = DQEngine(workspace_client=ws, extra_params=EXTRA_PARAMS)
    checks = [
        DQDatasetRule(
            criticality="error",
            check_func=check_funcs.is_aggr_not_greater_than,
            column="col1",
            check_func_kwargs={"aggr_type": "count", "limit": 10},
        )
    ]
    checked = dq_engine.apply_checks(generated_df, checks)
    actual_count = benchmark(lambda: checked.count())
    assert actual_count == EXPECTED_ROWS


@pytest.mark.parametrize(
    "generated_integer_df",
    [{"n_rows": DEFAULT_ROWS, "n_columns": 5}],
    indirect=True,
    ids=lambda param: f"n_rows_{param['n_rows']}_n_columns_{param['n_columns']}",
)
@pytest.mark.benchmark(group="test_benchmark_foreach_is_aggr_not_greater_than")
def test_benchmark_foreach_is_aggr_not_greater_than(benchmark, ws, generated_integer_df):
    dq_engine = DQEngine(workspace_client=ws, extra_params=EXTRA_PARAMS)
    columns, df, n_rows = generated_integer_df
    checks = [
        *DQForEachColRule(
            check_func=check_funcs.is_aggr_not_greater_than,
            criticality="warn",
            columns=columns,
            check_func_kwargs={"aggr_type": "count", "limit": 10},
        ).get_rules()
    ]
    benchmark.group += f"_{n_rows}_rows_{len(columns)}_columns"
    actual_count = benchmark(lambda: dq_engine.apply_checks(df, checks).count())
    assert actual_count == EXPECTED_ROWS


def test_benchmark_is_aggr_not_less_than(benchmark, ws, generated_df):
    dq_engine = DQEngine(workspace_client=ws, extra_params=EXTRA_PARAMS)
    checks = [
        DQDatasetRule(
            criticality="error",
            check_func=check_funcs.is_aggr_not_less_than,
            column="col2",
            check_func_kwargs={"aggr_type": "count", "limit": 1},
        ),
    ]
    checked = dq_engine.apply_checks(generated_df, checks)
    actual_count = benchmark(lambda: checked.count())
    assert actual_count == EXPECTED_ROWS


@pytest.mark.parametrize(
    "generated_integer_df",
    [{"n_rows": DEFAULT_ROWS, "n_columns": 5}],
    indirect=True,
    ids=lambda param: f"n_rows_{param['n_rows']}_n_columns_{param['n_columns']}",
)
@pytest.mark.benchmark(group="test_benchmark_foreach_is_aggr_not_less_than")
def test_benchmark_foreach_is_aggr_not_less_than(benchmark, ws, generated_integer_df):
    dq_engine = DQEngine(workspace_client=ws, extra_params=EXTRA_PARAMS)
    columns, df, n_rows = generated_integer_df
    checks = [
        *DQForEachColRule(
            check_func=check_funcs.is_aggr_not_less_than,
            criticality="warn",
            columns=columns,
            check_func_kwargs={"aggr_type": "count", "limit": 1},
        ).get_rules()
    ]
    benchmark.group += f"_{n_rows}_rows_{len(columns)}_columns"
    actual_count = benchmark(lambda: dq_engine.apply_checks(df, checks).count())
    assert actual_count == EXPECTED_ROWS


def test_benchmark_is_aggr_equal(benchmark, ws, generated_df):
    dq_engine = DQEngine(workspace_client=ws, extra_params=EXTRA_PARAMS)
    checks = [
        DQDatasetRule(
            criticality="error",
            check_func=check_funcs.is_aggr_equal,
            column="col2",
            check_func_kwargs={"aggr_type": "avg", "limit": 10.0},
        )
    ]
    checked = dq_engine.apply_checks(generated_df, checks)
    actual_count = benchmark(lambda: checked.count())
    assert actual_count == EXPECTED_ROWS


@pytest.mark.parametrize(
    "generated_integer_df",
    [{"n_rows": DEFAULT_ROWS, "n_columns": 5}],
    indirect=True,
    ids=lambda param: f"n_rows_{param['n_rows']}_n_columns_{param['n_columns']}",
)
@pytest.mark.benchmark(group="test_benchmark_foreach_is_aggr_equal")
def test_benchmark_foreach_is_aggr_equal(benchmark, ws, generated_integer_df):
    dq_engine = DQEngine(workspace_client=ws, extra_params=EXTRA_PARAMS)
    columns, df, n_rows = generated_integer_df
    checks = [
        *DQForEachColRule(
            check_func=check_funcs.is_aggr_equal,
            criticality="warn",
            columns=columns,
            check_func_kwargs={"aggr_type": "avg", "limit": 10.0},
        ).get_rules()
    ]
    benchmark.group += f"_{n_rows}_rows_{len(columns)}_columns"
    actual_count = benchmark(lambda: dq_engine.apply_checks(df, checks).count())
    assert actual_count == EXPECTED_ROWS


def test_benchmark_is_aggr_not_equal(benchmark, ws, generated_df):
    dq_engine = DQEngine(workspace_client=ws, extra_params=EXTRA_PARAMS)
    checks = [
        DQDatasetRule(
            criticality="error",
            check_func=check_funcs.is_aggr_not_equal,
            column="col2",
            check_func_kwargs={"aggr_type": "avg", "limit": 10.0},
        )
    ]
    checked = dq_engine.apply_checks(generated_df, checks)
    actual_count = benchmark(lambda: checked.count())
    assert actual_count == EXPECTED_ROWS


@pytest.mark.parametrize(
    "generated_integer_df",
    [{"n_rows": DEFAULT_ROWS, "n_columns": 5}],
    indirect=True,
    ids=lambda param: f"n_rows_{param['n_rows']}_n_columns_{param['n_columns']}",
)
@pytest.mark.benchmark(group="test_benchmark_foreach_is_aggr_not_equal")
def test_benchmark_foreach_is_aggr_not_equal(benchmark, ws, generated_integer_df):
    dq_engine = DQEngine(workspace_client=ws, extra_params=EXTRA_PARAMS)
    columns, df, n_rows = generated_integer_df
    checks = [
        *DQForEachColRule(
            check_func=check_funcs.is_aggr_not_equal,
            criticality="warn",
            columns=columns,
            check_func_kwargs={"aggr_type": "avg", "limit": 10.0},
        ).get_rules()
    ]
    benchmark.group += f"_{n_rows}_rows_{len(columns)}_columns"
    actual_count = benchmark(lambda: dq_engine.apply_checks(df, checks).count())
    assert actual_count == EXPECTED_ROWS


def test_benchmark_compare_datasets(benchmark, ws, generated_df, make_ref_df):
    dq_engine = DQEngine(workspace_client=ws, extra_params=EXTRA_PARAMS)
    checks = [
        DQDatasetRule(
            criticality="warn",
            check_func=check_funcs.compare_datasets,
            columns=["col1", "col2"],
            check_func_kwargs={
                "ref_columns": ["ref_col1", "ref_col2"],
                "ref_df_name": "ref_df",
            },
        ),
    ]
    refs_df = {"ref_df": make_ref_df}
    checked = dq_engine.apply_checks(generated_df, checks, refs_df)
    actual_count = benchmark(lambda: checked.count())
    assert actual_count == EXPECTED_ROWS


@pytest.mark.parametrize(
    "generated_integer_df",
    [{"n_rows": DEFAULT_ROWS, "n_columns": 5}],
    indirect=True,
    ids=lambda param: f"n_rows_{param['n_rows']}_n_columns_{param['n_columns']}",
)
@pytest.mark.benchmark(group="test_benchmark_foreach_compare_datasets")
def test_benchmark_foreach_compare_datasets(benchmark, ws, generated_integer_df, make_ref_df):
    dq_engine = DQEngine(workspace_client=ws, extra_params=EXTRA_PARAMS)
    columns, df, n_rows = generated_integer_df
    checks = [
        *DQForEachColRule(
            check_func=check_funcs.compare_datasets,
            criticality="warn",
            columns=[[col] for col in columns],
            check_func_kwargs={
                "ref_columns": ["ref_col1"],
                "ref_df_name": "ref_df",
            },
        ).get_rules()
    ]
    refs_df = {"ref_df": make_ref_df}
    benchmark.group += f"_{n_rows}_rows_{len(columns)}_columns"
    actual_count = benchmark(lambda: dq_engine.apply_checks(df, checks, refs_df).count())
    assert actual_count == EXPECTED_ROWS


def test_benchmark_is_data_fresh_per_time_window(benchmark, ws, generated_df):
    dq_engine = DQEngine(workspace_client=ws, extra_params=EXTRA_PARAMS)
    checks = [
        DQDatasetRule(
            criticality="error",
            check_func=check_funcs.is_data_fresh_per_time_window,
            column="col6",
            check_func_kwargs={"window_minutes": 1, "min_records_per_window": 1, "lookback_windows": 3},
        ),
    ]
    checked = dq_engine.apply_checks(generated_df, checks)
    actual_count = benchmark(lambda: checked.count())
    assert actual_count == EXPECTED_ROWS


@pytest.mark.parametrize(
    "generated_timestamp_df",
    [{"n_rows": DEFAULT_ROWS, "n_columns": 5}],
    indirect=True,
    ids=lambda param: f"n_rows_{param['n_rows']}_n_columns_{param['n_columns']}",
)
@pytest.mark.benchmark(group="test_benchmark_foreach_is_data_fresh_per_time_window")
def test_benchmark_foreach_is_data_fresh_per_time_window(benchmark, ws, generated_timestamp_df):
    dq_engine = DQEngine(workspace_client=ws, extra_params=EXTRA_PARAMS)
    columns, df, n_rows = generated_timestamp_df
    checks = [
        *DQForEachColRule(
            check_func=check_funcs.is_data_fresh_per_time_window,
            criticality="warn",
            columns=columns,
            check_func_kwargs={"window_minutes": 1, "min_records_per_window": 1, "lookback_windows": 3},
        ).get_rules()
    ]
    benchmark.group += f"_{n_rows}_rows_{len(columns)}_columns"
    actual_count = benchmark(lambda: dq_engine.apply_checks(df, checks).count())
    assert actual_count == EXPECTED_ROWS


@pytest.mark.parametrize(
    "column",
    [
        "col1_ipv4_standard",
        "col2_ipv4_with_leading_zeros",
        "col3_ipv4_partial",
        "col4_ipv4_mixed",
    ],
)
@pytest.mark.benchmark(group="test_benchmark_is_valid_ipv4_address")
def test_benchmark_is_valid_ipv4_address(benchmark, ws, generated_ipv4_df, column):
    dq_engine = DQEngine(workspace_client=ws, extra_params=EXTRA_PARAMS)
    checks = [
        DQRowRule(
            name=f"{column}_is_valid_ipv4_address",
            criticality="warn",
            check_func=check_funcs.is_valid_ipv4_address,
            column=column,
        ),
    ]
    benchmark.group += f" {column}"
    checked = dq_engine.apply_checks(generated_ipv4_df, checks)
    actual_count = benchmark(lambda: checked.count())
    assert actual_count == EXPECTED_ROWS


@pytest.mark.parametrize(
    "column",
    [
        "col1_ipv4_standard",
        "col2_ipv4_with_leading_zeros",
        "col3_ipv4_partial",
        "col4_ipv4_mixed",
    ],
)
@pytest.mark.benchmark(group="test_benchmark_is_ipv4_address_in_cidr")
def test_benchmark_is_ipv4_address_in_cidr(benchmark, ws, generated_ipv4_df, column):
    dq_engine = DQEngine(workspace_client=ws, extra_params=EXTRA_PARAMS)
    checks = [
        DQRowRule(
            criticality="error",
            check_func=check_funcs.is_ipv4_address_in_cidr,
            column=column,
            check_func_kwargs={"cidr_block": "192.168.0.0/24"},
        )
    ]
    benchmark.group += f" {column}"
    checked = dq_engine.apply_checks(generated_ipv4_df, checks)
    actual_count = benchmark(lambda: checked.count())
    assert actual_count == EXPECTED_ROWS


@pytest.mark.parametrize(
    "column",
    [
        "col1_ipv6_u_upper",
        "col2_ipv6_u_lower",
        "col3_ipv6_c_min1",
        "col4_ipv6_c_r3",
        "col5_ipv6_c_l3",
        "col6_ipv6_c_mid1",
        "col7_ipv6_c_mid4",
        "col8_ipv6_u_prefix",
    ],
)
@pytest.mark.benchmark(group="test_benchmark_is_valid_ipv6_address")
def test_benchmark_is_valid_ipv6_address(benchmark, ws, generated_ipv6_df, column):
    dq_engine = DQEngine(workspace_client=ws, extra_params=EXTRA_PARAMS)
    checks = [
        DQRowRule(
            name=f"{column}_is_valid_ipv6_address",
            criticality="warn",
            check_func=check_funcs.is_valid_ipv6_address,
            column=column,
        ),
    ]
    benchmark.group += f" {column}"
    checked = dq_engine.apply_checks(generated_ipv6_df, checks)
    actual_count = benchmark(lambda: checked.count())
    assert actual_count == EXPECTED_ROWS


@pytest.mark.parametrize(
    "column",
    [
        "col1_ipv6_u_upper",
        "col2_ipv6_u_lower",
        "col3_ipv6_c_min1",
        "col4_ipv6_c_r3",
        "col5_ipv6_c_l3",
        "col6_ipv6_c_mid1",
        "col7_ipv6_c_mid4",
        "col8_ipv6_u_prefix",
    ],
)
@pytest.mark.benchmark(group="test_benchmark_is_ipv6_address_in_cidr")
def test_benchmark_is_ipv6_address_in_cidr(benchmark, ws, generated_ipv6_df, column):
    dq_engine = DQEngine(workspace_client=ws, extra_params=EXTRA_PARAMS)
    checks = [
        DQRowRule(
            criticality="error",
            check_func=check_funcs.is_ipv6_address_in_cidr,
            column=column,
            check_func_kwargs={"cidr_block": "2001:0db8:85a3:0000:0000:8a2e:0370:7334/128"},
        )
    ]
    benchmark.group += f" {column}"
    checked = dq_engine.apply_checks(generated_ipv6_df, checks)
    actual_count = benchmark(lambda: checked.count())
    assert actual_count == EXPECTED_ROWS


def test_benchmark_is_latitude(benchmark, ws, generated_geo_df):
    dq_engine = DQEngine(workspace_client=ws, extra_params=EXTRA_PARAMS)
    checks = [
        DQRowRule(
            criticality="error",
            check_func=geo_check_funcs.is_latitude,
            column="point_geom",
        )
    ]
    checked = dq_engine.apply_checks(generated_geo_df, checks)
    actual_count = benchmark(lambda: checked.count())
    assert actual_count == EXPECTED_ROWS


def test_benchmark_is_longitude(benchmark, ws, generated_geo_df):
    dq_engine = DQEngine(workspace_client=ws, extra_params=EXTRA_PARAMS)
    checks = [
        DQRowRule(
            criticality="error",
            check_func=geo_check_funcs.is_longitude,
            column="point_geom",
        )
    ]
    checked = dq_engine.apply_checks(generated_geo_df, checks)
    actual_count = benchmark(lambda: checked.count())
    assert actual_count == EXPECTED_ROWS


def test_benchmark_is_geometry(skip_if_runtime_not_geo_compatible, benchmark, ws, generated_geo_df):
    dq_engine = DQEngine(workspace_client=ws, extra_params=EXTRA_PARAMS)
    checks = [
        DQRowRule(
            criticality="error",
            check_func=geo_check_funcs.is_geometry,
            column="point_geom",
        )
    ]
    checked = dq_engine.apply_checks(generated_geo_df, checks)
    actual_count = benchmark(lambda: checked.count())
    assert actual_count == EXPECTED_ROWS


def test_benchmark_is_geography(skip_if_runtime_not_geo_compatible, benchmark, ws, generated_geo_df):
    dq_engine = DQEngine(workspace_client=ws, extra_params=EXTRA_PARAMS)
    checks = [
        DQRowRule(
            criticality="error",
            check_func=geo_check_funcs.is_geography,
            column="point_geom",
        )
    ]
    checked = dq_engine.apply_checks(generated_geo_df, checks)
    actual_count = benchmark(lambda: checked.count())
    assert actual_count == EXPECTED_ROWS


def test_benchmark_is_point(skip_if_runtime_not_geo_compatible, benchmark, ws, generated_geo_df):
    dq_engine = DQEngine(workspace_client=ws, extra_params=EXTRA_PARAMS)
    checks = [
        DQRowRule(
            criticality="error",
            check_func=geo_check_funcs.is_point,
            column="point_geom",
        )
    ]
    checked = dq_engine.apply_checks(generated_geo_df, checks)
    actual_count = benchmark(lambda: checked.count())
    assert actual_count == EXPECTED_ROWS


def test_benchmark_is_linestring(skip_if_runtime_not_geo_compatible, benchmark, ws, generated_geo_df):
    dq_engine = DQEngine(workspace_client=ws, extra_params=EXTRA_PARAMS)
    checks = [
        DQRowRule(
            criticality="error",
            check_func=geo_check_funcs.is_linestring,
            column="linestring_geom",
        )
    ]
    checked = dq_engine.apply_checks(generated_geo_df, checks)
    actual_count = benchmark(lambda: checked.count())
    assert actual_count == EXPECTED_ROWS


def test_benchmark_is_polygon(skip_if_runtime_not_geo_compatible, benchmark, ws, generated_geo_df):
    dq_engine = DQEngine(workspace_client=ws, extra_params=EXTRA_PARAMS)
    checks = [
        DQRowRule(
            criticality="error",
            check_func=geo_check_funcs.is_polygon,
            column="polygon_geom",
        )
    ]
    checked = dq_engine.apply_checks(generated_geo_df, checks)
    actual_count = benchmark(lambda: checked.count())
    assert actual_count == EXPECTED_ROWS


def test_benchmark_is_multipoint(skip_if_runtime_not_geo_compatible, benchmark, ws, generated_geo_df):
    dq_engine = DQEngine(workspace_client=ws, extra_params=EXTRA_PARAMS)
    checks = [
        DQRowRule(
            criticality="error",
            check_func=geo_check_funcs.is_multipoint,
            column="multipoint_geom",
        )
    ]
    checked = dq_engine.apply_checks(generated_geo_df, checks)
    actual_count = benchmark(lambda: checked.count())
    assert actual_count == EXPECTED_ROWS


def test_benchmark_is_multilinestring(skip_if_runtime_not_geo_compatible, benchmark, ws, generated_geo_df):
    dq_engine = DQEngine(workspace_client=ws, extra_params=EXTRA_PARAMS)
    checks = [
        DQRowRule(
            criticality="error",
            check_func=geo_check_funcs.is_multilinestring,
            column="multilinestring_geom",
        )
    ]
    checked = dq_engine.apply_checks(generated_geo_df, checks)
    actual_count = benchmark(lambda: checked.count())
    assert actual_count == EXPECTED_ROWS


def test_benchmark_is_multipolygon(skip_if_runtime_not_geo_compatible, benchmark, ws, generated_geo_df):
    dq_engine = DQEngine(workspace_client=ws, extra_params=EXTRA_PARAMS)
    checks = [
        DQRowRule(
            criticality="error",
            check_func=geo_check_funcs.is_multipolygon,
            column="multipolygon_geom",
        )
    ]
    checked = dq_engine.apply_checks(generated_geo_df, checks)
    actual_count = benchmark(lambda: checked.count())
    assert actual_count == EXPECTED_ROWS


def test_benchmark_is_geometrycollection(skip_if_runtime_not_geo_compatible, benchmark, ws, generated_geo_df):
    dq_engine = DQEngine(workspace_client=ws, extra_params=EXTRA_PARAMS)
    checks = [
        DQRowRule(
            criticality="error",
            check_func=geo_check_funcs.is_geometrycollection,
            column="geometrycollection_geom",
        )
    ]
    checked = dq_engine.apply_checks(generated_geo_df, checks)
    actual_count = benchmark(lambda: checked.count())
    assert actual_count == EXPECTED_ROWS


def test_benchmark_is_ogc_valid(skip_if_runtime_not_geo_compatible, benchmark, ws, generated_geo_df):
    dq_engine = DQEngine(workspace_client=ws, extra_params=EXTRA_PARAMS)
    checks = [
        DQRowRule(
            criticality="error",
            check_func=geo_check_funcs.is_ogc_valid,
            column="point_geom",
        )
    ]
    checked = dq_engine.apply_checks(generated_geo_df, checks)
    actual_count = benchmark(lambda: checked.count())
    assert actual_count == EXPECTED_ROWS


def test_benchmark_is_non_empty_geometry(skip_if_runtime_not_geo_compatible, benchmark, ws, generated_geo_df):
    dq_engine = DQEngine(workspace_client=ws, extra_params=EXTRA_PARAMS)
    checks = [
        DQRowRule(
            criticality="error",
            check_func=geo_check_funcs.is_non_empty_geometry,
            column="point_geom",
        )
    ]
    checked = dq_engine.apply_checks(generated_geo_df, checks)
    actual_count = benchmark(lambda: checked.count())
    assert actual_count == EXPECTED_ROWS


def test_benchmark_has_dimension(skip_if_runtime_not_geo_compatible, benchmark, ws, generated_geo_df):
    dq_engine = DQEngine(workspace_client=ws, extra_params=EXTRA_PARAMS)
    checks = [
        DQRowRule(
            criticality="error",
            check_func=geo_check_funcs.has_dimension,
            column="polygon_geom",
            check_func_kwargs={"dimension": 2},
        )
    ]
    checked = dq_engine.apply_checks(generated_geo_df, checks)
    actual_count = benchmark(lambda: checked.count())
    assert actual_count == EXPECTED_ROWS


def test_benchmark_has_x_coordinate_between(skip_if_runtime_not_geo_compatible, benchmark, ws, generated_geo_df):
    dq_engine = DQEngine(workspace_client=ws, extra_params=EXTRA_PARAMS)
    checks = [
        DQRowRule(
            criticality="error",
            check_func=geo_check_funcs.has_x_coordinate_between,
            column="polygon_geom",
            check_func_kwargs={"min_value": 0.0, "max_value": 10.0},
        )
    ]
    checked = dq_engine.apply_checks(generated_geo_df, checks)
    actual_count = benchmark(lambda: checked.count())
    assert actual_count == EXPECTED_ROWS


def test_benchmark_has_y_coordinate_between(skip_if_runtime_not_geo_compatible, benchmark, ws, generated_geo_df):
    dq_engine = DQEngine(workspace_client=ws, extra_params=EXTRA_PARAMS)
    checks = [
        DQRowRule(
            criticality="error",
            check_func=geo_check_funcs.has_y_coordinate_between,
            column="polygon_geom",
            check_func_kwargs={"min_value": 0.0, "max_value": 10.0},
        )
    ]
    checked = dq_engine.apply_checks(generated_geo_df, checks)
    actual_count = benchmark(lambda: checked.count())
    assert actual_count == EXPECTED_ROWS


@pytest.mark.benchmark(group="test_benchmark_has_valid_schema")
def test_benchmark_has_valid_schema(benchmark, ws, generated_df):
    dq_engine = DQEngine(workspace_client=ws, extra_params=EXTRA_PARAMS)
    checks = [
        DQDatasetRule(
            criticality="warn",
            check_func=check_funcs.has_valid_schema,
            check_func_kwargs={"expected_schema": generated_df.schema},
        ),
    ]
    checked = dq_engine.apply_checks(generated_df, checks)
    actual_count = benchmark(lambda: checked.count())
    assert actual_count == EXPECTED_ROWS


@pytest.mark.parametrize(
    "generated_string_df",
    [{"n_rows": DEFAULT_ROWS, "n_columns": 5}],
    indirect=True,
    ids=lambda param: f"n_rows_{param['n_rows']}_n_columns_{param['n_columns']}",
)
@pytest.mark.benchmark(group="test_benchmark_foreach_has_valid_schema")
def test_benchmark_foreach_has_valid_schema(benchmark, ws, generated_string_df):
    dq_engine = DQEngine(workspace_client=ws, extra_params=EXTRA_PARAMS)
    columns, df, n_rows = generated_string_df
    checks = [
        *DQForEachColRule(
            check_func=check_funcs.has_valid_schema,
            criticality="warn",
            columns=[[col] for col in columns],
            check_func_kwargs={"expected_schema": df.schema},
        ).get_rules()
    ]
    benchmark.group += f"_{n_rows}_rows_{len(columns)}_columns"
    actual_count = benchmark(lambda: dq_engine.apply_checks(df, checks).count())
    assert actual_count == EXPECTED_ROWS


<<<<<<< HEAD
@pytest.mark.benchmark(group="test_benchmark_is_valid_json")
def test_benchmark_is_valid_json(benchmark, ws, generated_df):
    dq_engine = DQEngine(workspace_client=ws, extra_params=EXTRA_PARAMS)
    checks = [
        DQRowRule(
            criticality="error",
            check_func=check_funcs.is_valid_json,
            column="col_json_str",
        ),
=======
def test_benchmark_is_aggr_count_distinct_with_group_by(benchmark, ws, generated_df):
    """Benchmark count_distinct with group_by (uses two-stage aggregation: groupBy + join)."""
    dq_engine = DQEngine(workspace_client=ws, extra_params=EXTRA_PARAMS)
    checks = [
        DQDatasetRule(
            criticality="warn",
            check_func=check_funcs.is_aggr_not_greater_than,
            column="col2",
            check_func_kwargs={
                "aggr_type": "count_distinct",
                "group_by": ["col3"],
                "limit": 1000000,
            },
        )
>>>>>>> 0055e663
    ]
    checked = dq_engine.apply_checks(generated_df, checks)
    actual_count = benchmark(lambda: checked.count())
    assert actual_count == EXPECTED_ROWS


<<<<<<< HEAD
@pytest.mark.benchmark(group="test_benchmark_has_json_keys")
def test_benchmark_has_json_keys_require_at_least_one(benchmark, ws, generated_df):
    dq_engine = DQEngine(workspace_client=ws, extra_params=EXTRA_PARAMS)
    checks = [
        DQRowRule(
            criticality="error",
            check_func=check_funcs.has_json_keys,
            column="col_json_str",
            check_func_kwargs={"keys": ["key1", "key2"], "require_all": False},
        ),
=======
def test_benchmark_is_aggr_approx_count_distinct_with_group_by(benchmark, ws, generated_df):
    """Benchmark approx_count_distinct with group_by (uses window functions - should be faster)."""
    dq_engine = DQEngine(workspace_client=ws, extra_params=EXTRA_PARAMS)
    checks = [
        DQDatasetRule(
            criticality="warn",
            check_func=check_funcs.is_aggr_not_greater_than,
            column="col2",
            check_func_kwargs={
                "aggr_type": "approx_count_distinct",
                "group_by": ["col3"],
                "limit": 1000000,
            },
        )
>>>>>>> 0055e663
    ]
    checked = dq_engine.apply_checks(generated_df, checks)
    actual_count = benchmark(lambda: checked.count())
    assert actual_count == EXPECTED_ROWS


<<<<<<< HEAD
@pytest.mark.benchmark(group="test_benchmark_has_json_keys")
def test_benchmark_has_json_keys_require_all_true(benchmark, ws, generated_df):
    dq_engine = DQEngine(workspace_client=ws, extra_params=EXTRA_PARAMS)
    checks = [
        DQRowRule(
            criticality="error",
            check_func=check_funcs.has_json_keys,
            column="col_json_str",
            check_func_kwargs={"keys": ["key1", "key2"]},
        ),
    ]
    checked = dq_engine.apply_checks(generated_df, checks)
    actual_count = benchmark(lambda: checked.count())
    assert actual_count == EXPECTED_ROWS


@pytest.mark.benchmark(group="test_benchmark_has_valid_json_schema")
def test_benchmark_has_valid_json_schema(benchmark, ws, generated_df):
    dq_engine = DQEngine(workspace_client=ws, extra_params=EXTRA_PARAMS)
    checks = [
        DQRowRule(
            criticality="error",
            check_func=check_funcs.has_valid_json_schema,
            column="col_json_str",
            check_func_kwargs={"schema": "STRUCT<key1: STRING, key2: STRING>"},
        ),
=======
def test_benchmark_is_aggr_count_distinct_no_group_by(benchmark, ws, generated_df):
    """Benchmark count_distinct without group_by (baseline - uses standard aggregation)."""
    dq_engine = DQEngine(workspace_client=ws, extra_params=EXTRA_PARAMS)
    checks = [
        DQDatasetRule(
            criticality="warn",
            check_func=check_funcs.is_aggr_not_greater_than,
            column="col2",
            check_func_kwargs={
                "aggr_type": "count_distinct",
                "limit": 1000000,
            },
        )
>>>>>>> 0055e663
    ]
    checked = dq_engine.apply_checks(generated_df, checks)
    actual_count = benchmark(lambda: checked.count())
    assert actual_count == EXPECTED_ROWS<|MERGE_RESOLUTION|>--- conflicted
+++ resolved
@@ -1594,7 +1594,6 @@
     assert actual_count == EXPECTED_ROWS
 
 
-<<<<<<< HEAD
 @pytest.mark.benchmark(group="test_benchmark_is_valid_json")
 def test_benchmark_is_valid_json(benchmark, ws, generated_df):
     dq_engine = DQEngine(workspace_client=ws, extra_params=EXTRA_PARAMS)
@@ -1604,7 +1603,60 @@
             check_func=check_funcs.is_valid_json,
             column="col_json_str",
         ),
-=======
+    ]
+    checked = dq_engine.apply_checks(generated_df, checks)
+    actual_count = benchmark(lambda: checked.count())
+    assert actual_count == EXPECTED_ROWS
+
+
+@pytest.mark.benchmark(group="test_benchmark_has_json_keys")
+def test_benchmark_has_json_keys_require_at_least_one(benchmark, ws, generated_df):
+    dq_engine = DQEngine(workspace_client=ws, extra_params=EXTRA_PARAMS)
+    checks = [
+        DQRowRule(
+            criticality="error",
+            check_func=check_funcs.has_json_keys,
+            column="col_json_str",
+            check_func_kwargs={"keys": ["key1", "key2"], "require_all": False},
+        ),
+    ]
+    checked = dq_engine.apply_checks(generated_df, checks)
+    actual_count = benchmark(lambda: checked.count())
+    assert actual_count == EXPECTED_ROWS
+
+
+@pytest.mark.benchmark(group="test_benchmark_has_json_keys")
+def test_benchmark_has_json_keys_require_all_true(benchmark, ws, generated_df):
+    dq_engine = DQEngine(workspace_client=ws, extra_params=EXTRA_PARAMS)
+    checks = [
+        DQRowRule(
+            criticality="error",
+            check_func=check_funcs.has_json_keys,
+            column="col_json_str",
+            check_func_kwargs={"keys": ["key1", "key2"]},
+        ),
+    ]
+    checked = dq_engine.apply_checks(generated_df, checks)
+    actual_count = benchmark(lambda: checked.count())
+    assert actual_count == EXPECTED_ROWS
+
+
+@pytest.mark.benchmark(group="test_benchmark_has_valid_json_schema")
+def test_benchmark_has_valid_json_schema(benchmark, ws, generated_df):
+    dq_engine = DQEngine(workspace_client=ws, extra_params=EXTRA_PARAMS)
+    checks = [
+        DQRowRule(
+            criticality="error",
+            check_func=check_funcs.has_valid_json_schema,
+            column="col_json_str",
+            check_func_kwargs={"schema": "STRUCT<key1: STRING, key2: STRING>"},
+        ),
+    ]
+    checked = dq_engine.apply_checks(generated_df, checks)
+    actual_count = benchmark(lambda: checked.count())
+    assert actual_count == EXPECTED_ROWS
+
+
 def test_benchmark_is_aggr_count_distinct_with_group_by(benchmark, ws, generated_df):
     """Benchmark count_distinct with group_by (uses two-stage aggregation: groupBy + join)."""
     dq_engine = DQEngine(workspace_client=ws, extra_params=EXTRA_PARAMS)
@@ -1619,25 +1671,12 @@
                 "limit": 1000000,
             },
         )
->>>>>>> 0055e663
-    ]
-    checked = dq_engine.apply_checks(generated_df, checks)
-    actual_count = benchmark(lambda: checked.count())
-    assert actual_count == EXPECTED_ROWS
-
-
-<<<<<<< HEAD
-@pytest.mark.benchmark(group="test_benchmark_has_json_keys")
-def test_benchmark_has_json_keys_require_at_least_one(benchmark, ws, generated_df):
-    dq_engine = DQEngine(workspace_client=ws, extra_params=EXTRA_PARAMS)
-    checks = [
-        DQRowRule(
-            criticality="error",
-            check_func=check_funcs.has_json_keys,
-            column="col_json_str",
-            check_func_kwargs={"keys": ["key1", "key2"], "require_all": False},
-        ),
-=======
+    ]
+    checked = dq_engine.apply_checks(generated_df, checks)
+    actual_count = benchmark(lambda: checked.count())
+    assert actual_count == EXPECTED_ROWS
+
+
 def test_benchmark_is_aggr_approx_count_distinct_with_group_by(benchmark, ws, generated_df):
     """Benchmark approx_count_distinct with group_by (uses window functions - should be faster)."""
     dq_engine = DQEngine(workspace_client=ws, extra_params=EXTRA_PARAMS)
@@ -1652,41 +1691,12 @@
                 "limit": 1000000,
             },
         )
->>>>>>> 0055e663
-    ]
-    checked = dq_engine.apply_checks(generated_df, checks)
-    actual_count = benchmark(lambda: checked.count())
-    assert actual_count == EXPECTED_ROWS
-
-
-<<<<<<< HEAD
-@pytest.mark.benchmark(group="test_benchmark_has_json_keys")
-def test_benchmark_has_json_keys_require_all_true(benchmark, ws, generated_df):
-    dq_engine = DQEngine(workspace_client=ws, extra_params=EXTRA_PARAMS)
-    checks = [
-        DQRowRule(
-            criticality="error",
-            check_func=check_funcs.has_json_keys,
-            column="col_json_str",
-            check_func_kwargs={"keys": ["key1", "key2"]},
-        ),
-    ]
-    checked = dq_engine.apply_checks(generated_df, checks)
-    actual_count = benchmark(lambda: checked.count())
-    assert actual_count == EXPECTED_ROWS
-
-
-@pytest.mark.benchmark(group="test_benchmark_has_valid_json_schema")
-def test_benchmark_has_valid_json_schema(benchmark, ws, generated_df):
-    dq_engine = DQEngine(workspace_client=ws, extra_params=EXTRA_PARAMS)
-    checks = [
-        DQRowRule(
-            criticality="error",
-            check_func=check_funcs.has_valid_json_schema,
-            column="col_json_str",
-            check_func_kwargs={"schema": "STRUCT<key1: STRING, key2: STRING>"},
-        ),
-=======
+    ]
+    checked = dq_engine.apply_checks(generated_df, checks)
+    actual_count = benchmark(lambda: checked.count())
+    assert actual_count == EXPECTED_ROWS
+
+    
 def test_benchmark_is_aggr_count_distinct_no_group_by(benchmark, ws, generated_df):
     """Benchmark count_distinct without group_by (baseline - uses standard aggregation)."""
     dq_engine = DQEngine(workspace_client=ws, extra_params=EXTRA_PARAMS)
@@ -1700,7 +1710,6 @@
                 "limit": 1000000,
             },
         )
->>>>>>> 0055e663
     ]
     checked = dq_engine.apply_checks(generated_df, checks)
     actual_count = benchmark(lambda: checked.count())
