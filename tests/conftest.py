--- conflicted
+++ resolved
@@ -100,11 +100,7 @@
         workspace_config = self.workspace_installer.configure()
 
         for i, run_config in enumerate(workspace_config.run_configs):
-<<<<<<< HEAD
-            workspace_config.run_configs[i] = replace(run_config, checks_file=self.check_file)
-=======
             workspace_config.run_configs[i] = replace(run_config, checks_location=self.check_file)
->>>>>>> b9254316
 
         workspace_config = self.config_transform(workspace_config)
         self.installation.save(workspace_config)
@@ -135,15 +131,9 @@
     def prompts(self):
         return MockPrompts(
             {
-<<<<<<< HEAD
-                r'Provide location for the input data (path or a table)': 'main.dqx_test.input_table',
-                r'Provide output table in the format `catalog.schema.table` or `schema.table`': 'main.dqx_test.output_table',
-                r'Do you want to uninstall DQX.*': 'yes',
-=======
                 r'Provide location for the input data .*': 'main.dqx_test.input_table',
                 r'Provide output table .*': 'main.dqx_test.output_table',
                 r'Do you want to uninstall DQX .*': 'yes',
->>>>>>> b9254316
                 r".*PRO or SERVERLESS SQL warehouse.*": "1",
                 r".*": "",
             }
