--- conflicted
+++ resolved
@@ -135,11 +135,7 @@
         },
         {
             "criticality": "error",
-<<<<<<< HEAD
-            "check": {"function": "sql_expression", "arguments": {"expression": 'col1 like "Team %"'}},
-=======
-            "check": {"function": "sql_expression", "arguments": {"expression": "col1 not like \"Team %\""}},
->>>>>>> d7cc6510
+            "check": {"function": "sql_expression", "arguments": {"expression": 'col1 not like "Team %"'}},
         },
         {
             "criticality": "error",
