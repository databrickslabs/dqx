[project]
name = "databricks-labs-dqx"
dynamic = ["version"]
readme = { file = "README.md", content-type = "text/markdown" }
description = 'Data Quality eXtended (DQX) is a Python library for data quality checks and data quality monitoring'
license-files = { paths = ["LICENSE", "NOTICE"] }
requires-python = ">=3.10"
keywords = ["Databricks"]
maintainers = [
    { name = "Databricks Labs", email = "labs-oss@databricks.com" },
    { name = "Marcin Wojtyczka", email = "marcin.wojtyczka@databricks.com" },
    { name = "Alex Ott", email = "alexey.ott@databricks.com" },
]
classifiers = [
    "Development Status :: 4 - Beta",
    "License :: Other/Proprietary License",
    "Programming Language :: Python",
    "Programming Language :: Python :: 3.10",
    "Programming Language :: Python :: 3.11",
    "Programming Language :: Python :: 3.12",
    "Programming Language :: Python :: Implementation :: CPython",
    "Environment :: Console",
    "Framework :: Pytest",
    "Intended Audience :: Developers",
    "Intended Audience :: System Administrators",
    "Operating System :: MacOS",
    "Operating System :: Microsoft :: Windows",
    "Topic :: Software Development :: Libraries",
    "Topic :: Utilities",
]
dependencies = ["databricks-labs-blueprint>=0.9.1,<0.10",
                "databricks-sdk~=0.67",
                "databricks-labs-lsql>=0.5,<=0.16",
                "sqlalchemy>=1.4,<3.0",
]

[project.optional-dependencies]
cli = [
    # Must contain all packages required to import dqx modules such as DQEngine.
    # These packages are available in the Databricks workspace but not in the CLI environment.
    # The databricks-connect includes pyspark, pandas and numpy.
    # On Windows, Build Tools for Visual Studio are required to compile numpy.
    # Spark in local mode is not supported with databricks-connect.
    "databricks-connect~=15.4",
]
pii = [
    "numpy<2.0,>=1.20",
    "presidio-analyzer~=2.2.359",
    "spacy~=3.8",
    # spaCy models are downloaded at runtime when the PII detection check is created (see pii module).
    # Alternatively, the models can be pip installed before defining checks using the following command:
    # * pip install "en_core_web_sm @ https://github.com/explosion/spacy-models/releases/download/en_core_web_sm-3.8.0/en_core_web_sm-3.8.0-py3-none-any.whl"
    # * pip install "en_core_web_md @ https://github.com/explosion/spacy-models/releases/download/en_core_web_md-3.8.0/en_core_web_md-3.8.0-py3-none-any.whl"
    # * pip install "en_core_web_lg @ https://github.com/explosion/spacy-models/releases/download/en_core_web_lg-3.8.0/en_core_web_lg-3.8.0-py3-none-any.whl"
    # This may be required for the larger models due to Databricks connect memory limitations.
    # The models cannot be delcared as dependency here buecase PyPI does not support URL-based dependencies which would prevent releases.
]
llm = [ # LLM assisted features
    "dspy-ai~=3.0.3",
    "databricks-langchain~=0.8.0",
]

[project.entry-points.databricks]
runtime = "databricks.labs.dqx.workflows_runner:main"

[project.urls]
Issues = "https://github.com/databrickslabs/dqx/issues"
Source = "https://github.com/databrickslabs/dqx"

[build-system]
# The `hatch-fancy-pypi-readme` plugin is used to generate correct links
# in README showed on PyPi
requires = ["hatchling>=1.9.0", "hatch-fancy-pypi-readme"]
build-backend = "hatchling.build"

[tool.hatch.build]
sources = ["src"]
include = ["src"]

[tool.hatch.version]
path = "src/databricks/labs/dqx/__about__.py"

[tool.hatch.envs.default]
features = ["pii", "llm"]
dependencies = [
    "black~=24.8.0",
    "chispa~=0.10.1",
    "coverage[toml]~=7.4.4",
    "databricks-labs-pylint~=0.5",
    "databricks-labs-pytester~=0.7.2",
    "mypy~=1.9.0",
    "pylint~=3.3.1",
    "pylint-per-file-ignores~=1.3",
    "pylint-pytest==2.0.0a0",
    "pytest~=8.3.3",
    "pytest-cov~=4.1.0",
    "pytest-mock~=3.14.0",
    "pytest-timeout~=2.3.1",
    "pytest-xdist~=3.5.0",
    "pytest-benchmark~=5.1.0",
    "ruff~=0.3.4",
    "types-PyYAML~=6.0.12",
    "types-requests~=2.31.0",
    "databricks-connect~=15.4",
    "pyspark~=3.5.0",
    "dbldatagen~=0.4.0",
    "pyparsing~=3.2.3",
    "jmespath~=1.0.1",
<<<<<<< HEAD
    "dspy-ai~=3.0.3",
    "databricks-langchain~=0.8.0",
=======
    "psycopg2-binary~=2.9.10",
>>>>>>> 8783f201
]

python="3.12" # must match the version required by databricks-connect and python version on the test clusters

# store virtual env as the child of this folder. Helps VSCode (and PyCharm) to run better
path = ".venv"

[tool.hatch.envs.default.scripts]
test        = "pytest tests/unit/ -n 10 --cov --cov-report=xml:coverage-unit.xml --timeout 30 --durations 20"
coverage    = "pytest tests/ -n 10 --cov --cov-report=html --timeout 600 --durations 20"
integration = "pytest tests/integration/ -n 5 --cov --cov-report=xml --timeout 1200 --durations 20"
e2e         = "pytest tests/e2e/ -n 10 --cov --cov-report=xml --timeout 600 --durations 20"
perf         = "pytest tests/perf/ -n 10 --cov --cov-report=xml --timeout 600 --durations 20"
fmt         = ["black .",
               "ruff check . --fix",
               "mypy .",
               "pylint --output-format=colorized -j 0 src tests"]
verify      = ["black --check .",
               "ruff check .",
               "mypy .",
               "pylint --output-format=colorized -j 0 src tests"]
update_github_urls = "python docs/dqx/update_github_urls.py"
extract_checks_examples = "python src/databricks/labs/dqx/llm/extract_checks_examples.py"

[tool.hatch.envs.docs]
dependencies = ["pydoc-markdown>=4.8.2"]

[tool.pydoc-markdown]
loaders = [
    { type = "python", search_path = [
        "./src",
    ], packages = [
        "databricks.labs.dqx",
    ] },
]
processors = [
    { type = "smart" },
    { type = "crossref" },
    { type = "filter", skip_empty_modules = true },
]
hooks = { post-render = [
    "cp -r docs/dqx/docs/reference/api/databricks/labs/dqx/* docs/dqx/docs/reference/api",
    "rm -rf docs/dqx/docs/reference/api/databricks",
] }

[tool.pydoc-markdown.renderer]
type = "docusaurus"
docs_base_path = "docs/dqx/docs"
relative_output_path = "reference/api"
relative_sidebar_path = "sidebar.json"

# by default method and function are on level 4 which is too deep for docusaurus
# we want to move them to level 3
markdown = { header_level_by_type = { Method = 3, Function = 3, Class = 2, Module = 1 } }

[tool.isort]
profile = "black"

[tool.mypy]
exclude = ['venv', '.venv', 'demos/*', 'tests/e2e/*']

[[tool.mypy.overrides]]
module = ["google", "google.*"]  # Google libraries are not type annotated
ignore_missing_imports = true

[[tool.mypy.overrides]]
module = ["dspy", "databricks_langchain"]  # Optional LLM dependencies
ignore_missing_imports = true

[[tool.mypy.overrides]]
module = ["databricks.labs.dqx.profiler.runner"]  # Internal module without py.typed
ignore_missing_imports = true

[tool.pytest.ini_options]
addopts = "--no-header"
cache_dir = ".venv/pytest-cache"
filterwarnings = [
    "ignore::DeprecationWarning",
    "ignore:PII detection uses pandas user-defined functions.*:UserWarning"
]

[tool.black]
target-version = ["py310"]
line-length = 120
skip-string-normalization = true
extend-exclude = 'demos/|tests/e2e/notebooks'

[tool.ruff]
cache-dir = ".venv/ruff-cache"
target-version = "py310"
line-length = 120
exclude = ["demos/*", "tests/e2e/notebooks", "ui/*"]

[tool.ruff.lint.isort]
known-first-party = ["databricks.labs.dqx"]

[tool.coverage.run]
branch = true
parallel = true

[tool.coverage.report]
omit = ["*/working-copy/*", 'src/databricks/labs/dqx/__main__.py']
exclude_lines = [
    "no cov",
    "if __name__ == .__main__.:",
    "if TYPE_CHECKING:",
]

[tool.pylint.main]
# PyLint configuration is adapted from Google Python Style Guide with modifications.
# Sources https://google.github.io/styleguide/pylintrc
# License: https://github.com/google/styleguide/blob/gh-pages/LICENSE

# Clear in-memory caches upon conclusion of linting. Useful if running pylint in
# a server-like mode.
# clear-cache-post-run =

# Always return a 0 (non-error) status code, even if lint errors are found. This
# is primarily useful in continuous integration scripts.
# exit-zero =

# A comma-separated list of package or module names from where C extensions may
# be loaded. Extensions are loading into the active Python interpreter and may
# run arbitrary code.
# extension-pkg-allow-list =

# A comma-separated list of package or module names from where C extensions may
# be loaded. Extensions are loading into the active Python interpreter and may
# run arbitrary code. (This is an alternative name to extension-pkg-allow-list
# for backward compatibility.)
# extension-pkg-whitelist =

# Specify a score threshold under which the program will exit with error.
fail-under = 10.0

# Interpret the stdin as a python script, whose filename needs to be passed as
# the module_or_package argument.
# from-stdin =

# Add files or directories matching the regular expressions patterns to the
# ignore-list. The regex matches against paths and can be in Posix or Windows
# format. Because '\\' represents the directory delimiter on Windows systems, it
# can't be used as an escape character.
# ignore-paths =

# Files or directories matching the regular expression patterns are skipped. The
# regex matches against base names, not paths. The default value ignores Emacs
# file locks
ignore-patterns = ["^\\.#"]

# List of module names for which member attributes should not be checked (useful
# for modules/projects where namespaces are manipulated during runtime and thus
# existing member attributes cannot be deduced by static analysis). It supports
# qualified module names, as well as Unix pattern matching.
# ignored-modules =

# Python code to execute, usually for sys.path manipulation such as
# pygtk.require().
#init-hook=''

# Use multiple processes to speed up Pylint. Specifying 0 will auto-detect the
# number of processors available to use, and will cap the count on Windows to
# avoid hangs.
jobs = 0

# Control the amount of potential inferred values when inferring a single object.
# This can help the performance when dealing with large functions or complex,
# nested conditions.
limit-inference-results = 100

# List of plugins (as comma separated values of python module names) to load,
# usually to register additional checkers.
load-plugins = [
    "databricks.labs.pylint.all",
    "pylint_pytest",
    "pylint.extensions.bad_builtin",
    "pylint.extensions.broad_try_clause",
    "pylint.extensions.check_elif",
    "pylint.extensions.code_style",
    "pylint.extensions.confusing_elif",
    "pylint.extensions.comparison_placement",
    "pylint.extensions.consider_refactoring_into_while_condition",
    "pylint.extensions.dict_init_mutate",
    "pylint.extensions.docparams",
    "pylint.extensions.dunder",
    "pylint.extensions.for_any_all",
    "pylint.extensions.mccabe",
    "pylint.extensions.overlapping_exceptions",
    "pylint.extensions.private_import",
    "pylint.extensions.redefined_variable_type",
    "pylint.extensions.set_membership",
    "pylint.extensions.typing",
    "pylint_per_file_ignores",
]

# Pickle collected data for later comparisons.
persistent = true

# Minimum Python version to use for version dependent checks. Will default to the
# version used to run pylint.
py-version = "3.10"

# Discover python modules and packages in the file system subtree.
# recursive =

# Add paths to the list of the source roots. Supports globbing patterns. The
# source root is an absolute path or a path relative to the current working
# directory used to determine a package namespace for modules located under the
# source root.
# source-roots =

# When enabled, pylint would attempt to guess common misconfiguration and emit
# user-friendly hints instead of false-positive error messages.
suggestion-mode = true

# Allow loading of arbitrary C extensions. Extensions are imported into the
# active Python interpreter and may run arbitrary code.
# unsafe-load-any-extension =

[tool.pylint.basic]
# Naming style matching correct argument names.
argument-naming-style = "snake_case"

# Regular expression matching correct argument names. Overrides argument-naming-
# style. If left empty, argument names will be checked with the set naming style.
argument-rgx = "[a-z_][a-z0-9_]{2,40}$"

# Naming style matching correct attribute names.
attr-naming-style = "snake_case"

# Regular expression matching correct attribute names. Overrides attr-naming-
# style. If left empty, attribute names will be checked with the set naming
# style.
attr-rgx = "[a-z_][a-z0-9_]{1,}$"

# Bad variable names which should always be refused, separated by a comma.
bad-names = ["foo", "bar", "baz", "toto", "tutu", "tata"]

# Bad variable names regexes, separated by a comma. If names match any regex,
# they will always be refused
# bad-names-rgxs =

# Naming style matching correct class attribute names.
class-attribute-naming-style = "any"

# Regular expression matching correct class attribute names. Overrides class-
# attribute-naming-style. If left empty, class attribute names will be checked
# with the set naming style.
class-attribute-rgx = "([A-Za-z_][A-Za-z0-9_]{1,40}|(__.*__))$"

# Naming style matching correct class constant names.
class-const-naming-style = "UPPER_CASE"

# Regular expression matching correct class constant names. Overrides class-
# const-naming-style. If left empty, class constant names will be checked with
# the set naming style.
# class-const-rgx =

# Naming style matching correct class names.
class-naming-style = "PascalCase"

# Regular expression matching correct class names. Overrides class-naming-style.
# If left empty, class names will be checked with the set naming style.
class-rgx = "[A-Z_][a-zA-Z0-9]+$"

# Naming style matching correct constant names.
const-naming-style = "UPPER_CASE"

# Regular expression matching correct constant names. Overrides const-naming-
# style. If left empty, constant names will be checked with the set naming style.
const-rgx = "(([A-Z_][A-Z0-9_]*)|(__.*__))$"

# Minimum line length for functions/classes that require docstrings, shorter ones
# are exempt.
docstring-min-length = -1

# Naming style matching correct function names.
function-naming-style = "snake_case"

# Regular expression matching correct function names. Overrides function-naming-
# style. If left empty, function names will be checked with the set naming style.
function-rgx = "[A-Za-z_][A-Za-z0-9_]{2,}$"

# Good variable names which should always be accepted, separated by a comma.
good-names = [
    "f",            # use for file handles
    "i", "j", "k",  # use for loops
    "df",           # use for pyspark.sql.DataFrame
    "ex", "e",      # use for exceptions
    "fn", "cb",     # use for callbacks
    "_",            # use for ignores
    "a",            # use for databricks.sdk.AccountClient
    "w", "ws",      # use for databricks.sdk.WorkspaceClient
    "me"            # use for current user
]

# Good variable names regexes, separated by a comma. If names match any regex,
# they will always be accepted
# good-names-rgxs =

# Include a hint for the correct naming format with invalid-name.
# include-naming-hint =

# Naming style matching correct inline iteration names.
inlinevar-naming-style = "any"

# Regular expression matching correct inline iteration names. Overrides
# inlinevar-naming-style. If left empty, inline iteration names will be checked
# with the set naming style.
inlinevar-rgx = "[A-Za-z_][A-Za-z0-9_]*$"

# Naming style matching correct method names.
method-naming-style = "snake_case"

# Regular expression matching correct method names. Overrides method-naming-
# style. If left empty, method names will be checked with the set naming style.
method-rgx = "[a-z_][a-z0-9_]{2,}$"

# Naming style matching correct module names.
module-naming-style = "snake_case"

# Regular expression matching correct module names. Overrides module-naming-
# style. If left empty, module names will be checked with the set naming style.
module-rgx = "(([a-z_][a-z0-9_]*)|([A-Z][a-zA-Z0-9]+))$"

# Colon-delimited sets of names that determine each other's naming style when the
# name regexes allow several styles.
# name-group =

# Regular expression which should only match function or class names that do not
# require a docstring.
no-docstring-rgx = "__.*__"

# List of decorators that produce properties, such as abc.abstractproperty. Add
# to this list to register other decorators that produce valid properties. These
# decorators are taken in consideration only for invalid-name.
property-classes = ["abc.abstractproperty"]

# Regular expression matching correct type alias names. If left empty, type alias
# names will be checked with the set naming style.
# typealias-rgx =

# Regular expression matching correct type variable names. If left empty, type
# variable names will be checked with the set naming style.
# typevar-rgx =

# Naming style matching correct variable names.
variable-naming-style = "snake_case"

# Regular expression matching correct variable names. Overrides variable-naming-
# style. If left empty, variable names will be checked with the set naming style.
variable-rgx = "[a-z_][a-z0-9_]{2,40}$"

[tool.pylint.broad_try_clause]
# Maximum number of statements allowed in a try clause
max-try-statements = 7

[tool.pylint.classes]
# Warn about protected attribute access inside special methods
# check-protected-access-in-special-methods =

# List of method names used to declare (i.e. assign) instance attributes.
defining-attr-methods = ["__init__", "__new__", "setUp", "__post_init__"]

# List of member names, which should be excluded from the protected access
# warning.
exclude-protected = ["_asdict", "_fields", "_replace", "_source", "_make"]

# List of valid names for the first argument in a class method.
valid-classmethod-first-arg = ["cls"]

# List of valid names for the first argument in a metaclass class method.
valid-metaclass-classmethod-first-arg = ["mcs"]

[tool.pylint.deprecated_builtins]
# List of builtins function names that should not be used, separated by a comma
bad-functions = ["map", "input"]

[tool.pylint.design]
# List of regular expressions of class ancestor names to ignore when counting
# public methods (see R0903)
# exclude-too-few-public-methods =

# List of qualified class names to ignore when counting class parents (see R0901)
# ignored-parents =

# Maximum number of arguments for function / method.
max-args = 11
max-positional-arguments = 11

# Maximum number of attributes for a class (see R0902).
max-attributes = 16

# Maximum number of boolean expressions in an if statement (see R0916).
max-bool-expr = 5

# Maximum number of branch for function / method body.
max-branches = 20

# Maximum number of locals for function / method body.
max-locals = 24

# Maximum number of parents for a class (see R0901).
max-parents = 7

# Maximum number of public methods for a class (see R0904).
max-public-methods = 21

# Maximum number of return / yield for function / method body.
max-returns = 11

# Maximum number of statements in function / method body.
max-statements = 50

# Minimum number of public methods for a class (see R0903).
min-public-methods = 2

[tool.pylint.exceptions]
# Exceptions that will emit a warning when caught.
overgeneral-exceptions = ["builtins.Exception"]

[tool.pylint.format]
# Expected format of line ending, e.g. empty (any line ending), LF or CRLF.
# expected-line-ending-format =

# Regexp for a line that is allowed to be longer than the limit.
ignore-long-lines = "^\\s*(# )?<?https?://\\S+>?$"

# Number of spaces of indent required inside a hanging or continued line.
indent-after-paren = 4

# String used as indentation unit. This is usually "    " (4 spaces) or "\t" (1
# tab).
indent-string = "    "

# Maximum number of characters on a single line.
max-line-length = 100

# Maximum number of lines in a module.
max-module-lines = 10000

# Allow the body of a class to be on the same line as the declaration if body
# contains single statement.
# single-line-class-stmt =

# Allow the body of an if to be on the same line as the test if there is no else.
# single-line-if-stmt =

[tool.pylint.imports]
# List of modules that can be imported at any level, not just the top level one.
# allow-any-import-level =

# Allow explicit reexports by alias from a package __init__.
# allow-reexport-from-package =

# Allow wildcard imports from modules that define __all__.
# allow-wildcard-with-all =

# Deprecated modules which should not be used, separated by a comma.
deprecated-modules = ["regsub", "TERMIOS", "Bastion", "rexec"]

# Output a graph (.gv or any supported image format) of external dependencies to
# the given file (report RP0402 must not be disabled).
# ext-import-graph =

# Output a graph (.gv or any supported image format) of all (i.e. internal and
# external) dependencies to the given file (report RP0402 must not be disabled).
# import-graph =

# Output a graph (.gv or any supported image format) of internal dependencies to
# the given file (report RP0402 must not be disabled).
# int-import-graph =

# Force import order to recognize a module as part of the standard compatibility
# libraries.
# known-standard-library =

# Force import order to recognize a module as part of a third party library.
known-third-party = ["enchant"]

# Couples of modules and preferred modules, separated by a comma.
# preferred-modules =

[tool.pylint.logging]
# The type of string formatting that logging methods do. `old` means using %
# formatting, `new` is for `{}` formatting.
logging-format-style = "new"

# Logging modules to check that the string format arguments are in logging
# function parameter format.
logging-modules = ["logging"]

[tool.pylint."messages control"]
# Only show warnings with the listed confidence levels. Leave empty to show all.
# Valid levels: HIGH, CONTROL_FLOW, INFERENCE, INFERENCE_FAILURE, UNDEFINED.
confidence = ["HIGH", "CONTROL_FLOW", "INFERENCE", "INFERENCE_FAILURE", "UNDEFINED"]

# Disable the message, report, category or checker with the given id(s). You can
# either give multiple identifiers separated by comma (,) or put this option
# multiple times (only on the command line, not in the configuration file where
# it should appear only once). You can also use "--disable=all" to disable
# everything first and then re-enable specific checks. For example, if you want
# to run only the similarities checker, you can use "--disable=all
# --enable=similarities". If you want to run only the classes checker, but have
# no Warning level messages displayed, use "--disable=all --enable=classes
# --disable=W".
disable = [
    "prefer-typing-namedtuple",
    "attribute-defined-outside-init",
    "missing-module-docstring",
    "missing-class-docstring",
    "missing-function-docstring",
    "too-few-public-methods",
    "line-too-long",
    "trailing-whitespace",
    "missing-final-newline",
    "trailing-newlines",
    "unnecessary-semicolon",
    "mixed-line-endings",
    "unexpected-line-ending-format",
    "fixme",
    "consider-using-assignment-expr",
    "logging-fstring-interpolation",
    "consider-using-any-or-all",
    "unnecessary-default-type-args",
    "mock-no-usage",
    "broad-exception-caught",
    "rewrite-as-for-loop",
    "redundant-returns-doc",
]

# Enable the message, report, category or checker with the given id(s). You can
# either give multiple identifier separated by comma (,) or put this option
# multiple time (only on the command line, not in the configuration file where it
# should appear only once). See also the "--disable" option for examples.
enable = ["useless-suppression", "use-symbolic-message-instead"]

[tool.pylint.method_args]
# List of qualified names (i.e., library.method) which require a timeout
# parameter e.g. 'requests.api.get,requests.api.post'
timeout-methods = ["requests.api.delete", "requests.api.get", "requests.api.head", "requests.api.options", "requests.api.patch", "requests.api.post", "requests.api.put", "requests.api.request"]

[tool.pylint.miscellaneous]
# List of note tags to take in consideration, separated by a comma.
notes = ["FIXME", "XXX", "TODO"]

# Regular expression of note tags to take in consideration.
# notes-rgx =

[tool.pylint.parameter_documentation]
# Whether to accept totally missing parameter documentation in the docstring of a
# function that has parameters.
accept-no-param-doc = true

# Whether to accept totally missing raises documentation in the docstring of a
# function that raises an exception.
accept-no-raise-doc = true

# Whether to accept totally missing return documentation in the docstring of a
# function that returns a statement.
accept-no-return-doc = true

# Whether to accept totally missing yields documentation in the docstring of a
# generator.
accept-no-yields-doc = true

# If the docstring type cannot be guessed the specified docstring type will be
# used.
default-docstring-type = "default"

[tool.pylint.refactoring]
# Maximum number of nested blocks for function / method body
max-nested-blocks = 3

# Complete name of functions that never returns. When checking for inconsistent-
# return-statements if a never returning function is called then it will be
# considered as an explicit return statement and no message will be printed.
never-returning-functions = ["sys.exit", "argparse.parse_error"]

[tool.pylint.reports]
# Python expression which should return a score less than or equal to 10. You
# have access to the variables 'fatal', 'error', 'warning', 'refactor',
# 'convention', and 'info' which contain the number of messages in each category,
# as well as 'statement' which is the total number of statements analyzed. This
# score is used by the global evaluation report (RP0004).
evaluation = "max(0, 0 if fatal else 10.0 - ((float(5 * error + warning + refactor + convention) / statement) * 10))"

# Template used to display messages. This is a python new-style format string
# used to format the message information. See doc for all details.
# msg-template =

# Set the output format. Available formats are: text, parseable, colorized, json2
# (improved json format), json (old json format) and msvs (visual studio). You
# can also give a reporter class, e.g. mypackage.mymodule.MyReporterClass.
# output-format =

# Tells whether to display a full report or only the messages.
# reports =

# Activate the evaluation score.
score = true

[tool.pylint.similarities]
# Comments are removed from the similarity computation
ignore-comments = true

# Docstrings are removed from the similarity computation
ignore-docstrings = true

# Imports are removed from the similarity computation
ignore-imports = true

# Signatures are removed from the similarity computation
ignore-signatures = true

# Minimum lines number of a similarity.
min-similarity-lines = 6

[tool.pylint.spelling]
# Limits count of emitted suggestions for spelling mistakes.
max-spelling-suggestions = 2

# Spelling dictionary name. No available dictionaries : You need to install both
# the python package and the system dependency for enchant to work.
# spelling-dict =

# List of comma separated words that should be considered directives if they
# appear at the beginning of a comment and should not be checked.
spelling-ignore-comment-directives = "fmt: on,fmt: off,noqa:,noqa,nosec,isort:skip,mypy:,pragma:,# noinspection"

# List of comma separated words that should not be checked.
# spelling-ignore-words =

# A path to a file that contains the private dictionary; one word per line.
spelling-private-dict-file = ".pyenchant_pylint_custom_dict.txt"

# Tells whether to store unknown words to the private dictionary (see the
# --spelling-private-dict-file option) instead of raising a message.
# spelling-store-unknown-words =

[tool.pylint.typecheck]
# List of decorators that produce context managers, such as
# contextlib.contextmanager. Add to this list to register other decorators that
# produce valid context managers.
contextmanager-decorators = ["contextlib.contextmanager"]

# List of members which are set dynamically and missed by pylint inference
# system, and so shouldn't trigger E1101 when accessed. Python regular
# expressions are accepted.
generated-members = "REQUEST,acl_users,aq_parent,argparse.Namespace"

# Tells whether missing members accessed in mixin class should be ignored. A
# class is considered mixin if its name matches the mixin-class-rgx option.
# Tells whether to warn about missing members when the owner of the attribute is
# inferred to be None.
ignore-none = true

# This flag controls whether pylint should warn about no-member and similar
# checks whenever an opaque object is returned when inferring. The inference can
# return multiple potential results while evaluating a Python object, but some
# branches might not be evaluated, which results in partial inference. In that
# case, it might be useful to still emit no-member and other checks for the rest
# of the inferred objects.
ignore-on-opaque-inference = true

# List of symbolic message names to ignore for Mixin members.
ignored-checks-for-mixins = ["no-member", "not-async-context-manager", "not-context-manager", "attribute-defined-outside-init"]

# List of class names for which member attributes should not be checked (useful
# for classes with dynamically set attributes). This supports the use of
# qualified names.
ignored-classes = ["SQLObject", "optparse.Values", "thread._local", "_thread._local"]

# Show a hint with possible names when a member name was not found. The aspect of
# finding the hint is based on edit distance.
missing-member-hint = true

# The minimum edit distance a name should have in order to be considered a
# similar match for a missing member name.
missing-member-hint-distance = 1

# The total number of similar names that should be taken in consideration when
# showing a hint for a missing member.
missing-member-max-choices = 1

# Regex pattern to define which classes are considered mixins.
mixin-class-rgx = ".*MixIn"

# List of decorators that change the signature of a decorated function.
# signature-mutators =

[tool.pylint.variables]
# List of additional names supposed to be defined in builtins. Remember that you
# should avoid defining new builtins when possible.
# additional-builtins =

# Tells whether unused global variables should be treated as a violation.
allow-global-unused-variables = true

# List of names allowed to shadow builtins
# allowed-redefined-builtins =

# List of strings which can identify a callback function by name. A callback name
# must start or end with one of those strings.
callbacks = ["cb_", "_cb"]

# A regular expression matching the name of dummy variables (i.e. expected to not
# be used).
dummy-variables-rgx = "_+$|(_[a-zA-Z0-9_]*[a-zA-Z0-9]+?$)|dummy|^ignored_|^unused_"

# Argument names that match this expression will be ignored.
ignored-argument-names = "_.*|^ignored_|^unused_"

# Tells whether we should check for unused import in __init__ files.
# init-import =

# List of qualified module names which can have objects that can redefine
# builtins.
redefining-builtins-modules = ["six.moves", "past.builtins", "future.builtins", "builtins", "io"]

# This plugin is used to generate correct links in README showed on PyPi
[tool.hatch.metadata.hooks.fancy-pypi-readme]
content-type = "text/markdown"

[[tool.hatch.metadata.hooks.fancy-pypi-readme.fragments]]
path = "README.md"

[[tool.hatch.metadata.hooks.fancy-pypi-readme.substitutions]]
# replace relative links with absolute links
pattern = '\[(.+?)\]\(((?!https?://)\S+?)\)'
replacement = '[\1](https://github.com/databrickslabs/dqx/tree/main/\g<2>)'

[[tool.hatch.metadata.hooks.fancy-pypi-readme.substitutions]]
# replace relative image links with absolute links
pattern = '<img (.*?)src="((?!https?://)\S+?)"(.*?)>'
replacement = '<img \1src="https://raw.githubusercontent.com/databrickslabs/dqx/refs/heads/main/\g<2>"\g<3>>'<|MERGE_RESOLUTION|>--- conflicted
+++ resolved
@@ -106,12 +106,9 @@
     "dbldatagen~=0.4.0",
     "pyparsing~=3.2.3",
     "jmespath~=1.0.1",
-<<<<<<< HEAD
     "dspy-ai~=3.0.3",
     "databricks-langchain~=0.8.0",
-=======
     "psycopg2-binary~=2.9.10",
->>>>>>> 8783f201
 ]
 
 python="3.12" # must match the version required by databricks-connect and python version on the test clusters
