--- conflicted
+++ resolved
@@ -61,14 +61,8 @@
     # This may be required for the larger models due to Databricks connect memory limitations.
     # The models cannot be delcared as dependency here buecase PyPI does not support URL-based dependencies which would prevent releases.
 ]
-<<<<<<< HEAD
-llm = [ # LLM assisted features
-    "dspy-ai~=3.0.3",
-    "databricks-langchain~=0.8.0",
-=======
 llm = [
     "dspy~=3.0.3"
->>>>>>> 4ed822d5
 ]
 
 [project.entry-points.databricks]
@@ -117,8 +111,6 @@
     "dbldatagen~=0.4.0",
     "pyparsing~=3.2.3",
     "jmespath~=1.0.1",
-    "dspy-ai~=3.0.3",
-    "databricks-langchain~=0.8.0",
     "psycopg2-binary~=2.9.10",
 ]
 
@@ -128,29 +120,28 @@
 path = ".venv"
 
 [tool.hatch.envs.default.scripts]
-test        = "pytest tests/unit/ -n 10 --cov --cov-report=xml:coverage-unit.xml --timeout 30 --durations 20"
-coverage    = "pytest tests/ -n 10 --cov --cov-report=html --timeout 600 --durations 20"
-integration = "pytest tests/integration/ -n 5 --cov --cov-report=xml --timeout 1200 --durations 20"
-e2e         = "pytest tests/e2e/ -n 10 --cov --cov-report=xml --timeout 600 --durations 20"
-perf         = "pytest tests/perf/ -n 10 --cov --cov-report=xml --timeout 600 --durations 20"
-fmt         = ["black .",
-               "ruff check . --fix",
-               "mypy .",
-               "pylint --output-format=colorized -j 0 src tests"]
-verify      = ["black --check .",
-               "ruff check .",
-               "mypy .",
-               "pylint --output-format=colorized -j 0 src tests"]
+test            = "pytest tests/unit/ -n 10 --cov --cov-report=xml:coverage-unit.xml --timeout 30 --durations 20"
+test_coverage   = "pytest tests/ -n 10 --cov --cov-report=html --timeout 600 --durations 20"
+# Note that integration tests are controlled by the acceptance action (e.g. running 10 tests in parallel):
+# https://github.com/databrickslabs/sandbox/blob/main/acceptance/ecosystem/pytest_run.py
+# This integration config is only used when running integration tests locally.
+integration     = "pytest tests/integration/ -n 10 --cov --cov-report=xml --timeout 1200 --durations 20"
+e2e             = "pytest tests/e2e/ -n 10 --cov --cov-report=xml --timeout 600 --durations 20"
+perf            = "pytest tests/perf/ -n 10 --cov --cov-report=xml --timeout 600 --durations 20"
+fmt             = ["black .",
+                    "ruff check . --fix",
+                    "mypy .",
+                    "pylint --output-format=colorized -j 0 src tests"]
+verify          = ["black --check .",
+                    "ruff check .",
+                    "mypy .",
+                    "pylint --output-format=colorized -j 0 src tests"]
 update_github_urls = "python docs/dqx/update_github_urls.py"
-<<<<<<< HEAD
-extract_checks_examples = "python src/databricks/labs/dqx/llm/extract_checks_examples.py"
-=======
 combine_coverage = [
   "coverage combine", # combine binary coverage data files
   "coverage xml -o coverage-integration.xml",  # generate XML report
   "coverage erase" # remove coverage data files
 ]
->>>>>>> 4ed822d5
 
 [tool.hatch.envs.docs]
 dependencies = ["pydoc-markdown>=4.8.2"]
@@ -193,21 +184,10 @@
 module = ["google", "google.*"]  # Google libraries are not type annotated
 ignore_missing_imports = true
 
-[[tool.mypy.overrides]]
-module = ["dspy", "databricks_langchain"]  # Optional LLM dependencies
-ignore_missing_imports = true
-
-[[tool.mypy.overrides]]
-module = ["databricks.labs.dqx.profiler.runner"]  # Internal module without py.typed
-ignore_missing_imports = true
-
 [tool.pytest.ini_options]
 addopts = "--no-header"
 cache_dir = ".venv/pytest-cache"
-filterwarnings = [
-    "ignore::DeprecationWarning",
-    "ignore:PII detection uses pandas user-defined functions.*:UserWarning"
-]
+filterwarnings = ["ignore::DeprecationWarning"]
 
 [tool.black]
 target-version = ["py310"]
@@ -229,7 +209,12 @@
 parallel = true
 
 [tool.coverage.report]
-omit = ["*/working-copy/*", 'src/databricks/labs/dqx/__main__.py']
+omit = [
+    "*/working-copy/*",
+    "src/databricks/__init__.py",
+    "src/databricks/labs/__init__.py",
+    "src/databricks/labs/dqx/__main__.py"
+]
 exclude_lines = [
     "no cov",
     "if __name__ == .__main__.:",
@@ -444,7 +429,7 @@
 
 # Regular expression matching correct method names. Overrides method-naming-
 # style. If left empty, method names will be checked with the set naming style.
-method-rgx = "[a-z_][a-z0-9_]{2,}$"
+method-rgx = "[a-z_][a-z0-9_]{1,}$"
 
 # Naming style matching correct module names.
 module-naming-style = "snake_case"
