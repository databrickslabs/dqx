[project]
name = "databricks-labs-dqx"
dynamic = ["version", "readme"]
description = 'Data Quality eXtended (DQX) is a Python library for data quality checks and data quality monitoring'
license-files = { paths = ["LICENSE", "NOTICE"] }
requires-python = ">=3.10"
keywords = ["Databricks"]
maintainers = [
    { name = "Databricks Labs", email = "labs-oss@databricks.com" },
    { name = "Marcin Wojtyczka", email = "marcin.wojtyczka@databricks.com" },
    { name = "Alex Ott", email = "alex.ott@databricks.com" },
]
classifiers = [
    "Development Status :: 4 - Beta",
    "License :: Other/Proprietary License",
    "Programming Language :: Python",
    "Programming Language :: Python :: 3.10",
    "Programming Language :: Python :: 3.11",
    "Programming Language :: Python :: 3.12",
    "Programming Language :: Python :: Implementation :: CPython",
    "Environment :: Console",
    "Framework :: Pytest",
    "Intended Audience :: Developers",
    "Intended Audience :: System Administrators",
    "Operating System :: MacOS",
    "Operating System :: Microsoft :: Windows",
    "Topic :: Software Development :: Libraries",
    "Topic :: Utilities",
]
dependencies = [
    "databricks-labs-blueprint>=0.9.1,<0.10",
    "databricks-sdk~=0.57",
    "databricks-labs-lsql>=0.5,<0.15",
]

[project.optional-dependencies]
cli = ["pyspark~=3.5.0"]
pii = [
    "numpy<2.0,>=1.20",
    "presidio-analyzer~=2.2.359",
    "spacy~=3.8",
    "en_core_web_sm @ https://github.com/explosion/spacy-models/releases/download/en_core_web_sm-3.8.0/en_core_web_sm-3.8.0-py3-none-any.whl",
    "en_core_web_md @ https://github.com/explosion/spacy-models/releases/download/en_core_web_md-3.8.0/en_core_web_md-3.8.0-py3-none-any.whl",
    "en_core_web_lg @ https://github.com/explosion/spacy-models/releases/download/en_core_web_lg-3.8.0/en_core_web_lg-3.8.0-py3-none-any.whl",
]

[project.entry-points.databricks]
runtime = "databricks.labs.dqx.runtime:main"

[project.urls]
Issues = "https://github.com/databrickslabs/dqx/issues"
Source = "https://github.com/databrickslabs/dqx"

[build-system]
requires = ["hatchling>=1.9.0"]
build-backend = "hatchling.build"

[tool.hatch.build]
sources = ["src"]
include = ["src"]

[tool.hatch.version]
path = "src/databricks/labs/dqx/__about__.py"

[tool.hatch.envs.default]
features = ["pii"]
dependencies = [
    "black~=24.3.0",
    "chispa~=0.10.1",
    "coverage[toml]~=7.4.4",
    "databricks-labs-pylint~=0.5",
    "databricks-labs-pytester~=0.7.2",
    "mypy~=1.9.0",
    "pylint~=3.3.1",
    "pylint-per-file-ignores~=1.3",
    "pylint-pytest==2.0.0a0",
    "pytest~=8.3.3",
    "pytest-cov~=4.1.0",
    "pytest-mock~=3.14.0",
    "pytest-timeout~=2.3.1",
    "pytest-xdist~=3.5.0",
    "ruff~=0.3.4",
    "types-PyYAML~=6.0.12",
    "types-requests~=2.31.0",
    "databricks-connect~=15.4",
    "pyspark~=3.5.0"
]

python = "3.10"

# store virtual env as the child of this folder. Helps VSCode (and PyCharm) to run better
path = ".venv"

[tool.hatch.envs.default.scripts]
test = "pytest tests/unit/ -n 10 --cov --cov-report=xml:coverage-unit.xml --timeout 30 --durations 20"
coverage = "pytest tests/ -n 10 --cov --cov-report=html --timeout 600 --durations 20"
integration = "pytest tests/integration/ -n 10 --cov --cov-report=xml --timeout 600 --durations 20"
e2e = "pytest tests/e2e/ -n 10 --cov --cov-report=xml --timeout 600 --durations 20"
fmt = [
    "black .",
    "ruff check . --fix",
    "mypy .",
    "pylint --output-format=colorized -j 0 src tests",
]
verify = [
    "black --check .",
    "ruff check .",
    "mypy .",
    "pylint --output-format=colorized -j 0 src tests",
]
update_github_urls = "python docs/dqx/update_github_urls.py"
extract_yaml_checks_examples = "python src/databricks/labs/dqx/llm/extract_yaml_checks_examples.py"

[tool.hatch.envs.docs]
dependencies = ["pydoc-markdown>=4.8.2"]

[tool.pydoc-markdown]
loaders = [{ type = "python", search_path = ["./src"], packages = ["databricks.labs.dqx"] }]
processors = [{ type = "smart" }, { type = "crossref" }, {type = "filter", skip_empty_modules = true}]
renderer = { type = "docusaurus", docs_base_path = "docs/dqx/docs", relative_output_path = "reference/api", relative_sidebar_path = "sidebar.json" }
hooks = {post-render = ["cp -r docs/dqx/docs/reference/api/databricks/labs/dqx/* docs/dqx/docs/reference/api", "rm -rf docs/dqx/docs/reference/api/databricks"]}

[tool.isort]
profile = "black"

[tool.mypy]
exclude = ['venv', '.venv', 'demos/*', 'tests/e2e/*']

[tool.pytest.ini_options]
addopts = "--no-header"
cache_dir = ".venv/pytest-cache"
filterwarnings = ["ignore::DeprecationWarning"]

[tool.black]
target-version = ["py310"]
line-length = 120
skip-string-normalization = true
extend-exclude = 'demos/|tests/e2e/notebooks'

[tool.ruff]
cache-dir = ".venv/ruff-cache"
target-version = "py310"
line-length = 120
exclude = ["demos/*", "tests/e2e/notebooks"]

[tool.ruff.lint.isort]
known-first-party = ["databricks.labs.dqx"]

[tool.coverage.run]
branch = true
parallel = true

[tool.coverage.report]
omit = ["*/working-copy/*", 'src/databricks/labs/dqx/__main__.py']
exclude_lines = ["no cov", "if __name__ == .__main__.:", "if TYPE_CHECKING:"]

[tool.pylint.main]
# PyLint configuration is adapted from Google Python Style Guide with modifications.
# Sources https://google.github.io/styleguide/pylintrc
# License: https://github.com/google/styleguide/blob/gh-pages/LICENSE

# Clear in-memory caches upon conclusion of linting. Useful if running pylint in
# a server-like mode.
# clear-cache-post-run =

# Always return a 0 (non-error) status code, even if lint errors are found. This
# is primarily useful in continuous integration scripts.
# exit-zero =

# A comma-separated list of package or module names from where C extensions may
# be loaded. Extensions are loading into the active Python interpreter and may
# run arbitrary code.
# extension-pkg-allow-list =

# A comma-separated list of package or module names from where C extensions may
# be loaded. Extensions are loading into the active Python interpreter and may
# run arbitrary code. (This is an alternative name to extension-pkg-allow-list
# for backward compatibility.)
# extension-pkg-whitelist =

# Specify a score threshold under which the program will exit with error.
fail-under = 10.0

# Interpret the stdin as a python script, whose filename needs to be passed as
# the module_or_package argument.
# from-stdin =

# Add files or directories matching the regular expressions patterns to the
# ignore-list. The regex matches against paths and can be in Posix or Windows
# format. Because '\\' represents the directory delimiter on Windows systems, it
# can't be used as an escape character.
# ignore-paths =

# Files or directories matching the regular expression patterns are skipped. The
# regex matches against base names, not paths. The default value ignores Emacs
# file locks
ignore-patterns = ["^\\.#"]

# List of module names for which member attributes should not be checked (useful
# for modules/projects where namespaces are manipulated during runtime and thus
# existing member attributes cannot be deduced by static analysis). It supports
# qualified module names, as well as Unix pattern matching.
# ignored-modules =

# Python code to execute, usually for sys.path manipulation such as
# pygtk.require().
#init-hook=''

# Use multiple processes to speed up Pylint. Specifying 0 will auto-detect the
# number of processors available to use, and will cap the count on Windows to
# avoid hangs.
jobs = 0

# Control the amount of potential inferred values when inferring a single object.
# This can help the performance when dealing with large functions or complex,
# nested conditions.
limit-inference-results = 100

# List of plugins (as comma separated values of python module names) to load,
# usually to register additional checkers.
load-plugins = [
    "databricks.labs.pylint.all",
    "pylint_pytest",
    "pylint.extensions.bad_builtin",
    "pylint.extensions.broad_try_clause",
    "pylint.extensions.check_elif",
    "pylint.extensions.code_style",
    "pylint.extensions.confusing_elif",
    "pylint.extensions.comparison_placement",
    "pylint.extensions.consider_refactoring_into_while_condition",
    "pylint.extensions.dict_init_mutate",
    "pylint.extensions.docparams",
    "pylint.extensions.dunder",
    "pylint.extensions.for_any_all",
    "pylint.extensions.mccabe",
    "pylint.extensions.overlapping_exceptions",
    "pylint.extensions.private_import",
    "pylint.extensions.redefined_variable_type",
    "pylint.extensions.set_membership",
    "pylint.extensions.typing",
    "pylint_per_file_ignores",
]

# Pickle collected data for later comparisons.
persistent = true

# Minimum Python version to use for version dependent checks. Will default to the
# version used to run pylint.
py-version = "3.10"

# Discover python modules and packages in the file system subtree.
# recursive =

# Add paths to the list of the source roots. Supports globbing patterns. The
# source root is an absolute path or a path relative to the current working
# directory used to determine a package namespace for modules located under the
# source root.
# source-roots =

# When enabled, pylint would attempt to guess common misconfiguration and emit
# user-friendly hints instead of false-positive error messages.
suggestion-mode = true

# Allow loading of arbitrary C extensions. Extensions are imported into the
# active Python interpreter and may run arbitrary code.
# unsafe-load-any-extension =

[tool.pylint.basic]
# Naming style matching correct argument names.
argument-naming-style = "snake_case"

# Regular expression matching correct argument names. Overrides argument-naming-
# style. If left empty, argument names will be checked with the set naming style.
argument-rgx = "[a-z_][a-z0-9_]{2,40}$"

# Naming style matching correct attribute names.
attr-naming-style = "snake_case"

# Regular expression matching correct attribute names. Overrides attr-naming-
# style. If left empty, attribute names will be checked with the set naming
# style.
attr-rgx = "[a-z_][a-z0-9_]{1,}$"

# Bad variable names which should always be refused, separated by a comma.
bad-names = ["foo", "bar", "baz", "toto", "tutu", "tata"]

# Bad variable names regexes, separated by a comma. If names match any regex,
# they will always be refused
# bad-names-rgxs =

# Naming style matching correct class attribute names.
class-attribute-naming-style = "any"

# Regular expression matching correct class attribute names. Overrides class-
# attribute-naming-style. If left empty, class attribute names will be checked
# with the set naming style.
class-attribute-rgx = "([A-Za-z_][A-Za-z0-9_]{1,30}|(__.*__))$"

# Naming style matching correct class constant names.
class-const-naming-style = "UPPER_CASE"

# Regular expression matching correct class constant names. Overrides class-
# const-naming-style. If left empty, class constant names will be checked with
# the set naming style.
# class-const-rgx =

# Naming style matching correct class names.
class-naming-style = "PascalCase"

# Regular expression matching correct class names. Overrides class-naming-style.
# If left empty, class names will be checked with the set naming style.
class-rgx = "[A-Z_][a-zA-Z0-9]+$"

# Naming style matching correct constant names.
const-naming-style = "UPPER_CASE"

# Regular expression matching correct constant names. Overrides const-naming-
# style. If left empty, constant names will be checked with the set naming style.
const-rgx = "(([A-Z_][A-Z0-9_]*)|(__.*__))$"

# Minimum line length for functions/classes that require docstrings, shorter ones
# are exempt.
docstring-min-length = -1

# Naming style matching correct function names.
function-naming-style = "snake_case"

# Regular expression matching correct function names. Overrides function-naming-
# style. If left empty, function names will be checked with the set naming style.
function-rgx = "[A-Za-z_][A-Za-z0-9_]{2,}$"

# Good variable names which should always be accepted, separated by a comma.
good-names = [
    "f",  # use for file handles
    "i",
    "j",
    "k",  # use for loops
    "df", # use for pyspark.sql.DataFrame
    "ex",
    "e",  # use for exceptions
    "fn",
    "cb", # use for callbacks
    "_",  # use for ignores
    "a",  # use for databricks.sdk.AccountClient
    "w",
    "ws", # use for databricks.sdk.WorkspaceClient
    "me", # use for current user
]

# Good variable names regexes, separated by a comma. If names match any regex,
# they will always be accepted
# good-names-rgxs =

# Include a hint for the correct naming format with invalid-name.
# include-naming-hint =

# Naming style matching correct inline iteration names.
inlinevar-naming-style = "any"

# Regular expression matching correct inline iteration names. Overrides
# inlinevar-naming-style. If left empty, inline iteration names will be checked
# with the set naming style.
inlinevar-rgx = "[A-Za-z_][A-Za-z0-9_]*$"

# Naming style matching correct method names.
method-naming-style = "snake_case"

# Regular expression matching correct method names. Overrides method-naming-
# style. If left empty, method names will be checked with the set naming style.
method-rgx = "[a-z_][a-z0-9_]{2,}$"

# Naming style matching correct module names.
module-naming-style = "snake_case"

# Regular expression matching correct module names. Overrides module-naming-
# style. If left empty, module names will be checked with the set naming style.
module-rgx = "(([a-z_][a-z0-9_]*)|([A-Z][a-zA-Z0-9]+))$"

# Colon-delimited sets of names that determine each other's naming style when the
# name regexes allow several styles.
# name-group =

# Regular expression which should only match function or class names that do not
# require a docstring.
no-docstring-rgx = "__.*__"

# List of decorators that produce properties, such as abc.abstractproperty. Add
# to this list to register other decorators that produce valid properties. These
# decorators are taken in consideration only for invalid-name.
property-classes = ["abc.abstractproperty"]

# Regular expression matching correct type alias names. If left empty, type alias
# names will be checked with the set naming style.
# typealias-rgx =

# Regular expression matching correct type variable names. If left empty, type
# variable names will be checked with the set naming style.
# typevar-rgx =

# Naming style matching correct variable names.
variable-naming-style = "snake_case"

# Regular expression matching correct variable names. Overrides variable-naming-
# style. If left empty, variable names will be checked with the set naming style.
variable-rgx = "[a-z_][a-z0-9_]{2,30}$"

[tool.pylint.broad_try_clause]
# Maximum number of statements allowed in a try clause
max-try-statements = 7

[tool.pylint.classes]
# Warn about protected attribute access inside special methods
# check-protected-access-in-special-methods =

# List of method names used to declare (i.e. assign) instance attributes.
defining-attr-methods = ["__init__", "__new__", "setUp", "__post_init__"]

# List of member names, which should be excluded from the protected access
# warning.
exclude-protected = ["_asdict", "_fields", "_replace", "_source", "_make"]

# List of valid names for the first argument in a class method.
valid-classmethod-first-arg = ["cls"]

# List of valid names for the first argument in a metaclass class method.
valid-metaclass-classmethod-first-arg = ["mcs"]

[tool.pylint.deprecated_builtins]
# List of builtins function names that should not be used, separated by a comma
bad-functions = ["map", "input"]

[tool.pylint.design]
# List of regular expressions of class ancestor names to ignore when counting
# public methods (see R0903)
# exclude-too-few-public-methods =

# List of qualified class names to ignore when counting class parents (see R0901)
# ignored-parents =

# Maximum number of arguments for function / method.
max-args = 10
max-positional-arguments = 10

# Maximum number of attributes for a class (see R0902).
max-attributes = 16

# Maximum number of boolean expressions in an if statement (see R0916).
max-bool-expr = 5

# Maximum number of branch for function / method body.
max-branches = 20

# Maximum number of locals for function / method body.
max-locals = 21

# Maximum number of parents for a class (see R0901).
max-parents = 7

# Maximum number of public methods for a class (see R0904).
max-public-methods = 21

# Maximum number of return / yield for function / method body.
max-returns = 11

# Maximum number of statements in function / method body.
max-statements = 50

# Minimum number of public methods for a class (see R0903).
min-public-methods = 2

[tool.pylint.exceptions]
# Exceptions that will emit a warning when caught.
overgeneral-exceptions = ["builtins.Exception"]

[tool.pylint.format]
# Expected format of line ending, e.g. empty (any line ending), LF or CRLF.
# expected-line-ending-format =

# Regexp for a line that is allowed to be longer than the limit.
ignore-long-lines = "^\\s*(# )?<?https?://\\S+>?$"

# Number of spaces of indent required inside a hanging or continued line.
indent-after-paren = 4

# String used as indentation unit. This is usually "    " (4 spaces) or "\t" (1
# tab).
indent-string = "    "

# Maximum number of characters on a single line.
max-line-length = 100

# Maximum number of lines in a module.
max-module-lines = 8000

# Allow the body of a class to be on the same line as the declaration if body
# contains single statement.
# single-line-class-stmt =

# Allow the body of an if to be on the same line as the test if there is no else.
# single-line-if-stmt =

[tool.pylint.imports]
# List of modules that can be imported at any level, not just the top level one.
# allow-any-import-level =

# Allow explicit reexports by alias from a package __init__.
# allow-reexport-from-package =

# Allow wildcard imports from modules that define __all__.
# allow-wildcard-with-all =

# Deprecated modules which should not be used, separated by a comma.
deprecated-modules = ["regsub", "TERMIOS", "Bastion", "rexec"]

# Output a graph (.gv or any supported image format) of external dependencies to
# the given file (report RP0402 must not be disabled).
# ext-import-graph =

# Output a graph (.gv or any supported image format) of all (i.e. internal and
# external) dependencies to the given file (report RP0402 must not be disabled).
# import-graph =

# Output a graph (.gv or any supported image format) of internal dependencies to
# the given file (report RP0402 must not be disabled).
# int-import-graph =

# Force import order to recognize a module as part of the standard compatibility
# libraries.
# known-standard-library =

# Force import order to recognize a module as part of a third party library.
known-third-party = ["enchant"]

# Couples of modules and preferred modules, separated by a comma.
# preferred-modules =

[tool.pylint.logging]
# The type of string formatting that logging methods do. `old` means using %
# formatting, `new` is for `{}` formatting.
logging-format-style = "new"

# Logging modules to check that the string format arguments are in logging
# function parameter format.
logging-modules = ["logging"]

[tool.pylint."messages control"]
# Only show warnings with the listed confidence levels. Leave empty to show all.
# Valid levels: HIGH, CONTROL_FLOW, INFERENCE, INFERENCE_FAILURE, UNDEFINED.
confidence = [
    "HIGH",
    "CONTROL_FLOW",
    "INFERENCE",
    "INFERENCE_FAILURE",
    "UNDEFINED",
]

# Disable the message, report, category or checker with the given id(s). You can
# either give multiple identifiers separated by comma (,) or put this option
# multiple times (only on the command line, not in the configuration file where
# it should appear only once). You can also use "--disable=all" to disable
# everything first and then re-enable specific checks. For example, if you want
# to run only the similarities checker, you can use "--disable=all
# --enable=similarities". If you want to run only the classes checker, but have
# no Warning level messages displayed, use "--disable=all --enable=classes
# --disable=W".
disable = [
    "prefer-typing-namedtuple",
    "attribute-defined-outside-init",
    "missing-module-docstring",
    "missing-class-docstring",
    "missing-function-docstring",
    "too-few-public-methods",
    "line-too-long",
    "trailing-whitespace",
    "missing-final-newline",
    "trailing-newlines",
    "unnecessary-semicolon",
    "mixed-line-endings",
    "unexpected-line-ending-format",
    "fixme",
    "consider-using-assignment-expr",
    "logging-fstring-interpolation",
    "consider-using-any-or-all",
    "unnecessary-default-type-args",
    "mock-no-usage",
    "broad-exception-caught",
    "rewrite-as-for-loop",
]

# Enable the message, report, category or checker with the given id(s). You can
# either give multiple identifier separated by comma (,) or put this option
# multiple time (only on the command line, not in the configuration file where it
# should appear only once). See also the "--disable" option for examples.
enable = ["useless-suppression", "use-symbolic-message-instead"]

[tool.pylint.method_args]
# List of qualified names (i.e., library.method) which require a timeout
# parameter e.g. 'requests.api.get,requests.api.post'
timeout-methods = [
    "requests.api.delete",
    "requests.api.get",
    "requests.api.head",
    "requests.api.options",
    "requests.api.patch",
    "requests.api.post",
    "requests.api.put",
    "requests.api.request",
]

[tool.pylint.miscellaneous]
# List of note tags to take in consideration, separated by a comma.
notes = ["FIXME", "XXX", "TODO"]

# Regular expression of note tags to take in consideration.
# notes-rgx =

[tool.pylint.parameter_documentation]
# Whether to accept totally missing parameter documentation in the docstring of a
# function that has parameters.
accept-no-param-doc = true

# Whether to accept totally missing raises documentation in the docstring of a
# function that raises an exception.
accept-no-raise-doc = true

# Whether to accept totally missing return documentation in the docstring of a
# function that returns a statement.
accept-no-return-doc = true

# Whether to accept totally missing yields documentation in the docstring of a
# generator.
accept-no-yields-doc = true

# If the docstring type cannot be guessed the specified docstring type will be
# used.
default-docstring-type = "default"

[tool.pylint.refactoring]
# Maximum number of nested blocks for function / method body
max-nested-blocks = 3

# Complete name of functions that never returns. When checking for inconsistent-
# return-statements if a never returning function is called then it will be
# considered as an explicit return statement and no message will be printed.
never-returning-functions = ["sys.exit", "argparse.parse_error"]

[tool.pylint.reports]
# Python expression which should return a score less than or equal to 10. You
# have access to the variables 'fatal', 'error', 'warning', 'refactor',
# 'convention', and 'info' which contain the number of messages in each category,
# as well as 'statement' which is the total number of statements analyzed. This
# score is used by the global evaluation report (RP0004).
evaluation = "max(0, 0 if fatal else 10.0 - ((float(5 * error + warning + refactor + convention) / statement) * 10))"

# Template used to display messages. This is a python new-style format string
# used to format the message information. See doc for all details.
# msg-template =

# Set the output format. Available formats are: text, parseable, colorized, json2
# (improved json format), json (old json format) and msvs (visual studio). You
# can also give a reporter class, e.g. mypackage.mymodule.MyReporterClass.
# output-format =

# Tells whether to display a full report or only the messages.
# reports =

# Activate the evaluation score.
score = true

[tool.pylint.similarities]
# Comments are removed from the similarity computation
ignore-comments = true

# Docstrings are removed from the similarity computation
ignore-docstrings = true

# Imports are removed from the similarity computation
ignore-imports = true

# Signatures are removed from the similarity computation
ignore-signatures = true

# Minimum lines number of a similarity.
min-similarity-lines = 6

[tool.pylint.spelling]
# Limits count of emitted suggestions for spelling mistakes.
max-spelling-suggestions = 2

# Spelling dictionary name. No available dictionaries : You need to install both
# the python package and the system dependency for enchant to work.
# spelling-dict =

# List of comma separated words that should be considered directives if they
# appear at the beginning of a comment and should not be checked.
spelling-ignore-comment-directives = "fmt: on,fmt: off,noqa:,noqa,nosec,isort:skip,mypy:,pragma:,# noinspection"

# List of comma separated words that should not be checked.
# spelling-ignore-words =

# A path to a file that contains the private dictionary; one word per line.
spelling-private-dict-file = ".pyenchant_pylint_custom_dict.txt"

# Tells whether to store unknown words to the private dictionary (see the
# --spelling-private-dict-file option) instead of raising a message.
# spelling-store-unknown-words =

[tool.pylint.typecheck]
# List of decorators that produce context managers, such as
# contextlib.contextmanager. Add to this list to register other decorators that
# produce valid context managers.
contextmanager-decorators = ["contextlib.contextmanager"]

# List of members which are set dynamically and missed by pylint inference
# system, and so shouldn't trigger E1101 when accessed. Python regular
# expressions are accepted.
generated-members = "REQUEST,acl_users,aq_parent,argparse.Namespace"

# Tells whether missing members accessed in mixin class should be ignored. A
# class is considered mixin if its name matches the mixin-class-rgx option.
# Tells whether to warn about missing members when the owner of the attribute is
# inferred to be None.
ignore-none = true

# This flag controls whether pylint should warn about no-member and similar
# checks whenever an opaque object is returned when inferring. The inference can
# return multiple potential results while evaluating a Python object, but some
# branches might not be evaluated, which results in partial inference. In that
# case, it might be useful to still emit no-member and other checks for the rest
# of the inferred objects.
ignore-on-opaque-inference = true

# List of symbolic message names to ignore for Mixin members.
ignored-checks-for-mixins = [
    "no-member",
    "not-async-context-manager",
    "not-context-manager",
    "attribute-defined-outside-init",
]

# List of class names for which member attributes should not be checked (useful
# for classes with dynamically set attributes). This supports the use of
# qualified names.
ignored-classes = [
    "SQLObject",
    "optparse.Values",
    "thread._local",
    "_thread._local",
]

# Show a hint with possible names when a member name was not found. The aspect of
# finding the hint is based on edit distance.
missing-member-hint = true

# The minimum edit distance a name should have in order to be considered a
# similar match for a missing member name.
missing-member-hint-distance = 1

# The total number of similar names that should be taken in consideration when
# showing a hint for a missing member.
missing-member-max-choices = 1

# Regex pattern to define which classes are considered mixins.
mixin-class-rgx = ".*MixIn"

# List of decorators that change the signature of a decorated function.
# signature-mutators =

[tool.pylint.variables]
# List of additional names supposed to be defined in builtins. Remember that you
# should avoid defining new builtins when possible.
# additional-builtins =

# Tells whether unused global variables should be treated as a violation.
allow-global-unused-variables = true

# List of names allowed to shadow builtins
# allowed-redefined-builtins =

# List of strings which can identify a callback function by name. A callback name
# must start or end with one of those strings.
callbacks = ["cb_", "_cb"]

# A regular expression matching the name of dummy variables (i.e. expected to not
# be used).
dummy-variables-rgx = "_+$|(_[a-zA-Z0-9_]*[a-zA-Z0-9]+?$)|dummy|^ignored_|^unused_"

# Argument names that match this expression will be ignored.
ignored-argument-names = "_.*|^ignored_|^unused_"

# Tells whether we should check for unused import in __init__ files.
# init-import =

# List of qualified module names which can have objects that can redefine
# builtins.
<<<<<<< HEAD
redefining-builtins-modules = [
    "six.moves",
    "past.builtins",
    "future.builtins",
    "builtins",
    "io",
]
=======
redefining-builtins-modules = ["six.moves", "past.builtins", "future.builtins", "builtins", "io"]

[tool.hatch.metadata]
allow-direct-references = true
>>>>>>> 859cd6ff
<|MERGE_RESOLUTION|>--- conflicted
+++ resolved
@@ -793,7 +793,6 @@
 
 # List of qualified module names which can have objects that can redefine
 # builtins.
-<<<<<<< HEAD
 redefining-builtins-modules = [
     "six.moves",
     "past.builtins",
@@ -801,9 +800,6 @@
     "builtins",
     "io",
 ]
-=======
-redefining-builtins-modules = ["six.moves", "past.builtins", "future.builtins", "builtins", "io"]
 
 [tool.hatch.metadata]
-allow-direct-references = true
->>>>>>> 859cd6ff
+allow-direct-references = true