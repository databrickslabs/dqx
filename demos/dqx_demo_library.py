--- conflicted
+++ resolved
@@ -1060,17 +1060,6 @@
 from databricks.labs.dqx.engine import DQEngine
 from databricks.sdk import WorkspaceClient
 
-<<<<<<< HEAD
-schema = "id: int, id2: int, val: string"
-df = spark.createDataFrame(
-    [
-
-        [1, 1, "val1"],
-        [4, 5, "val1"],
-        [6, 6, "val1"],
-        [None, None, None],
-=======
-
 schema = "id: int, id2: int, val: string, extra_col: string"
 df = spark.createDataFrame(
     [
@@ -1078,7 +1067,6 @@
         [1, 1, "val1", "skipped col"],
         [1, None, "val1", "skipped col"],  # Null are not treated as unknown or distinct
         [3, 3, "val1", "skipped col"],  # extra record
->>>>>>> 506bc27a
     ],
     schema,
 )
@@ -1099,17 +1087,10 @@
         check_func=check_funcs.compare_datasets,
         columns=["id", "id2"],  # columns for row matching with reference df
         check_func_kwargs={
-<<<<<<< HEAD
-            "ref_columns": ["id", "id2"],
-            # pass df2.columns if you don't have primary key and want to match against all columns
-            "ref_df_name": "ref_df",
-            "check_missing_records": True  # if wanting to get info about missing records
-=======
           "ref_columns": ["id_ref", "id2_ref"], # columns for row matching with source df, matched with `ref_columns` by position
           "ref_df_name": "ref_df",
           "check_missing_records": True,  # if wanting to get info about missing records
           "exclude_columns": ["extra_col"]  # columns to exclude from the value comparison, but not from row matching 
->>>>>>> 506bc27a
         },
     )
 ]
